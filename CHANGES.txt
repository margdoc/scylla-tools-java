3.9
 * Fix nodetool tablestats miss SSTable count (CASSANDRA-12205)
 * Fixed flacky SSTablesIteratedTest (CASSANDRA-12282)
 * Fixed flacky SSTableRewriterTest: check file counts before calling validateCFS (CASSANDRA-12348)
 * cqlsh: Fix handling of $$-escaped strings (CASSANDRA-12189)
 * Fix SSL JMX requiring truststore containing server cert (CASSANDRA-12109)
Merged from 3.0:
 * Change commitlog and sstables to track dirty and clean intervals (CASSANDRA-11828)
 * NullPointerException during compaction on table with static columns (CASSANDRA-12336)
 * Fixed ConcurrentModificationException when reading metrics in GraphiteReporter (CASSANDRA-11823)
 * Fix upgrade of super columns on thrift (CASSANDRA-12335)
 * Fixed flacky BlacklistingCompactionsTest, switched to fixed size types and increased corruption size (CASSANDRA-12359)
 * Rerun ReplicationAwareTokenAllocatorTest on failure to avoid flakiness (CASSANDRA-12277)
 * Exception when computing read-repair for range tombstones (CASSANDRA-12263)
 * Lost counter writes in compact table and static columns (CASSANDRA-12219)
 * AssertionError with MVs on updating a row that isn't indexed due to a null value (CASSANDRA-12247)
 * Disable RR and speculative retry with EACH_QUORUM reads (CASSANDRA-11980)
 * Add option to override compaction space check (CASSANDRA-12180)
 * Faster startup by only scanning each directory for temporary files once (CASSANDRA-12114)
 * Respond with v1/v2 protocol header when responding to driver that attempts
   to connect with too low of a protocol version (CASSANDRA-11464)
 * NullPointerExpception when reading/compacting table (CASSANDRA-11988)
 * Fix problem with undeleteable rows on upgrade to new sstable format (CASSANDRA-12144)
Merged from 2.2:
 * Release sstables of failed stream sessions only when outgoing transfers are finished (CASSANDRA-11345)
 * Wait for tracing events before returning response and query at same consistency level client side (CASSANDRA-11465)
 * cqlsh copyutil should get host metadata by connected address (CASSANDRA-11979)
 * Fixed cqlshlib.test.remove_test_db (CASSANDRA-12214)
Merged from 2.1:
 * cannot use cql since upgrading python to 2.7.11+ (CASSANDRA-11850)
 * Allow STCS-in-L0 compactions to reduce scope with LCS (CASSANDRA-12040)


3.8
 * RTE from new CDC column breaks in flight queries (CASSANDRA-12236)
 * Fix hdr logging for single operation workloads (CASSANDRA-12145)
 * Fix SASI PREFIX search in CONTAINS mode with partial terms (CASSANDRA-12073)
 * Increase size of flushExecutor thread pool (CASSANDRA-12071)
 * Partial revert of CASSANDRA-11971, cannot recycle buffer in SP.sendMessagesToNonlocalDC (CASSANDRA-11950)
 * Upgrade netty to 4.0.39 (CASSANDRA-12032, CASSANDRA-12034)
 * Improve details in compaction log message (CASSANDRA-12080)
 * Allow unset values in CQLSSTableWriter (CASSANDRA-11911)
 * Chunk cache to request compressor-compatible buffers if pool space is exhausted (CASSANDRA-11993)
 * Remove DatabaseDescriptor dependencies from SequentialWriter (CASSANDRA-11579)
 * Move skip_stop_words filter before stemming (CASSANDRA-12078)
 * Support seek() in EncryptedFileSegmentInputStream (CASSANDRA-11957)
 * SSTable tools mishandling LocalPartitioner (CASSANDRA-12002)
 * When SEPWorker assigned work, set thread name to match pool (CASSANDRA-11966)
 * Add cross-DC latency metrics (CASSANDRA-11596)
 * Allow terms in selection clause (CASSANDRA-10783)
 * Add bind variables to trace (CASSANDRA-11719)
 * Switch counter shards' clock to timestamps (CASSANDRA-9811)
 * Introduce HdrHistogram and response/service/wait separation to stress tool (CASSANDRA-11853)
 * entry-weighers in QueryProcessor should respect partitionKeyBindIndexes field (CASSANDRA-11718)
 * Support older ant versions (CASSANDRA-11807)
 * Estimate compressed on disk size when deciding if sstable size limit reached (CASSANDRA-11623)
 * cassandra-stress profiles should support case sensitive schemas (CASSANDRA-11546)
 * Remove DatabaseDescriptor dependency from FileUtils (CASSANDRA-11578)
 * Faster streaming (CASSANDRA-9766)
 * Add prepared query parameter to trace for "Execute CQL3 prepared query" session (CASSANDRA-11425)
 * Add repaired percentage metric (CASSANDRA-11503)
 * Add Change-Data-Capture (CASSANDRA-8844)
Merged from 3.0:
 * Fix paging logic for deleted partitions with static columns (CASSANDRA-12107)
 * Wait until the message is being send to decide which serializer must be used (CASSANDRA-11393)
 * Fix migration of static thrift column names with non-text comparators (CASSANDRA-12147)
 * Fix upgrading sparse tables that are incorrectly marked as dense (CASSANDRA-11315)
 * Fix reverse queries ignoring range tombstones (CASSANDRA-11733)
 * Avoid potential race when rebuilding CFMetaData (CASSANDRA-12098)
 * Avoid missing sstables when getting the canonical sstables (CASSANDRA-11996)
 * Always select the live sstables when getting sstables in bounds (CASSANDRA-11944)
 * Fix column ordering of results with static columns for Thrift requests in
   a mixed 2.x/3.x cluster, also fix potential non-resolved duplication of
   those static columns in query results (CASSANDRA-12123)
 * Avoid digest mismatch with empty but static rows (CASSANDRA-12090)
 * Fix EOF exception when altering column type (CASSANDRA-11820)
<<<<<<< HEAD
=======
Merged from 2.2:
 * Restore JVM metric export for metric reporters (CASSANDRA-12312)
 * Release sstables of failed stream sessions only when outgoing transfers are finished (CASSANDRA-11345)
 * Wait for tracing events before returning response and query at same consistency level client side (CASSANDRA-11465)
 * cqlsh copyutil should get host metadata by connected address (CASSANDRA-11979)
 * Fixed cqlshlib.test.remove_test_db (CASSANDRA-12214)
 * Synchronize ThriftServer::stop() (CASSANDRA-12105)
 * Use dedicated thread for JMX notifications (CASSANDRA-12146)
 * Improve streaming synchronization and fault tolerance (CASSANDRA-11414)
 * MemoryUtil.getShort() should return an unsigned short also for architectures not supporting unaligned memory accesses (CASSANDRA-11973)
Merged from 2.1:
 * Disable passing control to post-flush after flush failure to prevent data loss (CASSANDRA-11828)
 * Allow STCS-in-L0 compactions to reduce scope with LCS (CASSANDRA-12040)
 * cannot use cql since upgrading python to 2.7.11+ (CASSANDRA-11850)
 * Fix filtering on clustering columns when 2i is used (CASSANDRA-11907)


3.0.8
 * Fix potential race in schema during new table creation (CASSANDRA-12083)
>>>>>>> 1cce9eb5
 * cqlsh: fix error handling in rare COPY FROM failure scenario (CASSANDRA-12070)
 * Disable autocompaction during drain (CASSANDRA-11878)
 * Add a metrics timer to MemtablePool and use it to track time spent blocked on memory in MemtableAllocator (CASSANDRA-11327)
 * Fix upgrading schema with super columns with non-text subcomparators (CASSANDRA-12023)
 * Add TimeWindowCompactionStrategy (CASSANDRA-9666)
Merged from 2.2:
 * Synchronize ThriftServer::stop() (CASSANDRA-12105)
 * Use dedicated thread for JMX notifications (CASSANDRA-12146)
 * Improve streaming synchronization and fault tolerance (CASSANDRA-11414)
 * MemoryUtil.getShort() should return an unsigned short also for architectures not supporting unaligned memory accesses (CASSANDRA-11973)
 * Allow nodetool info to run with readonly JMX access (CASSANDRA-11755)
 * Validate bloom_filter_fp_chance against lowest supported
   value when the table is created (CASSANDRA-11920)
 * Don't send erroneous NEW_NODE notifications on restart (CASSANDRA-11038)
 * StorageService shutdown hook should use a volatile variable (CASSANDRA-11984)
Merged from 2.1:
 * Fix filtering on clustering columns when 2i is used (CASSANDRA-11907)
 * Avoid stalling paxos when the paxos state expires (CASSANDRA-12043)
 * Remove finished incoming streaming connections from MessagingService (CASSANDRA-11854)
 * Don't try to get sstables for non-repairing column families (CASSANDRA-12077)
 * Avoid marking too many sstables as repaired (CASSANDRA-11696)
 * Prevent select statements with clustering key > 64k (CASSANDRA-11882)
 * Fix clock skew corrupting other nodes with paxos (CASSANDRA-11991)
 * Remove distinction between non-existing static columns and existing but null in LWTs (CASSANDRA-9842)
 * Cache local ranges when calculating repair neighbors (CASSANDRA-11934)
 * Allow LWT operation on static column with only partition keys (CASSANDRA-10532)
 * Create interval tree over canonical sstables to avoid missing sstables during streaming (CASSANDRA-11886)
 * cqlsh COPY FROM: shutdown parent cluster after forking, to avoid corrupting SSL connections (CASSANDRA-11749)


3.7
 * Support multiple folders for user defined compaction tasks (CASSANDRA-11765)
 * Fix race in CompactionStrategyManager's pause/resume (CASSANDRA-11922)
Merged from 3.0:
 * Fix legacy serialization of Thrift-generated non-compound range tombstones
   when communicating with 2.x nodes (CASSANDRA-11930)
 * Fix Directories instantiations where CFS.initialDirectories should be used (CASSANDRA-11849)
 * Avoid referencing DatabaseDescriptor in AbstractType (CASSANDRA-11912)
 * Don't use static dataDirectories field in Directories instances (CASSANDRA-11647)
 * Fix sstables not being protected from removal during index build (CASSANDRA-11905)
 * cqlsh: Suppress stack trace from Read/WriteFailures (CASSANDRA-11032)
 * Remove unneeded code to repair index summaries that have
   been improperly down-sampled (CASSANDRA-11127)
 * Avoid WriteTimeoutExceptions during commit log replay due to materialized
   view lock contention (CASSANDRA-11891)
 * Prevent OOM failures on SSTable corruption, improve tests for corruption detection (CASSANDRA-9530)
 * Use CFS.initialDirectories when clearing snapshots (CASSANDRA-11705)
 * Allow compaction strategies to disable early open (CASSANDRA-11754)
 * Refactor Materialized View code (CASSANDRA-11475)
 * Update Java Driver (CASSANDRA-11615)
Merged from 2.2:
 * Persist local metadata earlier in startup sequence (CASSANDRA-11742)
 * cqlsh: fix tab completion for case-sensitive identifiers (CASSANDRA-11664)
 * Avoid showing estimated key as -1 in tablestats (CASSANDRA-11587)
 * Fix possible race condition in CommitLog.recover (CASSANDRA-11743)
 * Enable client encryption in sstableloader with cli options (CASSANDRA-11708)
 * Possible memory leak in NIODataInputStream (CASSANDRA-11867)
 * Add seconds to cqlsh tracing session duration (CASSANDRA-11753)
 * Fix commit log replay after out-of-order flush completion (CASSANDRA-9669)
 * Prohibit Reversed Counter type as part of the PK (CASSANDRA-9395)
 * cqlsh: correctly handle non-ascii chars in error messages (CASSANDRA-11626)
Merged from 2.1:
 * Run CommitLog tests with different compression settings (CASSANDRA-9039)
 * cqlsh: apply current keyspace to source command (CASSANDRA-11152)
 * Clear out parent repair session if repair coordinator dies (CASSANDRA-11824)
 * Set default streaming_socket_timeout_in_ms to 24 hours (CASSANDRA-11840)
 * Do not consider local node a valid source during replace (CASSANDRA-11848)
 * Add message dropped tasks to nodetool netstats (CASSANDRA-11855)
 * Avoid holding SSTableReaders for duration of incremental repair (CASSANDRA-11739)


3.6
 * Correctly migrate schema for frozen UDTs during 2.x -> 3.x upgrades
   (does not affect any released versions) (CASSANDRA-11613)
 * Allow server startup if JMX is configured directly (CASSANDRA-11725)
 * Prevent direct memory OOM on buffer pool allocations (CASSANDRA-11710)
 * Enhanced Compaction Logging (CASSANDRA-10805)
 * Make prepared statement cache size configurable (CASSANDRA-11555)
 * Integrated JMX authentication and authorization (CASSANDRA-10091)
 * Add units to stress ouput (CASSANDRA-11352)
 * Fix PER PARTITION LIMIT for single and multi partitions queries (CASSANDRA-11603)
 * Add uncompressed chunk cache for RandomAccessReader (CASSANDRA-5863)
 * Clarify ClusteringPrefix hierarchy (CASSANDRA-11213)
 * Always perform collision check before joining ring (CASSANDRA-10134)
 * SSTableWriter output discrepancy (CASSANDRA-11646)
 * Fix potential timeout in NativeTransportService.testConcurrentDestroys (CASSANDRA-10756)
 * Support large partitions on the 3.0 sstable format (CASSANDRA-11206,11763)
 * Add support to rebuild from specific range (CASSANDRA-10406)
 * Optimize the overlapping lookup by calculating all the
   bounds in advance (CASSANDRA-11571)
 * Support json/yaml output in noetool tablestats (CASSANDRA-5977)
 * (stress) Add datacenter option to -node options (CASSANDRA-11591)
 * Fix handling of empty slices (CASSANDRA-11513)
 * Make number of cores used by cqlsh COPY visible to testing code (CASSANDRA-11437)
 * Allow filtering on clustering columns for queries without secondary indexes (CASSANDRA-11310)
 * Refactor Restriction hierarchy (CASSANDRA-11354)
 * Eliminate allocations in R/W path (CASSANDRA-11421)
 * Update Netty to 4.0.36 (CASSANDRA-11567)
 * Fix PER PARTITION LIMIT for queries requiring post-query ordering (CASSANDRA-11556)
 * Allow instantiation of UDTs and tuples in UDFs (CASSANDRA-10818)
 * Support UDT in CQLSSTableWriter (CASSANDRA-10624)
 * Support for non-frozen user-defined types, updating
   individual fields of user-defined types (CASSANDRA-7423)
 * Make LZ4 compression level configurable (CASSANDRA-11051)
 * Allow per-partition LIMIT clause in CQL (CASSANDRA-7017)
 * Make custom filtering more extensible with UserExpression (CASSANDRA-11295)
 * Improve field-checking and error reporting in cassandra.yaml (CASSANDRA-10649)
 * Print CAS stats in nodetool proxyhistograms (CASSANDRA-11507)
 * More user friendly error when providing an invalid token to nodetool (CASSANDRA-9348)
 * Add static column support to SASI index (CASSANDRA-11183)
 * Support EQ/PREFIX queries in SASI CONTAINS mode without tokenization (CASSANDRA-11434)
 * Support LIKE operator in prepared statements (CASSANDRA-11456)
 * Add a command to see if a Materialized View has finished building (CASSANDRA-9967)
 * Log endpoint and port associated with streaming operation (CASSANDRA-8777)
 * Print sensible units for all log messages (CASSANDRA-9692)
 * Upgrade Netty to version 4.0.34 (CASSANDRA-11096)
 * Break the CQL grammar into separate Parser and Lexer (CASSANDRA-11372)
 * Compress only inter-dc traffic by default (CASSANDRA-8888)
 * Add metrics to track write amplification (CASSANDRA-11420)
 * cassandra-stress: cannot handle "value-less" tables (CASSANDRA-7739)
 * Add/drop multiple columns in one ALTER TABLE statement (CASSANDRA-10411)
 * Add require_endpoint_verification opt for internode encryption (CASSANDRA-9220)
 * Add auto import java.util for UDF code block (CASSANDRA-11392)
 * Add --hex-format option to nodetool getsstables (CASSANDRA-11337)
 * sstablemetadata should print sstable min/max token (CASSANDRA-7159)
 * Do not wrap CassandraException in TriggerExecutor (CASSANDRA-9421)
 * COPY TO should have higher double precision (CASSANDRA-11255)
 * Stress should exit with non-zero status after failure (CASSANDRA-10340)
 * Add client to cqlsh SHOW_SESSION (CASSANDRA-8958)
 * Fix nodetool tablestats keyspace level metrics (CASSANDRA-11226)
 * Store repair options in parent_repair_history (CASSANDRA-11244)
 * Print current leveling in sstableofflinerelevel (CASSANDRA-9588)
 * Change repair message for keyspaces with RF 1 (CASSANDRA-11203)
 * Remove hard-coded SSL cipher suites and protocols (CASSANDRA-10508)
 * Improve concurrency in CompactionStrategyManager (CASSANDRA-10099)
 * (cqlsh) interpret CQL type for formatting blobs (CASSANDRA-11274)
 * Refuse to start and print txn log information in case of disk
   corruption (CASSANDRA-10112)
 * Resolve some eclipse-warnings (CASSANDRA-11086)
 * (cqlsh) Show static columns in a different color (CASSANDRA-11059)
 * Allow to remove TTLs on table with default_time_to_live (CASSANDRA-11207)
Merged from 3.0:
 * Disallow creating view with a static column (CASSANDRA-11602)
 * Reduce the amount of object allocations caused by the getFunctions methods (CASSANDRA-11593)
 * Potential error replaying commitlog with smallint/tinyint/date/time types (CASSANDRA-11618)
 * Fix queries with filtering on counter columns (CASSANDRA-11629)
 * Improve tombstone printing in sstabledump (CASSANDRA-11655)
 * Fix paging for range queries where all clustering columns are specified (CASSANDRA-11669)
 * Don't require HEAP_NEW_SIZE to be set when using G1 (CASSANDRA-11600)
 * Fix sstabledump not showing cells after tombstone marker (CASSANDRA-11654)
 * Ignore all LocalStrategy keyspaces for streaming and other related
   operations (CASSANDRA-11627)
 * Ensure columnfilter covers indexed columns for thrift 2i queries (CASSANDRA-11523)
 * Only open one sstable scanner per sstable (CASSANDRA-11412)
 * Option to specify ProtocolVersion in cassandra-stress (CASSANDRA-11410)
 * ArithmeticException in avgFunctionForDecimal (CASSANDRA-11485)
 * LogAwareFileLister should only use OLD sstable files in current folder to determine disk consistency (CASSANDRA-11470)
 * Notify indexers of expired rows during compaction (CASSANDRA-11329)
 * Properly respond with ProtocolError when a v1/v2 native protocol
   header is received (CASSANDRA-11464)
 * Validate that num_tokens and initial_token are consistent with one another (CASSANDRA-10120)
Merged from 2.2:
 * Exit JVM if JMX server fails to startup (CASSANDRA-11540)
 * Produce a heap dump when exiting on OOM (CASSANDRA-9861)
 * Restore ability to filter on clustering columns when using a 2i (CASSANDRA-11510)
 * JSON datetime formatting needs timezone (CASSANDRA-11137)
 * Fix is_dense recalculation for Thrift-updated tables (CASSANDRA-11502)
 * Remove unnescessary file existence check during anticompaction (CASSANDRA-11660)
 * Add missing files to debian packages (CASSANDRA-11642)
 * Avoid calling Iterables::concat in loops during ModificationStatement::getFunctions (CASSANDRA-11621)
 * cqlsh: COPY FROM should use regular inserts for single statement batches and
   report errors correctly if workers processes crash on initialization (CASSANDRA-11474)
 * Always close cluster with connection in CqlRecordWriter (CASSANDRA-11553)
 * Allow only DISTINCT queries with partition keys restrictions (CASSANDRA-11339)
 * CqlConfigHelper no longer requires both a keystore and truststore to work (CASSANDRA-11532)
 * Make deprecated repair methods backward-compatible with previous notification service (CASSANDRA-11430)
 * IncomingStreamingConnection version check message wrong (CASSANDRA-11462)
Merged from 2.1:
 * Support mlockall on IBM POWER arch (CASSANDRA-11576)
 * Add option to disable use of severity in DynamicEndpointSnitch (CASSANDRA-11737)
 * cqlsh COPY FROM fails for null values with non-prepared statements (CASSANDRA-11631)
 * Make cython optional in pylib/setup.py (CASSANDRA-11630)
 * Change order of directory searching for cassandra.in.sh to favor local one (CASSANDRA-11628)
 * cqlsh COPY FROM fails with []{} chars in UDT/tuple fields/values (CASSANDRA-11633)
 * clqsh: COPY FROM throws TypeError with Cython extensions enabled (CASSANDRA-11574)
 * cqlsh: COPY FROM ignores NULL values in conversion (CASSANDRA-11549)
 * Validate levels when building LeveledScanner to avoid overlaps with orphaned sstables (CASSANDRA-9935)


3.5
 * StaticTokenTreeBuilder should respect posibility of duplicate tokens (CASSANDRA-11525)
 * Correctly fix potential assertion error during compaction (CASSANDRA-11353)
 * Avoid index segment stitching in RAM which lead to OOM on big SSTable files (CASSANDRA-11383)
 * Fix clustering and row filters for LIKE queries on clustering columns (CASSANDRA-11397)
Merged from 3.0:
 * Fix rare NPE on schema upgrade from 2.x to 3.x (CASSANDRA-10943)
 * Improve backoff policy for cqlsh COPY FROM (CASSANDRA-11320)
 * Improve IF NOT EXISTS check in CREATE INDEX (CASSANDRA-11131)
 * Upgrade ohc to 0.4.3
 * Enable SO_REUSEADDR for JMX RMI server sockets (CASSANDRA-11093)
 * Allocate merkletrees with the correct size (CASSANDRA-11390)
 * Support streaming pre-3.0 sstables (CASSANDRA-10990)
 * Add backpressure to compressed or encrypted commit log (CASSANDRA-10971)
 * SSTableExport supports secondary index tables (CASSANDRA-11330)
 * Fix sstabledump to include missing info in debug output (CASSANDRA-11321)
 * Establish and implement canonical bulk reading workload(s) (CASSANDRA-10331)
 * Fix paging for IN queries on tables without clustering columns (CASSANDRA-11208)
 * Remove recursive call from CompositesSearcher (CASSANDRA-11304)
 * Fix filtering on non-primary key columns for queries without index (CASSANDRA-6377)
 * Fix sstableloader fail when using materialized view (CASSANDRA-11275)
Merged from 2.2:
 * DatabaseDescriptor should log stacktrace in case of Eception during seed provider creation (CASSANDRA-11312)
 * Use canonical path for directory in SSTable descriptor (CASSANDRA-10587)
 * Add cassandra-stress keystore option (CASSANDRA-9325)
 * Dont mark sstables as repairing with sub range repairs (CASSANDRA-11451)
 * Notify when sstables change after cancelling compaction (CASSANDRA-11373)
 * cqlsh: COPY FROM should check that explicit column names are valid (CASSANDRA-11333)
 * Add -Dcassandra.start_gossip startup option (CASSANDRA-10809)
 * Fix UTF8Validator.validate() for modified UTF-8 (CASSANDRA-10748)
 * Clarify that now() function is calculated on the coordinator node in CQL documentation (CASSANDRA-10900)
 * Fix bloom filter sizing with LCS (CASSANDRA-11344)
 * (cqlsh) Fix error when result is 0 rows with EXPAND ON (CASSANDRA-11092)
 * Add missing newline at end of bin/cqlsh (CASSANDRA-11325)
 * Unresolved hostname leads to replace being ignored (CASSANDRA-11210)
 * Only log yaml config once, at startup (CASSANDRA-11217)
 * Reference leak with parallel repairs on the same table (CASSANDRA-11215)
Merged from 2.1:
 * Add a -j parameter to scrub/cleanup/upgradesstables to state how
   many threads to use (CASSANDRA-11179)
 * COPY FROM on large datasets: fix progress report and debug performance (CASSANDRA-11053)
 * InvalidateKeys should have a weak ref to key cache (CASSANDRA-11176)


3.4
 * (cqlsh) add cqlshrc option to always connect using ssl (CASSANDRA-10458)
 * Cleanup a few resource warnings (CASSANDRA-11085)
 * Allow custom tracing implementations (CASSANDRA-10392)
 * Extract LoaderOptions to be able to be used from outside (CASSANDRA-10637)
 * fix OnDiskIndexTest to properly treat empty ranges (CASSANDRA-11205)
 * fix TrackerTest to handle new notifications (CASSANDRA-11178)
 * add SASI validation for partitioner and complex columns (CASSANDRA-11169)
 * Add caching of encrypted credentials in PasswordAuthenticator (CASSANDRA-7715)
 * fix SASI memtable switching on flush (CASSANDRA-11159)
 * Remove duplicate offline compaction tracking (CASSANDRA-11148)
 * fix EQ semantics of analyzed SASI indexes (CASSANDRA-11130)
 * Support long name output for nodetool commands (CASSANDRA-7950)
 * Encrypted hints (CASSANDRA-11040)
 * SASI index options validation (CASSANDRA-11136)
 * Optimize disk seek using min/max column name meta data when the LIMIT clause is used
   (CASSANDRA-8180)
 * Add LIKE support to CQL3 (CASSANDRA-11067)
 * Generic Java UDF types (CASSANDRA-10819)
 * cqlsh: Include sub-second precision in timestamps by default (CASSANDRA-10428)
 * Set javac encoding to utf-8 (CASSANDRA-11077)
 * Integrate SASI index into Cassandra (CASSANDRA-10661)
 * Add --skip-flush option to nodetool snapshot
 * Skip values for non-queried columns (CASSANDRA-10657)
 * Add support for secondary indexes on static columns (CASSANDRA-8103)
 * CommitLogUpgradeTestMaker creates broken commit logs (CASSANDRA-11051)
 * Add metric for number of dropped mutations (CASSANDRA-10866)
 * Simplify row cache invalidation code (CASSANDRA-10396)
 * Support user-defined compaction through nodetool (CASSANDRA-10660)
 * Stripe view locks by key and table ID to reduce contention (CASSANDRA-10981)
 * Add nodetool gettimeout and settimeout commands (CASSANDRA-10953)
 * Add 3.0 metadata to sstablemetadata output (CASSANDRA-10838)
Merged from 3.0:
 * MV should only query complex columns included in the view (CASSANDRA-11069)
 * Failed aggregate creation breaks server permanently (CASSANDRA-11064)
 * Add sstabledump tool (CASSANDRA-7464)
 * Introduce backpressure for hints (CASSANDRA-10972)
 * Fix ClusteringPrefix not being able to read tombstone range boundaries (CASSANDRA-11158)
 * Prevent logging in sandboxed state (CASSANDRA-11033)
 * Disallow drop/alter operations of UDTs used by UDAs (CASSANDRA-10721)
 * Add query time validation method on Index (CASSANDRA-11043)
 * Avoid potential AssertionError in mixed version cluster (CASSANDRA-11128)
 * Properly handle hinted handoff after topology changes (CASSANDRA-5902)
 * AssertionError when listing sstable files on inconsistent disk state (CASSANDRA-11156)
 * Fix wrong rack counting and invalid conditions check for TokenAllocation
   (CASSANDRA-11139)
 * Avoid creating empty hint files (CASSANDRA-11090)
 * Fix leak detection strong reference loop using weak reference (CASSANDRA-11120)
 * Configurie BatchlogManager to stop delayed tasks on shutdown (CASSANDRA-11062)
 * Hadoop integration is incompatible with Cassandra Driver 3.0.0 (CASSANDRA-11001)
 * Add dropped_columns to the list of schema table so it gets handled
   properly (CASSANDRA-11050)
 * Fix NPE when using forceRepairRangeAsync without DC (CASSANDRA-11239)
Merged from 2.2:
 * Preserve order for preferred SSL cipher suites (CASSANDRA-11164)
 * Range.compareTo() violates the contract of Comparable (CASSANDRA-11216)
 * Avoid NPE when serializing ErrorMessage with null message (CASSANDRA-11167)
 * Replacing an aggregate with a new version doesn't reset INITCOND (CASSANDRA-10840)
 * (cqlsh) cqlsh cannot be called through symlink (CASSANDRA-11037)
 * fix ohc and java-driver pom dependencies in build.xml (CASSANDRA-10793)
 * Protect from keyspace dropped during repair (CASSANDRA-11065)
 * Handle adding fields to a UDT in SELECT JSON and toJson() (CASSANDRA-11146)
 * Better error message for cleanup (CASSANDRA-10991)
 * cqlsh pg-style-strings broken if line ends with ';' (CASSANDRA-11123)
 * Always persist upsampled index summaries (CASSANDRA-10512)
 * (cqlsh) Fix inconsistent auto-complete (CASSANDRA-10733)
 * Make SELECT JSON and toJson() threadsafe (CASSANDRA-11048)
 * Fix SELECT on tuple relations for mixed ASC/DESC clustering order (CASSANDRA-7281)
 * Use cloned TokenMetadata in size estimates to avoid race against membership check
   (CASSANDRA-10736)
 * (cqlsh) Support utf-8/cp65001 encoding on Windows (CASSANDRA-11030)
 * Fix paging on DISTINCT queries repeats result when first row in partition changes
   (CASSANDRA-10010)
 * (cqlsh) Support timezone conversion using pytz (CASSANDRA-10397)
 * cqlsh: change default encoding to UTF-8 (CASSANDRA-11124)
Merged from 2.1:
 * Checking if an unlogged batch is local is inefficient (CASSANDRA-11529)
 * Fix out-of-space error treatment in memtable flushing (CASSANDRA-11448).
 * Don't do defragmentation if reading from repaired sstables (CASSANDRA-10342)
 * Fix streaming_socket_timeout_in_ms not enforced (CASSANDRA-11286)
 * Avoid dropping message too quickly due to missing unit conversion (CASSANDRA-11302)
 * Don't remove FailureDetector history on removeEndpoint (CASSANDRA-10371)
 * Only notify if repair status changed (CASSANDRA-11172)
 * Use logback setting for 'cassandra -v' command (CASSANDRA-10767)
 * Fix sstableloader to unthrottle streaming by default (CASSANDRA-9714)
 * Fix incorrect warning in 'nodetool status' (CASSANDRA-10176)
 * Properly release sstable ref when doing offline scrub (CASSANDRA-10697)
 * Improve nodetool status performance for large cluster (CASSANDRA-7238)
 * Gossiper#isEnabled is not thread safe (CASSANDRA-11116)
 * Avoid major compaction mixing repaired and unrepaired sstables in DTCS (CASSANDRA-11113)
 * Make it clear what DTCS timestamp_resolution is used for (CASSANDRA-11041)
 * (cqlsh) Display milliseconds when datetime overflows (CASSANDRA-10625)


3.3
 * Avoid infinite loop if owned range is smaller than number of
   data dirs (CASSANDRA-11034)
 * Avoid bootstrap hanging when existing nodes have no data to stream (CASSANDRA-11010)
Merged from 3.0:
 * Remove double initialization of newly added tables (CASSANDRA-11027)
 * Filter keys searcher results by target range (CASSANDRA-11104)
 * Fix deserialization of legacy read commands (CASSANDRA-11087)
 * Fix incorrect computation of deletion time in sstable metadata (CASSANDRA-11102)
 * Avoid memory leak when collecting sstable metadata (CASSANDRA-11026)
 * Mutations do not block for completion under view lock contention (CASSANDRA-10779)
 * Invalidate legacy schema tables when unloading them (CASSANDRA-11071)
 * (cqlsh) handle INSERT and UPDATE statements with LWT conditions correctly
   (CASSANDRA-11003)
 * Fix DISTINCT queries in mixed version clusters (CASSANDRA-10762)
 * Migrate build status for indexes along with legacy schema (CASSANDRA-11046)
 * Ensure SSTables for legacy KEYS indexes can be read (CASSANDRA-11045)
 * Added support for IBM zSystems architecture (CASSANDRA-11054)
 * Update CQL documentation (CASSANDRA-10899)
 * Check the column name, not cell name, for dropped columns when reading
   legacy sstables (CASSANDRA-11018)
 * Don't attempt to index clustering values of static rows (CASSANDRA-11021)
 * Remove checksum files after replaying hints (CASSANDRA-10947)
 * Support passing base table metadata to custom 2i validation (CASSANDRA-10924)
 * Ensure stale index entries are purged during reads (CASSANDRA-11013)
 * (cqlsh) Also apply --connect-timeout to control connection
   timeout (CASSANDRA-10959)
 * Fix AssertionError when removing from list using UPDATE (CASSANDRA-10954)
 * Fix UnsupportedOperationException when reading old sstable with range
   tombstone (CASSANDRA-10743)
 * MV should use the maximum timestamp of the primary key (CASSANDRA-10910)
 * Fix potential assertion error during compaction (CASSANDRA-10944)
Merged from 2.2:
 * maxPurgeableTimestamp needs to check memtables too (CASSANDRA-9949)
 * Apply change to compaction throughput in real time (CASSANDRA-10025)
 * (cqlsh) encode input correctly when saving history
 * Fix potential NPE on ORDER BY queries with IN (CASSANDRA-10955)
 * Start L0 STCS-compactions even if there is a L0 -> L1 compaction
   going (CASSANDRA-10979)
 * Make UUID LSB unique per process (CASSANDRA-7925)
 * Avoid NPE when performing sstable tasks (scrub etc.) (CASSANDRA-10980)
 * Make sure client gets tombstone overwhelmed warning (CASSANDRA-9465)
 * Fix error streaming section more than 2GB (CASSANDRA-10961)
 * Histogram buckets exposed in jmx are sorted incorrectly (CASSANDRA-10975)
 * Enable GC logging by default (CASSANDRA-10140)
 * Optimize pending range computation (CASSANDRA-9258)
 * Skip commit log and saved cache directories in SSTable version startup check (CASSANDRA-10902)
 * drop/alter user should be case sensitive (CASSANDRA-10817)
Merged from 2.1:
 * test_bulk_round_trip_blogposts is failing occasionally (CASSANDRA-10938)
 * Fix isJoined return true only after becoming cluster member (CASANDRA-11007)
 * Fix bad gossip generation seen in long-running clusters (CASSANDRA-10969)
 * Avoid NPE when incremental repair fails (CASSANDRA-10909)
 * Unmark sstables compacting once they are done in cleanup/scrub/upgradesstables (CASSANDRA-10829)
 * Allow simultaneous bootstrapping with strict consistency when no vnodes are used (CASSANDRA-11005)
 * Log a message when major compaction does not result in a single file (CASSANDRA-10847)
 * (cqlsh) fix cqlsh_copy_tests when vnodes are disabled (CASSANDRA-10997)
 * (cqlsh) Add request timeout option to cqlsh (CASSANDRA-10686)
 * Avoid AssertionError while submitting hint with LWT (CASSANDRA-10477)
 * If CompactionMetadata is not in stats file, use index summary instead (CASSANDRA-10676)
 * Retry sending gossip syn multiple times during shadow round (CASSANDRA-8072)
 * Fix pending range calculation during moves (CASSANDRA-10887)
 * Sane default (200Mbps) for inter-DC streaming througput (CASSANDRA-8708)



3.2
 * Make sure tokens don't exist in several data directories (CASSANDRA-6696)
 * Add requireAuthorization method to IAuthorizer (CASSANDRA-10852)
 * Move static JVM options to conf/jvm.options file (CASSANDRA-10494)
 * Fix CassandraVersion to accept x.y version string (CASSANDRA-10931)
 * Add forceUserDefinedCleanup to allow more flexible cleanup (CASSANDRA-10708)
 * (cqlsh) allow setting TTL with COPY (CASSANDRA-9494)
 * Fix counting of received sstables in streaming (CASSANDRA-10949)
 * Implement hints compression (CASSANDRA-9428)
 * Fix potential assertion error when reading static columns (CASSANDRA-10903)
 * Fix EstimatedHistogram creation in nodetool tablehistograms (CASSANDRA-10859)
 * Establish bootstrap stream sessions sequentially (CASSANDRA-6992)
 * Sort compactionhistory output by timestamp (CASSANDRA-10464)
 * More efficient BTree removal (CASSANDRA-9991)
 * Make tablehistograms accept the same syntax as tablestats (CASSANDRA-10149)
 * Group pending compactions based on table (CASSANDRA-10718)
 * Add compressor name in sstablemetadata output (CASSANDRA-9879)
 * Fix type casting for counter columns (CASSANDRA-10824)
 * Prevent running Cassandra as root (CASSANDRA-8142)
 * bound maximum in-flight commit log replay mutation bytes to 64 megabytes (CASSANDRA-8639)
 * Normalize all scripts (CASSANDRA-10679)
 * Make compression ratio much more accurate (CASSANDRA-10225)
 * Optimize building of Clustering object when only one is created (CASSANDRA-10409)
 * Make index building pluggable (CASSANDRA-10681)
 * Add sstable flush observer (CASSANDRA-10678)
 * Improve NTS endpoints calculation (CASSANDRA-10200)
 * Improve performance of the folderSize function (CASSANDRA-10677)
 * Add support for type casting in selection clause (CASSANDRA-10310)
 * Added graphing option to cassandra-stress (CASSANDRA-7918)
 * Abort in-progress queries that time out (CASSANDRA-7392)
 * Add transparent data encryption core classes (CASSANDRA-9945)
Merged from 3.0:
 * Better handling of SSL connection errors inter-node (CASSANDRA-10816)
 * Avoid NoSuchElementException when executing empty batch (CASSANDRA-10711)
 * Avoid building PartitionUpdate in toString (CASSANDRA-10897)
 * Reduce heap spent when receiving many SSTables (CASSANDRA-10797)
 * Add back support for 3rd party auth providers to bulk loader (CASSANDRA-10873)
 * Eliminate the dependency on jgrapht for UDT resolution (CASSANDRA-10653)
 * (Hadoop) Close Clusters and Sessions in Hadoop Input/Output classes (CASSANDRA-10837)
 * Fix sstableloader not working with upper case keyspace name (CASSANDRA-10806)
Merged from 2.2:
 * jemalloc detection fails due to quoting issues in regexv (CASSANDRA-10946)
 * (cqlsh) show correct column names for empty result sets (CASSANDRA-9813)
 * Add new types to Stress (CASSANDRA-9556)
 * Add property to allow listening on broadcast interface (CASSANDRA-9748)
Merged from 2.1:
 * Match cassandra-loader options in COPY FROM (CASSANDRA-9303)
 * Fix binding to any address in CqlBulkRecordWriter (CASSANDRA-9309)
 * cqlsh fails to decode utf-8 characters for text typed columns (CASSANDRA-10875)
 * Log error when stream session fails (CASSANDRA-9294)
 * Fix bugs in commit log archiving startup behavior (CASSANDRA-10593)
 * (cqlsh) further optimise COPY FROM (CASSANDRA-9302)
 * Allow CREATE TABLE WITH ID (CASSANDRA-9179)
 * Make Stress compiles within eclipse (CASSANDRA-10807)
 * Cassandra Daemon should print JVM arguments (CASSANDRA-10764)
 * Allow cancellation of index summary redistribution (CASSANDRA-8805)


3.1.1
Merged from 3.0:
  * Fix upgrade data loss due to range tombstone deleting more data than then should
    (CASSANDRA-10822)


3.1
Merged from 3.0:
 * Avoid MV race during node decommission (CASSANDRA-10674)
 * Disable reloading of GossipingPropertyFileSnitch (CASSANDRA-9474)
 * Handle single-column deletions correction in materialized views
   when the column is part of the view primary key (CASSANDRA-10796)
 * Fix issue with datadir migration on upgrade (CASSANDRA-10788)
 * Fix bug with range tombstones on reverse queries and test coverage for
   AbstractBTreePartition (CASSANDRA-10059)
 * Remove 64k limit on collection elements (CASSANDRA-10374)
 * Remove unclear Indexer.indexes() method (CASSANDRA-10690)
 * Fix NPE on stream read error (CASSANDRA-10771)
 * Normalize cqlsh DESC output (CASSANDRA-10431)
 * Rejects partition range deletions when columns are specified (CASSANDRA-10739)
 * Fix error when saving cached key for old format sstable (CASSANDRA-10778)
 * Invalidate prepared statements on DROP INDEX (CASSANDRA-10758)
 * Fix SELECT statement with IN restrictions on partition key,
   ORDER BY and LIMIT (CASSANDRA-10729)
 * Improve stress performance over 1k threads (CASSANDRA-7217)
 * Wait for migration responses to complete before bootstrapping (CASSANDRA-10731)
 * Unable to create a function with argument of type Inet (CASSANDRA-10741)
 * Fix backward incompatibiliy in CqlInputFormat (CASSANDRA-10717)
 * Correctly preserve deletion info on updated rows when notifying indexers
   of single-row deletions (CASSANDRA-10694)
 * Notify indexers of partition delete during cleanup (CASSANDRA-10685)
 * Keep the file open in trySkipCache (CASSANDRA-10669)
 * Updated trigger example (CASSANDRA-10257)
Merged from 2.2:
 * Verify tables in pseudo-system keyspaces at startup (CASSANDRA-10761)
 * Fix IllegalArgumentException in DataOutputBuffer.reallocate for large buffers (CASSANDRA-10592)
 * Show CQL help in cqlsh in web browser (CASSANDRA-7225)
 * Serialize on disk the proper SSTable compression ratio (CASSANDRA-10775)
 * Reject index queries while the index is building (CASSANDRA-8505)
 * CQL.textile syntax incorrectly includes optional keyspace for aggregate SFUNC and FINALFUNC (CASSANDRA-10747)
 * Fix JSON update with prepared statements (CASSANDRA-10631)
 * Don't do anticompaction after subrange repair (CASSANDRA-10422)
 * Fix SimpleDateType type compatibility (CASSANDRA-10027)
 * (Hadoop) fix splits calculation (CASSANDRA-10640)
 * (Hadoop) ensure that Cluster instances are always closed (CASSANDRA-10058)
Merged from 2.1:
 * Fix Stress profile parsing on Windows (CASSANDRA-10808)
 * Fix incremental repair hang when replica is down (CASSANDRA-10288)
 * Optimize the way we check if a token is repaired in anticompaction (CASSANDRA-10768)
 * Add proper error handling to stream receiver (CASSANDRA-10774)
 * Warn or fail when changing cluster topology live (CASSANDRA-10243)
 * Status command in debian/ubuntu init script doesn't work (CASSANDRA-10213)
 * Some DROP ... IF EXISTS incorrectly result in exceptions on non-existing KS (CASSANDRA-10658)
 * DeletionTime.compareTo wrong in rare cases (CASSANDRA-10749)
 * Force encoding when computing statement ids (CASSANDRA-10755)
 * Properly reject counters as map keys (CASSANDRA-10760)
 * Fix the sstable-needs-cleanup check (CASSANDRA-10740)
 * (cqlsh) Print column names before COPY operation (CASSANDRA-8935)
 * Fix CompressedInputStream for proper cleanup (CASSANDRA-10012)
 * (cqlsh) Support counters in COPY commands (CASSANDRA-9043)
 * Try next replica if not possible to connect to primary replica on
   ColumnFamilyRecordReader (CASSANDRA-2388)
 * Limit window size in DTCS (CASSANDRA-10280)
 * sstableloader does not use MAX_HEAP_SIZE env parameter (CASSANDRA-10188)
 * (cqlsh) Improve COPY TO performance and error handling (CASSANDRA-9304)
 * Create compression chunk for sending file only (CASSANDRA-10680)
 * Forbid compact clustering column type changes in ALTER TABLE (CASSANDRA-8879)
 * Reject incremental repair with subrange repair (CASSANDRA-10422)
 * Add a nodetool command to refresh size_estimates (CASSANDRA-9579)
 * Invalidate cache after stream receive task is completed (CASSANDRA-10341)
 * Reject counter writes in CQLSSTableWriter (CASSANDRA-10258)
 * Remove superfluous COUNTER_MUTATION stage mapping (CASSANDRA-10605)


3.0
 * Fix AssertionError while flushing memtable due to materialized views
   incorrectly inserting empty rows (CASSANDRA-10614)
 * Store UDA initcond as CQL literal in the schema table, instead of a blob (CASSANDRA-10650)
 * Don't use -1 for the position of partition key in schema (CASSANDRA-10491)
 * Fix distinct queries in mixed version cluster (CASSANDRA-10573)
 * Skip sstable on clustering in names query (CASSANDRA-10571)
 * Remove value skipping as it breaks read-repair (CASSANDRA-10655)
 * Fix bootstrapping with MVs (CASSANDRA-10621)
 * Make sure EACH_QUORUM reads are using NTS (CASSANDRA-10584)
 * Fix MV replica filtering for non-NetworkTopologyStrategy (CASSANDRA-10634)
 * (Hadoop) fix CIF describeSplits() not handling 0 size estimates (CASSANDRA-10600)
 * Fix reading of legacy sstables (CASSANDRA-10590)
 * Use CQL type names in schema metadata tables (CASSANDRA-10365)
 * Guard batchlog replay against integer division by zero (CASSANDRA-9223)
 * Fix bug when adding a column to thrift with the same name than a primary key (CASSANDRA-10608)
 * Add client address argument to IAuthenticator::newSaslNegotiator (CASSANDRA-8068)
 * Fix implementation of LegacyLayout.LegacyBoundComparator (CASSANDRA-10602)
 * Don't use 'names query' read path for counters (CASSANDRA-10572)
 * Fix backward compatibility for counters (CASSANDRA-10470)
 * Remove memory_allocator paramter from cassandra.yaml (CASSANDRA-10581,10628)
 * Execute the metadata reload task of all registered indexes on CFS::reload (CASSANDRA-10604)
 * Fix thrift cas operations with defined columns (CASSANDRA-10576)
 * Fix PartitionUpdate.operationCount()for updates with static column operations (CASSANDRA-10606)
 * Fix thrift get() queries with defined columns (CASSANDRA-10586)
 * Fix marking of indexes as built and removed (CASSANDRA-10601)
 * Skip initialization of non-registered 2i instances, remove Index::getIndexName (CASSANDRA-10595)
 * Fix batches on multiple tables (CASSANDRA-10554)
 * Ensure compaction options are validated when updating KeyspaceMetadata (CASSANDRA-10569)
 * Flatten Iterator Transformation Hierarchy (CASSANDRA-9975)
 * Remove token generator (CASSANDRA-5261)
 * RolesCache should not be created for any authenticator that does not requireAuthentication (CASSANDRA-10562)
 * Fix LogTransaction checking only a single directory for files (CASSANDRA-10421)
 * Fix handling of range tombstones when reading old format sstables (CASSANDRA-10360)
 * Aggregate with Initial Condition fails with C* 3.0 (CASSANDRA-10367)
Merged from 2.2:
 * (cqlsh) show partial trace if incomplete after max_trace_wait (CASSANDRA-7645)
 * Use most up-to-date version of schema for system tables (CASSANDRA-10652)
 * Deprecate memory_allocator in cassandra.yaml (CASSANDRA-10581,10628)
 * Expose phi values from failure detector via JMX and tweak debug
   and trace logging (CASSANDRA-9526)
 * Fix IllegalArgumentException in DataOutputBuffer.reallocate for large buffers (CASSANDRA-10592)
Merged from 2.1:
 * Shutdown compaction in drain to prevent leak (CASSANDRA-10079)
 * (cqlsh) fix COPY using wrong variable name for time_format (CASSANDRA-10633)
 * Do not run SizeEstimatesRecorder if a node is not a member of the ring (CASSANDRA-9912)
 * Improve handling of dead nodes in gossip (CASSANDRA-10298)
 * Fix logback-tools.xml incorrectly configured for outputing to System.err
   (CASSANDRA-9937)
 * Fix streaming to catch exception so retry not fail (CASSANDRA-10557)
 * Add validation method to PerRowSecondaryIndex (CASSANDRA-10092)
 * Support encrypted and plain traffic on the same port (CASSANDRA-10559)
 * Do STCS in DTCS windows (CASSANDRA-10276)
 * Avoid repetition of JVM_OPTS in debian package (CASSANDRA-10251)
 * Fix potential NPE from handling result of SIM.highestSelectivityIndex (CASSANDRA-10550)
 * Fix paging issues with partitions containing only static columns data (CASSANDRA-10381)
 * Fix conditions on static columns (CASSANDRA-10264)
 * AssertionError: attempted to delete non-existing file CommitLog (CASSANDRA-10377)
 * Fix sorting for queries with an IN condition on partition key columns (CASSANDRA-10363)


3.0-rc2
 * Fix SELECT DISTINCT queries between 2.2.2 nodes and 3.0 nodes (CASSANDRA-10473)
 * Remove circular references in SegmentedFile (CASSANDRA-10543)
 * Ensure validation of indexed values only occurs once per-partition (CASSANDRA-10536)
 * Fix handling of static columns for range tombstones in thrift (CASSANDRA-10174)
 * Support empty ColumnFilter for backward compatility on empty IN (CASSANDRA-10471)
 * Remove Pig support (CASSANDRA-10542)
 * Fix LogFile throws Exception when assertion is disabled (CASSANDRA-10522)
 * Revert CASSANDRA-7486, make CMS default GC, move GC config to
   conf/jvm.options (CASSANDRA-10403)
 * Fix TeeingAppender causing some logs to be truncated/empty (CASSANDRA-10447)
 * Allow EACH_QUORUM for reads (CASSANDRA-9602)
 * Fix potential ClassCastException while upgrading (CASSANDRA-10468)
 * Fix NPE in MVs on update (CASSANDRA-10503)
 * Only include modified cell data in indexing deltas (CASSANDRA-10438)
 * Do not load keyspace when creating sstable writer (CASSANDRA-10443)
 * If node is not yet gossiping write all MV updates to batchlog only (CASSANDRA-10413)
 * Re-populate token metadata after commit log recovery (CASSANDRA-10293)
 * Provide additional metrics for materialized views (CASSANDRA-10323)
 * Flush system schema tables after local schema changes (CASSANDRA-10429)
Merged from 2.2:
 * Reduce contention getting instances of CompositeType (CASSANDRA-10433)
 * Fix the regression when using LIMIT with aggregates (CASSANDRA-10487)
 * Avoid NoClassDefFoundError during DataDescriptor initialization on windows (CASSANDRA-10412)
 * Preserve case of quoted Role & User names (CASSANDRA-10394)
 * cqlsh pg-style-strings broken (CASSANDRA-10484)
 * cqlsh prompt includes name of keyspace after failed `use` statement (CASSANDRA-10369)
Merged from 2.1:
 * (cqlsh) Distinguish negative and positive infinity in output (CASSANDRA-10523)
 * (cqlsh) allow custom time_format for COPY TO (CASSANDRA-8970)
 * Don't allow startup if the node's rack has changed (CASSANDRA-10242)
 * (cqlsh) show partial trace if incomplete after max_trace_wait (CASSANDRA-7645)
 * Allow LOCAL_JMX to be easily overridden (CASSANDRA-10275)
 * Mark nodes as dead even if they've already left (CASSANDRA-10205)


3.0.0-rc1
 * Fix mixed version read request compatibility for compact static tables
   (CASSANDRA-10373)
 * Fix paging of DISTINCT with static and IN (CASSANDRA-10354)
 * Allow MATERIALIZED VIEW's SELECT statement to restrict primary key
   columns (CASSANDRA-9664)
 * Move crc_check_chance out of compression options (CASSANDRA-9839)
 * Fix descending iteration past end of BTreeSearchIterator (CASSANDRA-10301)
 * Transfer hints to a different node on decommission (CASSANDRA-10198)
 * Check partition keys for CAS operations during stmt validation (CASSANDRA-10338)
 * Add custom query expressions to SELECT (CASSANDRA-10217)
 * Fix minor bugs in MV handling (CASSANDRA-10362)
 * Allow custom indexes with 0,1 or multiple target columns (CASSANDRA-10124)
 * Improve MV schema representation (CASSANDRA-9921)
 * Add flag to enable/disable coordinator batchlog for MV writes (CASSANDRA-10230)
 * Update cqlsh COPY for new internal driver serialization interface (CASSANDRA-10318)
 * Give index implementations more control over rebuild operations (CASSANDRA-10312)
 * Update index file format (CASSANDRA-10314)
 * Add "shadowable" row tombstones to deal with mv timestamp issues (CASSANDRA-10261)
 * CFS.loadNewSSTables() broken for pre-3.0 sstables
 * Cache selected index in read command to reduce lookups (CASSANDRA-10215)
 * Small optimizations of sstable index serialization (CASSANDRA-10232)
 * Support for both encrypted and unencrypted native transport connections (CASSANDRA-9590)
Merged from 2.2:
 * Configurable page size in cqlsh (CASSANDRA-9855)
 * Defer default role manager setup until all nodes are on 2.2+ (CASSANDRA-9761)
 * Handle missing RoleManager in config after upgrade to 2.2 (CASSANDRA-10209)
Merged from 2.1:
 * Bulk Loader API could not tolerate even node failure (CASSANDRA-10347)
 * Avoid misleading pushed notifications when multiple nodes
   share an rpc_address (CASSANDRA-10052)
 * Fix dropping undroppable when message queue is full (CASSANDRA-10113)
 * Fix potential ClassCastException during paging (CASSANDRA-10352)
 * Prevent ALTER TYPE from creating circular references (CASSANDRA-10339)
 * Fix cache handling of 2i and base tables (CASSANDRA-10155, 10359)
 * Fix NPE in nodetool compactionhistory (CASSANDRA-9758)
 * (Pig) support BulkOutputFormat as a URL parameter (CASSANDRA-7410)
 * BATCH statement is broken in cqlsh (CASSANDRA-10272)
 * (cqlsh) Make cqlsh PEP8 Compliant (CASSANDRA-10066)
 * (cqlsh) Fix error when starting cqlsh with --debug (CASSANDRA-10282)
 * Scrub, Cleanup and Upgrade do not unmark compacting until all operations
   have completed, regardless of the occurence of exceptions (CASSANDRA-10274)


3.0.0-beta2
 * Fix columns returned by AbstractBtreePartitions (CASSANDRA-10220)
 * Fix backward compatibility issue due to AbstractBounds serialization bug (CASSANDRA-9857)
 * Fix startup error when upgrading nodes (CASSANDRA-10136)
 * Base table PRIMARY KEY can be assumed to be NOT NULL in MV creation (CASSANDRA-10147)
 * Improve batchlog write patch (CASSANDRA-9673)
 * Re-apply MaterializedView updates on commitlog replay (CASSANDRA-10164)
 * Require AbstractType.isByteOrderComparable declaration in constructor (CASSANDRA-9901)
 * Avoid digest mismatch on upgrade to 3.0 (CASSANDRA-9554)
 * Fix Materialized View builder when adding multiple MVs (CASSANDRA-10156)
 * Choose better poolingOptions for protocol v4 in cassandra-stress (CASSANDRA-10182)
 * Fix LWW bug affecting Materialized Views (CASSANDRA-10197)
 * Ensures frozen sets and maps are always sorted (CASSANDRA-10162)
 * Don't deadlock when flushing CFS backed custom indexes (CASSANDRA-10181)
 * Fix double flushing of secondary index tables (CASSANDRA-10180)
 * Fix incorrect handling of range tombstones in thrift (CASSANDRA-10046)
 * Only use batchlog when paired materialized view replica is remote (CASSANDRA-10061)
 * Reuse TemporalRow when updating multiple MaterializedViews (CASSANDRA-10060)
 * Validate gc_grace_seconds for batchlog writes and MVs (CASSANDRA-9917)
 * Fix sstablerepairedset (CASSANDRA-10132)
Merged from 2.2:
 * Cancel transaction for sstables we wont redistribute index summary
   for (CASSANDRA-10270)
 * Retry snapshot deletion after compaction and gc on Windows (CASSANDRA-10222)
 * Fix failure to start with space in directory path on Windows (CASSANDRA-10239)
 * Fix repair hang when snapshot failed (CASSANDRA-10057)
 * Fall back to 1/4 commitlog volume for commitlog_total_space on small disks
   (CASSANDRA-10199)
Merged from 2.1:
 * Added configurable warning threshold for GC duration (CASSANDRA-8907)
 * Fix handling of streaming EOF (CASSANDRA-10206)
 * Only check KeyCache when it is enabled
 * Change streaming_socket_timeout_in_ms default to 1 hour (CASSANDRA-8611)
 * (cqlsh) update list of CQL keywords (CASSANDRA-9232)
 * Add nodetool gettraceprobability command (CASSANDRA-10234)
Merged from 2.0:
 * Fix rare race where older gossip states can be shadowed (CASSANDRA-10366)
 * Fix consolidating racks violating the RF contract (CASSANDRA-10238)
 * Disallow decommission when node is in drained state (CASSANDRA-8741)


2.2.1
 * Fix race during construction of commit log (CASSANDRA-10049)
 * Fix LeveledCompactionStrategyTest (CASSANDRA-9757)
 * Fix broken UnbufferedDataOutputStreamPlus.writeUTF (CASSANDRA-10203)
 * (cqlsh) default load-from-file encoding to utf-8 (CASSANDRA-9898)
 * Avoid returning Permission.NONE when failing to query users table (CASSANDRA-10168)
 * (cqlsh) add CLEAR command (CASSANDRA-10086)
 * Support string literals as Role names for compatibility (CASSANDRA-10135)
Merged from 2.1:
 * Only check KeyCache when it is enabled
 * Change streaming_socket_timeout_in_ms default to 1 hour (CASSANDRA-8611)
 * (cqlsh) update list of CQL keywords (CASSANDRA-9232)


3.0.0-beta1
 * Redesign secondary index API (CASSANDRA-9459, 7771, 9041)
 * Fix throwing ReadFailure instead of ReadTimeout on range queries (CASSANDRA-10125)
 * Rewrite hinted handoff (CASSANDRA-6230)
 * Fix query on static compact tables (CASSANDRA-10093)
 * Fix race during construction of commit log (CASSANDRA-10049)
 * Add option to only purge repaired tombstones (CASSANDRA-6434)
 * Change authorization handling for MVs (CASSANDRA-9927)
 * Add custom JMX enabled executor for UDF sandbox (CASSANDRA-10026)
 * Fix row deletion bug for Materialized Views (CASSANDRA-10014)
 * Support mixed-version clusters with Cassandra 2.1 and 2.2 (CASSANDRA-9704)
 * Fix multiple slices on RowSearchers (CASSANDRA-10002)
 * Fix bug in merging of collections (CASSANDRA-10001)
 * Optimize batchlog replay to avoid full scans (CASSANDRA-7237)
 * Repair improvements when using vnodes (CASSANDRA-5220)
 * Disable scripted UDFs by default (CASSANDRA-9889)
 * Bytecode inspection for Java-UDFs (CASSANDRA-9890)
 * Use byte to serialize MT hash length (CASSANDRA-9792)
 * Replace usage of Adler32 with CRC32 (CASSANDRA-8684)
 * Fix migration to new format from 2.1 SSTable (CASSANDRA-10006)
 * SequentialWriter should extend BufferedDataOutputStreamPlus (CASSANDRA-9500)
 * Use the same repairedAt timestamp within incremental repair session (CASSANDRA-9111)
Merged from 2.2:
 * Allow count(*) and count(1) to be use as normal aggregation (CASSANDRA-10114)
 * An NPE is thrown if the column name is unknown for an IN relation (CASSANDRA-10043)
 * Apply commit_failure_policy to more errors on startup (CASSANDRA-9749)
 * Fix histogram overflow exception (CASSANDRA-9973)
 * Route gossip messages over dedicated socket (CASSANDRA-9237)
 * Add checksum to saved cache files (CASSANDRA-9265)
 * Log warning when using an aggregate without partition key (CASSANDRA-9737)
Merged from 2.1:
 * (cqlsh) Allow encoding to be set through command line (CASSANDRA-10004)
 * Add new JMX methods to change local compaction strategy (CASSANDRA-9965)
 * Write hints for paxos commits (CASSANDRA-7342)
 * (cqlsh) Fix timestamps before 1970 on Windows, always
   use UTC for timestamp display (CASSANDRA-10000)
 * (cqlsh) Avoid overwriting new config file with old config
   when both exist (CASSANDRA-9777)
 * Release snapshot selfRef when doing snapshot repair (CASSANDRA-9998)
 * Cannot replace token does not exist - DN node removed as Fat Client (CASSANDRA-9871)
Merged from 2.0:
 * Don't cast expected bf size to an int (CASSANDRA-9959)
 * Make getFullyExpiredSSTables less expensive (CASSANDRA-9882)


3.0.0-alpha1
 * Implement proper sandboxing for UDFs (CASSANDRA-9402)
 * Simplify (and unify) cleanup of compaction leftovers (CASSANDRA-7066)
 * Allow extra schema definitions in cassandra-stress yaml (CASSANDRA-9850)
 * Metrics should use up to date nomenclature (CASSANDRA-9448)
 * Change CREATE/ALTER TABLE syntax for compression (CASSANDRA-8384)
 * Cleanup crc and adler code for java 8 (CASSANDRA-9650)
 * Storage engine refactor (CASSANDRA-8099, 9743, 9746, 9759, 9781, 9808, 9825,
   9848, 9705, 9859, 9867, 9874, 9828, 9801)
 * Update Guava to 18.0 (CASSANDRA-9653)
 * Bloom filter false positive ratio is not honoured (CASSANDRA-8413)
 * New option for cassandra-stress to leave a ratio of columns null (CASSANDRA-9522)
 * Change hinted_handoff_enabled yaml setting, JMX (CASSANDRA-9035)
 * Add algorithmic token allocation (CASSANDRA-7032)
 * Add nodetool command to replay batchlog (CASSANDRA-9547)
 * Make file buffer cache independent of paths being read (CASSANDRA-8897)
 * Remove deprecated legacy Hadoop code (CASSANDRA-9353)
 * Decommissioned nodes will not rejoin the cluster (CASSANDRA-8801)
 * Change gossip stabilization to use endpoit size (CASSANDRA-9401)
 * Change default garbage collector to G1 (CASSANDRA-7486)
 * Populate TokenMetadata early during startup (CASSANDRA-9317)
 * Undeprecate cache recentHitRate (CASSANDRA-6591)
 * Add support for selectively varint encoding fields (CASSANDRA-9499, 9865)
 * Materialized Views (CASSANDRA-6477)
Merged from 2.2:
 * Avoid grouping sstables for anticompaction with DTCS (CASSANDRA-9900)
 * UDF / UDA execution time in trace (CASSANDRA-9723)
 * Fix broken internode SSL (CASSANDRA-9884)
Merged from 2.1:
 * Add new JMX methods to change local compaction strategy (CASSANDRA-9965)
 * Fix handling of enable/disable autocompaction (CASSANDRA-9899)
 * Add consistency level to tracing ouput (CASSANDRA-9827)
 * Remove repair snapshot leftover on startup (CASSANDRA-7357)
 * Use random nodes for batch log when only 2 racks (CASSANDRA-8735)
 * Ensure atomicity inside thrift and stream session (CASSANDRA-7757)
 * Fix nodetool info error when the node is not joined (CASSANDRA-9031)
Merged from 2.0:
 * Log when messages are dropped due to cross_node_timeout (CASSANDRA-9793)
 * Don't track hotness when opening from snapshot for validation (CASSANDRA-9382)


2.2.0
 * Allow the selection of columns together with aggregates (CASSANDRA-9767)
 * Fix cqlsh copy methods and other windows specific issues (CASSANDRA-9795)
 * Don't wrap byte arrays in SequentialWriter (CASSANDRA-9797)
 * sum() and avg() functions missing for smallint and tinyint types (CASSANDRA-9671)
 * Revert CASSANDRA-9542 (allow native functions in UDA) (CASSANDRA-9771)
Merged from 2.1:
 * Fix MarshalException when upgrading superColumn family (CASSANDRA-9582)
 * Fix broken logging for "empty" flushes in Memtable (CASSANDRA-9837)
 * Handle corrupt files on startup (CASSANDRA-9686)
 * Fix clientutil jar and tests (CASSANDRA-9760)
 * (cqlsh) Allow the SSL protocol version to be specified through the
    config file or environment variables (CASSANDRA-9544)
Merged from 2.0:
 * Add tool to find why expired sstables are not getting dropped (CASSANDRA-10015)
 * Remove erroneous pending HH tasks from tpstats/jmx (CASSANDRA-9129)
 * Don't cast expected bf size to an int (CASSANDRA-9959)
 * checkForEndpointCollision fails for legitimate collisions (CASSANDRA-9765)
 * Complete CASSANDRA-8448 fix (CASSANDRA-9519)
 * Don't include auth credentials in debug log (CASSANDRA-9682)
 * Can't transition from write survey to normal mode (CASSANDRA-9740)
 * Scrub (recover) sstables even when -Index.db is missing (CASSANDRA-9591)
 * Fix growing pending background compaction (CASSANDRA-9662)


2.2.0-rc2
 * Re-enable memory-mapped I/O on Windows (CASSANDRA-9658)
 * Warn when an extra-large partition is compacted (CASSANDRA-9643)
 * (cqlsh) Allow setting the initial connection timeout (CASSANDRA-9601)
 * BulkLoader has --transport-factory option but does not use it (CASSANDRA-9675)
 * Allow JMX over SSL directly from nodetool (CASSANDRA-9090)
 * Update cqlsh for UDFs (CASSANDRA-7556)
 * Change Windows kernel default timer resolution (CASSANDRA-9634)
 * Deprected sstable2json and json2sstable (CASSANDRA-9618)
 * Allow native functions in user-defined aggregates (CASSANDRA-9542)
 * Don't repair system_distributed by default (CASSANDRA-9621)
 * Fix mixing min, max, and count aggregates for blob type (CASSANRA-9622)
 * Rename class for DATE type in Java driver (CASSANDRA-9563)
 * Duplicate compilation of UDFs on coordinator (CASSANDRA-9475)
 * Fix connection leak in CqlRecordWriter (CASSANDRA-9576)
 * Mlockall before opening system sstables & remove boot_without_jna option (CASSANDRA-9573)
 * Add functions to convert timeuuid to date or time, deprecate dateOf and unixTimestampOf (CASSANDRA-9229)
 * Make sure we cancel non-compacting sstables from LifecycleTransaction (CASSANDRA-9566)
 * Fix deprecated repair JMX API (CASSANDRA-9570)
 * Add logback metrics (CASSANDRA-9378)
 * Update and refactor ant test/test-compression to run the tests in parallel (CASSANDRA-9583)
 * Fix upgrading to new directory for secondary index (CASSANDRA-9687)
Merged from 2.1:
 * (cqlsh) Fix bad check for CQL compatibility when DESCRIBE'ing
   COMPACT STORAGE tables with no clustering columns
 * Eliminate strong self-reference chains in sstable ref tidiers (CASSANDRA-9656)
 * Ensure StreamSession uses canonical sstable reader instances (CASSANDRA-9700) 
 * Ensure memtable book keeping is not corrupted in the event we shrink usage (CASSANDRA-9681)
 * Update internal python driver for cqlsh (CASSANDRA-9064)
 * Fix IndexOutOfBoundsException when inserting tuple with too many
   elements using the string literal notation (CASSANDRA-9559)
 * Enable describe on indices (CASSANDRA-7814)
 * Fix incorrect result for IN queries where column not found (CASSANDRA-9540)
 * ColumnFamilyStore.selectAndReference may block during compaction (CASSANDRA-9637)
 * Fix bug in cardinality check when compacting (CASSANDRA-9580)
 * Fix memory leak in Ref due to ConcurrentLinkedQueue.remove() behaviour (CASSANDRA-9549)
 * Make rebuild only run one at a time (CASSANDRA-9119)
Merged from 2.0:
 * Avoid NPE in AuthSuccess#decode (CASSANDRA-9727)
 * Add listen_address to system.local (CASSANDRA-9603)
 * Bug fixes to resultset metadata construction (CASSANDRA-9636)
 * Fix setting 'durable_writes' in ALTER KEYSPACE (CASSANDRA-9560)
 * Avoids ballot clash in Paxos (CASSANDRA-9649)
 * Improve trace messages for RR (CASSANDRA-9479)
 * Fix suboptimal secondary index selection when restricted
   clustering column is also indexed (CASSANDRA-9631)
 * (cqlsh) Add min_threshold to DTCS option autocomplete (CASSANDRA-9385)
 * Fix error message when attempting to create an index on a column
   in a COMPACT STORAGE table with clustering columns (CASSANDRA-9527)
 * 'WITH WITH' in alter keyspace statements causes NPE (CASSANDRA-9565)
 * Expose some internals of SelectStatement for inspection (CASSANDRA-9532)
 * ArrivalWindow should use primitives (CASSANDRA-9496)
 * Periodically submit background compaction tasks (CASSANDRA-9592)
 * Set HAS_MORE_PAGES flag to false when PagingState is null (CASSANDRA-9571)


2.2.0-rc1
 * Compressed commit log should measure compressed space used (CASSANDRA-9095)
 * Fix comparison bug in CassandraRoleManager#collectRoles (CASSANDRA-9551)
 * Add tinyint,smallint,time,date support for UDFs (CASSANDRA-9400)
 * Deprecates SSTableSimpleWriter and SSTableSimpleUnsortedWriter (CASSANDRA-9546)
 * Empty INITCOND treated as null in aggregate (CASSANDRA-9457)
 * Remove use of Cell in Thrift MapReduce classes (CASSANDRA-8609)
 * Integrate pre-release Java Driver 2.2-rc1, custom build (CASSANDRA-9493)
 * Clean up gossiper logic for old versions (CASSANDRA-9370)
 * Fix custom payload coding/decoding to match the spec (CASSANDRA-9515)
 * ant test-all results incomplete when parsed (CASSANDRA-9463)
 * Disallow frozen<> types in function arguments and return types for
   clarity (CASSANDRA-9411)
 * Static Analysis to warn on unsafe use of Autocloseable instances (CASSANDRA-9431)
 * Update commitlog archiving examples now that commitlog segments are
   not recycled (CASSANDRA-9350)
 * Extend Transactional API to sstable lifecycle management (CASSANDRA-8568)
 * (cqlsh) Add support for native protocol 4 (CASSANDRA-9399)
 * Ensure that UDF and UDAs are keyspace-isolated (CASSANDRA-9409)
 * Revert CASSANDRA-7807 (tracing completion client notifications) (CASSANDRA-9429)
 * Add ability to stop compaction by ID (CASSANDRA-7207)
 * Let CassandraVersion handle SNAPSHOT version (CASSANDRA-9438)
Merged from 2.1:
 * (cqlsh) Fix using COPY through SOURCE or -f (CASSANDRA-9083)
 * Fix occasional lack of `system` keyspace in schema tables (CASSANDRA-8487)
 * Use ProtocolError code instead of ServerError code for native protocol
   error responses to unsupported protocol versions (CASSANDRA-9451)
 * Default commitlog_sync_batch_window_in_ms changed to 2ms (CASSANDRA-9504)
 * Fix empty partition assertion in unsorted sstable writing tools (CASSANDRA-9071)
 * Ensure truncate without snapshot cannot produce corrupt responses (CASSANDRA-9388) 
 * Consistent error message when a table mixes counter and non-counter
   columns (CASSANDRA-9492)
 * Avoid getting unreadable keys during anticompaction (CASSANDRA-9508)
 * (cqlsh) Better float precision by default (CASSANDRA-9224)
 * Improve estimated row count (CASSANDRA-9107)
 * Optimize range tombstone memory footprint (CASSANDRA-8603)
 * Use configured gcgs in anticompaction (CASSANDRA-9397)
Merged from 2.0:
 * Don't accumulate more range than necessary in RangeTombstone.Tracker (CASSANDRA-9486)
 * Add broadcast and rpc addresses to system.local (CASSANDRA-9436)
 * Always mark sstable suspect when corrupted (CASSANDRA-9478)
 * Add database users and permissions to CQL3 documentation (CASSANDRA-7558)
 * Allow JVM_OPTS to be passed to standalone tools (CASSANDRA-5969)
 * Fix bad condition in RangeTombstoneList (CASSANDRA-9485)
 * Fix potential StackOverflow when setting CrcCheckChance over JMX (CASSANDRA-9488)
 * Fix null static columns in pages after the first, paged reversed
   queries (CASSANDRA-8502)
 * Fix counting cache serialization in request metrics (CASSANDRA-9466)
 * Add option not to validate atoms during scrub (CASSANDRA-9406)


2.2.0-beta1
 * Introduce Transactional API for internal state changes (CASSANDRA-8984)
 * Add a flag in cassandra.yaml to enable UDFs (CASSANDRA-9404)
 * Better support of null for UDF (CASSANDRA-8374)
 * Use ecj instead of javassist for UDFs (CASSANDRA-8241)
 * faster async logback configuration for tests (CASSANDRA-9376)
 * Add `smallint` and `tinyint` data types (CASSANDRA-8951)
 * Avoid thrift schema creation when native driver is used in stress tool (CASSANDRA-9374)
 * Make Functions.declared thread-safe
 * Add client warnings to native protocol v4 (CASSANDRA-8930)
 * Allow roles cache to be invalidated (CASSANDRA-8967)
 * Upgrade Snappy (CASSANDRA-9063)
 * Don't start Thrift rpc by default (CASSANDRA-9319)
 * Only stream from unrepaired sstables with incremental repair (CASSANDRA-8267)
 * Aggregate UDFs allow SFUNC return type to differ from STYPE if FFUNC specified (CASSANDRA-9321)
 * Remove Thrift dependencies in bundled tools (CASSANDRA-8358)
 * Disable memory mapping of hsperfdata file for JVM statistics (CASSANDRA-9242)
 * Add pre-startup checks to detect potential incompatibilities (CASSANDRA-8049)
 * Distinguish between null and unset in protocol v4 (CASSANDRA-7304)
 * Add user/role permissions for user-defined functions (CASSANDRA-7557)
 * Allow cassandra config to be updated to restart daemon without unloading classes (CASSANDRA-9046)
 * Don't initialize compaction writer before checking if iter is empty (CASSANDRA-9117)
 * Don't execute any functions at prepare-time (CASSANDRA-9037)
 * Share file handles between all instances of a SegmentedFile (CASSANDRA-8893)
 * Make it possible to major compact LCS (CASSANDRA-7272)
 * Make FunctionExecutionException extend RequestExecutionException
   (CASSANDRA-9055)
 * Add support for SELECT JSON, INSERT JSON syntax and new toJson(), fromJson()
   functions (CASSANDRA-7970)
 * Optimise max purgeable timestamp calculation in compaction (CASSANDRA-8920)
 * Constrain internode message buffer sizes, and improve IO class hierarchy (CASSANDRA-8670) 
 * New tool added to validate all sstables in a node (CASSANDRA-5791)
 * Push notification when tracing completes for an operation (CASSANDRA-7807)
 * Delay "node up" and "node added" notifications until native protocol server is started (CASSANDRA-8236)
 * Compressed Commit Log (CASSANDRA-6809)
 * Optimise IntervalTree (CASSANDRA-8988)
 * Add a key-value payload for third party usage (CASSANDRA-8553, 9212)
 * Bump metrics-reporter-config dependency for metrics 3.0 (CASSANDRA-8149)
 * Partition intra-cluster message streams by size, not type (CASSANDRA-8789)
 * Add WriteFailureException to native protocol, notify coordinator of
   write failures (CASSANDRA-8592)
 * Convert SequentialWriter to nio (CASSANDRA-8709)
 * Add role based access control (CASSANDRA-7653, 8650, 7216, 8760, 8849, 8761, 8850)
 * Record client ip address in tracing sessions (CASSANDRA-8162)
 * Indicate partition key columns in response metadata for prepared
   statements (CASSANDRA-7660)
 * Merge UUIDType and TimeUUIDType parse logic (CASSANDRA-8759)
 * Avoid memory allocation when searching index summary (CASSANDRA-8793)
 * Optimise (Time)?UUIDType Comparisons (CASSANDRA-8730)
 * Make CRC32Ex into a separate maven dependency (CASSANDRA-8836)
 * Use preloaded jemalloc w/ Unsafe (CASSANDRA-8714, 9197)
 * Avoid accessing partitioner through StorageProxy (CASSANDRA-8244, 8268)
 * Upgrade Metrics library and remove depricated metrics (CASSANDRA-5657)
 * Serializing Row cache alternative, fully off heap (CASSANDRA-7438)
 * Duplicate rows returned when in clause has repeated values (CASSANDRA-6706)
 * Make CassandraException unchecked, extend RuntimeException (CASSANDRA-8560)
 * Support direct buffer decompression for reads (CASSANDRA-8464)
 * DirectByteBuffer compatible LZ4 methods (CASSANDRA-7039)
 * Group sstables for anticompaction correctly (CASSANDRA-8578)
 * Add ReadFailureException to native protocol, respond
   immediately when replicas encounter errors while handling
   a read request (CASSANDRA-7886)
 * Switch CommitLogSegment from RandomAccessFile to nio (CASSANDRA-8308)
 * Allow mixing token and partition key restrictions (CASSANDRA-7016)
 * Support index key/value entries on map collections (CASSANDRA-8473)
 * Modernize schema tables (CASSANDRA-8261)
 * Support for user-defined aggregation functions (CASSANDRA-8053)
 * Fix NPE in SelectStatement with empty IN values (CASSANDRA-8419)
 * Refactor SelectStatement, return IN results in natural order instead
   of IN value list order and ignore duplicate values in partition key IN restrictions (CASSANDRA-7981)
 * Support UDTs, tuples, and collections in user-defined
   functions (CASSANDRA-7563)
 * Fix aggregate fn results on empty selection, result column name,
   and cqlsh parsing (CASSANDRA-8229)
 * Mark sstables as repaired after full repair (CASSANDRA-7586)
 * Extend Descriptor to include a format value and refactor reader/writer
   APIs (CASSANDRA-7443)
 * Integrate JMH for microbenchmarks (CASSANDRA-8151)
 * Keep sstable levels when bootstrapping (CASSANDRA-7460)
 * Add Sigar library and perform basic OS settings check on startup (CASSANDRA-7838)
 * Support for aggregation functions (CASSANDRA-4914)
 * Remove cassandra-cli (CASSANDRA-7920)
 * Accept dollar quoted strings in CQL (CASSANDRA-7769)
 * Make assassinate a first class command (CASSANDRA-7935)
 * Support IN clause on any partition key column (CASSANDRA-7855)
 * Support IN clause on any clustering column (CASSANDRA-4762)
 * Improve compaction logging (CASSANDRA-7818)
 * Remove YamlFileNetworkTopologySnitch (CASSANDRA-7917)
 * Do anticompaction in groups (CASSANDRA-6851)
 * Support user-defined functions (CASSANDRA-7395, 7526, 7562, 7740, 7781, 7929,
   7924, 7812, 8063, 7813, 7708)
 * Permit configurable timestamps with cassandra-stress (CASSANDRA-7416)
 * Move sstable RandomAccessReader to nio2, which allows using the
   FILE_SHARE_DELETE flag on Windows (CASSANDRA-4050)
 * Remove CQL2 (CASSANDRA-5918)
 * Optimize fetching multiple cells by name (CASSANDRA-6933)
 * Allow compilation in java 8 (CASSANDRA-7028)
 * Make incremental repair default (CASSANDRA-7250)
 * Enable code coverage thru JaCoCo (CASSANDRA-7226)
 * Switch external naming of 'column families' to 'tables' (CASSANDRA-4369) 
 * Shorten SSTable path (CASSANDRA-6962)
 * Use unsafe mutations for most unit tests (CASSANDRA-6969)
 * Fix race condition during calculation of pending ranges (CASSANDRA-7390)
 * Fail on very large batch sizes (CASSANDRA-8011)
 * Improve concurrency of repair (CASSANDRA-6455, 8208, 9145)
 * Select optimal CRC32 implementation at runtime (CASSANDRA-8614)
 * Evaluate MurmurHash of Token once per query (CASSANDRA-7096)
 * Generalize progress reporting (CASSANDRA-8901)
 * Resumable bootstrap streaming (CASSANDRA-8838, CASSANDRA-8942)
 * Allow scrub for secondary index (CASSANDRA-5174)
 * Save repair data to system table (CASSANDRA-5839)
 * fix nodetool names that reference column families (CASSANDRA-8872)
 Merged from 2.1:
 * Warn on misuse of unlogged batches (CASSANDRA-9282)
 * Failure detector detects and ignores local pauses (CASSANDRA-9183)
 * Add utility class to support for rate limiting a given log statement (CASSANDRA-9029)
 * Add missing consistency levels to cassandra-stess (CASSANDRA-9361)
 * Fix commitlog getCompletedTasks to not increment (CASSANDRA-9339)
 * Fix for harmless exceptions logged as ERROR (CASSANDRA-8564)
 * Delete processed sstables in sstablesplit/sstableupgrade (CASSANDRA-8606)
 * Improve sstable exclusion from partition tombstones (CASSANDRA-9298)
 * Validate the indexed column rather than the cell's contents for 2i (CASSANDRA-9057)
 * Add support for top-k custom 2i queries (CASSANDRA-8717)
 * Fix error when dropping table during compaction (CASSANDRA-9251)
 * cassandra-stress supports validation operations over user profiles (CASSANDRA-8773)
 * Add support for rate limiting log messages (CASSANDRA-9029)
 * Log the partition key with tombstone warnings (CASSANDRA-8561)
 * Reduce runWithCompactionsDisabled poll interval to 1ms (CASSANDRA-9271)
 * Fix PITR commitlog replay (CASSANDRA-9195)
 * GCInspector logs very different times (CASSANDRA-9124)
 * Fix deleting from an empty list (CASSANDRA-9198)
 * Update tuple and collection types that use a user-defined type when that UDT
   is modified (CASSANDRA-9148, CASSANDRA-9192)
 * Use higher timeout for prepair and snapshot in repair (CASSANDRA-9261)
 * Fix anticompaction blocking ANTI_ENTROPY stage (CASSANDRA-9151)
 * Repair waits for anticompaction to finish (CASSANDRA-9097)
 * Fix streaming not holding ref when stream error (CASSANDRA-9295)
 * Fix canonical view returning early opened SSTables (CASSANDRA-9396)
Merged from 2.0:
 * (cqlsh) Add LOGIN command to switch users (CASSANDRA-7212)
 * Clone SliceQueryFilter in AbstractReadCommand implementations (CASSANDRA-8940)
 * Push correct protocol notification for DROP INDEX (CASSANDRA-9310)
 * token-generator - generated tokens too long (CASSANDRA-9300)
 * Fix counting of tombstones for TombstoneOverwhelmingException (CASSANDRA-9299)
 * Fix ReconnectableSnitch reconnecting to peers during upgrade (CASSANDRA-6702)
 * Include keyspace and table name in error log for collections over the size
   limit (CASSANDRA-9286)
 * Avoid potential overlap in LCS with single-partition sstables (CASSANDRA-9322)
 * Log warning message when a table is queried before the schema has fully
   propagated (CASSANDRA-9136)
 * Overload SecondaryIndex#indexes to accept the column definition (CASSANDRA-9314)
 * (cqlsh) Add SERIAL and LOCAL_SERIAL consistency levels (CASSANDRA-8051)
 * Fix index selection during rebuild with certain table layouts (CASSANDRA-9281)
 * Fix partition-level-delete-only workload accounting (CASSANDRA-9194)
 * Allow scrub to handle corrupted compressed chunks (CASSANDRA-9140)
 * Fix assertion error when resetlocalschema is run during repair (CASSANDRA-9249)
 * Disable single sstable tombstone compactions for DTCS by default (CASSANDRA-9234)
 * IncomingTcpConnection thread is not named (CASSANDRA-9262)
 * Close incoming connections when MessagingService is stopped (CASSANDRA-9238)
 * Fix streaming hang when retrying (CASSANDRA-9132)


2.1.5
 * Re-add deprecated cold_reads_to_omit param for backwards compat (CASSANDRA-9203)
 * Make anticompaction visible in compactionstats (CASSANDRA-9098)
 * Improve nodetool getendpoints documentation about the partition
   key parameter (CASSANDRA-6458)
 * Don't check other keyspaces for schema changes when an user-defined
   type is altered (CASSANDRA-9187)
 * Add generate-idea-files target to build.xml (CASSANDRA-9123)
 * Allow takeColumnFamilySnapshot to take a list of tables (CASSANDRA-8348)
 * Limit major sstable operations to their canonical representation (CASSANDRA-8669)
 * cqlsh: Add tests for INSERT and UPDATE tab completion (CASSANDRA-9125)
 * cqlsh: quote column names when needed in COPY FROM inserts (CASSANDRA-9080)
 * Do not load read meter for offline operations (CASSANDRA-9082)
 * cqlsh: Make CompositeType data readable (CASSANDRA-8919)
 * cqlsh: Fix display of triggers (CASSANDRA-9081)
 * Fix NullPointerException when deleting or setting an element by index on
   a null list collection (CASSANDRA-9077)
 * Buffer bloom filter serialization (CASSANDRA-9066)
 * Fix anti-compaction target bloom filter size (CASSANDRA-9060)
 * Make FROZEN and TUPLE unreserved keywords in CQL (CASSANDRA-9047)
 * Prevent AssertionError from SizeEstimatesRecorder (CASSANDRA-9034)
 * Avoid overwriting index summaries for sstables with an older format that
   does not support downsampling; rebuild summaries on startup when this
   is detected (CASSANDRA-8993)
 * Fix potential data loss in CompressedSequentialWriter (CASSANDRA-8949)
 * Make PasswordAuthenticator number of hashing rounds configurable (CASSANDRA-8085)
 * Fix AssertionError when binding nested collections in DELETE (CASSANDRA-8900)
 * Check for overlap with non-early sstables in LCS (CASSANDRA-8739)
 * Only calculate max purgable timestamp if we have to (CASSANDRA-8914)
 * (cqlsh) Greatly improve performance of COPY FROM (CASSANDRA-8225)
 * IndexSummary effectiveIndexInterval is now a guideline, not a rule (CASSANDRA-8993)
 * Use correct bounds for page cache eviction of compressed files (CASSANDRA-8746)
 * SSTableScanner enforces its bounds (CASSANDRA-8946)
 * Cleanup cell equality (CASSANDRA-8947)
 * Introduce intra-cluster message coalescing (CASSANDRA-8692)
 * DatabaseDescriptor throws NPE when rpc_interface is used (CASSANDRA-8839)
 * Don't check if an sstable is live for offline compactions (CASSANDRA-8841)
 * Don't set clientMode in SSTableLoader (CASSANDRA-8238)
 * Fix SSTableRewriter with disabled early open (CASSANDRA-8535)
 * Fix cassandra-stress so it respects the CL passed in user mode (CASSANDRA-8948)
 * Fix rare NPE in ColumnDefinition#hasIndexOption() (CASSANDRA-8786)
 * cassandra-stress reports per-operation statistics, plus misc (CASSANDRA-8769)
 * Add SimpleDate (cql date) and Time (cql time) types (CASSANDRA-7523)
 * Use long for key count in cfstats (CASSANDRA-8913)
 * Make SSTableRewriter.abort() more robust to failure (CASSANDRA-8832)
 * Remove cold_reads_to_omit from STCS (CASSANDRA-8860)
 * Make EstimatedHistogram#percentile() use ceil instead of floor (CASSANDRA-8883)
 * Fix top partitions reporting wrong cardinality (CASSANDRA-8834)
 * Fix rare NPE in KeyCacheSerializer (CASSANDRA-8067)
 * Pick sstables for validation as late as possible inc repairs (CASSANDRA-8366)
 * Fix commitlog getPendingTasks to not increment (CASSANDRA-8862)
 * Fix parallelism adjustment in range and secondary index queries
   when the first fetch does not satisfy the limit (CASSANDRA-8856)
 * Check if the filtered sstables is non-empty in STCS (CASSANDRA-8843)
 * Upgrade java-driver used for cassandra-stress (CASSANDRA-8842)
 * Fix CommitLog.forceRecycleAllSegments() memory access error (CASSANDRA-8812)
 * Improve assertions in Memory (CASSANDRA-8792)
 * Fix SSTableRewriter cleanup (CASSANDRA-8802)
 * Introduce SafeMemory for CompressionMetadata.Writer (CASSANDRA-8758)
 * 'nodetool info' prints exception against older node (CASSANDRA-8796)
 * Ensure SSTableReader.last corresponds exactly with the file end (CASSANDRA-8750)
 * Make SSTableWriter.openEarly more robust and obvious (CASSANDRA-8747)
 * Enforce SSTableReader.first/last (CASSANDRA-8744)
 * Cleanup SegmentedFile API (CASSANDRA-8749)
 * Avoid overlap with early compaction replacement (CASSANDRA-8683)
 * Safer Resource Management++ (CASSANDRA-8707)
 * Write partition size estimates into a system table (CASSANDRA-7688)
 * cqlsh: Fix keys() and full() collection indexes in DESCRIBE output
   (CASSANDRA-8154)
 * Show progress of streaming in nodetool netstats (CASSANDRA-8886)
 * IndexSummaryBuilder utilises offheap memory, and shares data between
   each IndexSummary opened from it (CASSANDRA-8757)
 * markCompacting only succeeds if the exact SSTableReader instances being 
   marked are in the live set (CASSANDRA-8689)
 * cassandra-stress support for varint (CASSANDRA-8882)
 * Fix Adler32 digest for compressed sstables (CASSANDRA-8778)
 * Add nodetool statushandoff/statusbackup (CASSANDRA-8912)
 * Use stdout for progress and stats in sstableloader (CASSANDRA-8982)
 * Correctly identify 2i datadir from older versions (CASSANDRA-9116)
Merged from 2.0:
 * Ignore gossip SYNs after shutdown (CASSANDRA-9238)
 * Avoid overflow when calculating max sstable size in LCS (CASSANDRA-9235)
 * Make sstable blacklisting work with compression (CASSANDRA-9138)
 * Do not attempt to rebuild indexes if no index accepts any column (CASSANDRA-9196)
 * Don't initiate snitch reconnection for dead states (CASSANDRA-7292)
 * Fix ArrayIndexOutOfBoundsException in CQLSSTableWriter (CASSANDRA-8978)
 * Add shutdown gossip state to prevent timeouts during rolling restarts (CASSANDRA-8336)
 * Fix running with java.net.preferIPv6Addresses=true (CASSANDRA-9137)
 * Fix failed bootstrap/replace attempts being persisted in system.peers (CASSANDRA-9180)
 * Flush system.IndexInfo after marking index built (CASSANDRA-9128)
 * Fix updates to min/max_compaction_threshold through cassandra-cli
   (CASSANDRA-8102)
 * Don't include tmp files when doing offline relevel (CASSANDRA-9088)
 * Use the proper CAS WriteType when finishing a previous round during Paxos
   preparation (CASSANDRA-8672)
 * Avoid race in cancelling compactions (CASSANDRA-9070)
 * More aggressive check for expired sstables in DTCS (CASSANDRA-8359)
 * Fix ignored index_interval change in ALTER TABLE statements (CASSANDRA-7976)
 * Do more aggressive compaction in old time windows in DTCS (CASSANDRA-8360)
 * java.lang.AssertionError when reading saved cache (CASSANDRA-8740)
 * "disk full" when running cleanup (CASSANDRA-9036)
 * Lower logging level from ERROR to DEBUG when a scheduled schema pull
   cannot be completed due to a node being down (CASSANDRA-9032)
 * Fix MOVED_NODE client event (CASSANDRA-8516)
 * Allow overriding MAX_OUTSTANDING_REPLAY_COUNT (CASSANDRA-7533)
 * Fix malformed JMX ObjectName containing IPv6 addresses (CASSANDRA-9027)
 * (cqlsh) Allow increasing CSV field size limit through
   cqlshrc config option (CASSANDRA-8934)
 * Stop logging range tombstones when exceeding the threshold
   (CASSANDRA-8559)
 * Fix NullPointerException when nodetool getendpoints is run
   against invalid keyspaces or tables (CASSANDRA-8950)
 * Allow specifying the tmp dir (CASSANDRA-7712)
 * Improve compaction estimated tasks estimation (CASSANDRA-8904)
 * Fix duplicate up/down messages sent to native clients (CASSANDRA-7816)
 * Expose commit log archive status via JMX (CASSANDRA-8734)
 * Provide better exceptions for invalid replication strategy parameters
   (CASSANDRA-8909)
 * Fix regression in mixed single and multi-column relation support for
   SELECT statements (CASSANDRA-8613)
 * Add ability to limit number of native connections (CASSANDRA-8086)
 * Fix CQLSSTableWriter throwing exception and spawning threads
   (CASSANDRA-8808)
 * Fix MT mismatch between empty and GC-able data (CASSANDRA-8979)
 * Fix incorrect validation when snapshotting single table (CASSANDRA-8056)
 * Add offline tool to relevel sstables (CASSANDRA-8301)
 * Preserve stream ID for more protocol errors (CASSANDRA-8848)
 * Fix combining token() function with multi-column relations on
   clustering columns (CASSANDRA-8797)
 * Make CFS.markReferenced() resistant to bad refcounting (CASSANDRA-8829)
 * Fix StreamTransferTask abort/complete bad refcounting (CASSANDRA-8815)
 * Fix AssertionError when querying a DESC clustering ordered
   table with ASC ordering and paging (CASSANDRA-8767)
 * AssertionError: "Memory was freed" when running cleanup (CASSANDRA-8716)
 * Make it possible to set max_sstable_age to fractional days (CASSANDRA-8406)
 * Fix some multi-column relations with indexes on some clustering
   columns (CASSANDRA-8275)
 * Fix memory leak in SSTableSimple*Writer and SSTableReader.validate()
   (CASSANDRA-8748)
 * Throw OOM if allocating memory fails to return a valid pointer (CASSANDRA-8726)
 * Fix SSTableSimpleUnsortedWriter ConcurrentModificationException (CASSANDRA-8619)
 * 'nodetool info' prints exception against older node (CASSANDRA-8796)
 * Ensure SSTableSimpleUnsortedWriter.close() terminates if
   disk writer has crashed (CASSANDRA-8807)


2.1.4
 * Bind JMX to localhost unless explicitly configured otherwise (CASSANDRA-9085)


2.1.3
 * Fix HSHA/offheap_objects corruption (CASSANDRA-8719)
 * Upgrade libthrift to 0.9.2 (CASSANDRA-8685)
 * Don't use the shared ref in sstableloader (CASSANDRA-8704)
 * Purge internal prepared statements if related tables or
   keyspaces are dropped (CASSANDRA-8693)
 * (cqlsh) Handle unicode BOM at start of files (CASSANDRA-8638)
 * Stop compactions before exiting offline tools (CASSANDRA-8623)
 * Update tools/stress/README.txt to match current behaviour (CASSANDRA-7933)
 * Fix schema from Thrift conversion with empty metadata (CASSANDRA-8695)
 * Safer Resource Management (CASSANDRA-7705)
 * Make sure we compact highly overlapping cold sstables with
   STCS (CASSANDRA-8635)
 * rpc_interface and listen_interface generate NPE on startup when specified
   interface doesn't exist (CASSANDRA-8677)
 * Fix ArrayIndexOutOfBoundsException in nodetool cfhistograms (CASSANDRA-8514)
 * Switch from yammer metrics for nodetool cf/proxy histograms (CASSANDRA-8662)
 * Make sure we don't add tmplink files to the compaction
   strategy (CASSANDRA-8580)
 * (cqlsh) Handle maps with blob keys (CASSANDRA-8372)
 * (cqlsh) Handle DynamicCompositeType schemas correctly (CASSANDRA-8563)
 * Duplicate rows returned when in clause has repeated values (CASSANDRA-6706)
 * Add tooling to detect hot partitions (CASSANDRA-7974)
 * Fix cassandra-stress user-mode truncation of partition generation (CASSANDRA-8608)
 * Only stream from unrepaired sstables during inc repair (CASSANDRA-8267)
 * Don't allow starting multiple inc repairs on the same sstables (CASSANDRA-8316)
 * Invalidate prepared BATCH statements when related tables
   or keyspaces are dropped (CASSANDRA-8652)
 * Fix missing results in secondary index queries on collections
   with ALLOW FILTERING (CASSANDRA-8421)
 * Expose EstimatedHistogram metrics for range slices (CASSANDRA-8627)
 * (cqlsh) Escape clqshrc passwords properly (CASSANDRA-8618)
 * Fix NPE when passing wrong argument in ALTER TABLE statement (CASSANDRA-8355)
 * Pig: Refactor and deprecate CqlStorage (CASSANDRA-8599)
 * Don't reuse the same cleanup strategy for all sstables (CASSANDRA-8537)
 * Fix case-sensitivity of index name on CREATE and DROP INDEX
   statements (CASSANDRA-8365)
 * Better detection/logging for corruption in compressed sstables (CASSANDRA-8192)
 * Use the correct repairedAt value when closing writer (CASSANDRA-8570)
 * (cqlsh) Handle a schema mismatch being detected on startup (CASSANDRA-8512)
 * Properly calculate expected write size during compaction (CASSANDRA-8532)
 * Invalidate affected prepared statements when a table's columns
   are altered (CASSANDRA-7910)
 * Stress - user defined writes should populate sequentally (CASSANDRA-8524)
 * Fix regression in SSTableRewriter causing some rows to become unreadable 
   during compaction (CASSANDRA-8429)
 * Run major compactions for repaired/unrepaired in parallel (CASSANDRA-8510)
 * (cqlsh) Fix compression options in DESCRIBE TABLE output when compression
   is disabled (CASSANDRA-8288)
 * (cqlsh) Fix DESCRIBE output after keyspaces are altered (CASSANDRA-7623)
 * Make sure we set lastCompactedKey correctly (CASSANDRA-8463)
 * (cqlsh) Fix output of CONSISTENCY command (CASSANDRA-8507)
 * (cqlsh) Fixed the handling of LIST statements (CASSANDRA-8370)
 * Make sstablescrub check leveled manifest again (CASSANDRA-8432)
 * Check first/last keys in sstable when giving out positions (CASSANDRA-8458)
 * Disable mmap on Windows (CASSANDRA-6993)
 * Add missing ConsistencyLevels to cassandra-stress (CASSANDRA-8253)
 * Add auth support to cassandra-stress (CASSANDRA-7985)
 * Fix ArrayIndexOutOfBoundsException when generating error message
   for some CQL syntax errors (CASSANDRA-8455)
 * Scale memtable slab allocation logarithmically (CASSANDRA-7882)
 * cassandra-stress simultaneous inserts over same seed (CASSANDRA-7964)
 * Reduce cassandra-stress sampling memory requirements (CASSANDRA-7926)
 * Ensure memtable flush cannot expire commit log entries from its future (CASSANDRA-8383)
 * Make read "defrag" async to reclaim memtables (CASSANDRA-8459)
 * Remove tmplink files for offline compactions (CASSANDRA-8321)
 * Reduce maxHintsInProgress (CASSANDRA-8415)
 * BTree updates may call provided update function twice (CASSANDRA-8018)
 * Release sstable references after anticompaction (CASSANDRA-8386)
 * Handle abort() in SSTableRewriter properly (CASSANDRA-8320)
 * Centralize shared executors (CASSANDRA-8055)
 * Fix filtering for CONTAINS (KEY) relations on frozen collection
   clustering columns when the query is restricted to a single
   partition (CASSANDRA-8203)
 * Do more aggressive entire-sstable TTL expiry checks (CASSANDRA-8243)
 * Add more log info if readMeter is null (CASSANDRA-8238)
 * add check of the system wall clock time at startup (CASSANDRA-8305)
 * Support for frozen collections (CASSANDRA-7859)
 * Fix overflow on histogram computation (CASSANDRA-8028)
 * Have paxos reuse the timestamp generation of normal queries (CASSANDRA-7801)
 * Fix incremental repair not remove parent session on remote (CASSANDRA-8291)
 * Improve JBOD disk utilization (CASSANDRA-7386)
 * Log failed host when preparing incremental repair (CASSANDRA-8228)
 * Force config client mode in CQLSSTableWriter (CASSANDRA-8281)
 * Fix sstableupgrade throws exception (CASSANDRA-8688)
 * Fix hang when repairing empty keyspace (CASSANDRA-8694)
Merged from 2.0:
 * Fix IllegalArgumentException in dynamic snitch (CASSANDRA-8448)
 * Add support for UPDATE ... IF EXISTS (CASSANDRA-8610)
 * Fix reversal of list prepends (CASSANDRA-8733)
 * Prevent non-zero default_time_to_live on tables with counters
   (CASSANDRA-8678)
 * Fix SSTableSimpleUnsortedWriter ConcurrentModificationException
   (CASSANDRA-8619)
 * Round up time deltas lower than 1ms in BulkLoader (CASSANDRA-8645)
 * Add batch remove iterator to ABSC (CASSANDRA-8414, 8666)
 * Round up time deltas lower than 1ms in BulkLoader (CASSANDRA-8645)
 * Fix isClientMode check in Keyspace (CASSANDRA-8687)
 * Use more efficient slice size for querying internal secondary
   index tables (CASSANDRA-8550)
 * Fix potentially returning deleted rows with range tombstone (CASSANDRA-8558)
 * Check for available disk space before starting a compaction (CASSANDRA-8562)
 * Fix DISTINCT queries with LIMITs or paging when some partitions
   contain only tombstones (CASSANDRA-8490)
 * Introduce background cache refreshing to permissions cache
   (CASSANDRA-8194)
 * Fix race condition in StreamTransferTask that could lead to
   infinite loops and premature sstable deletion (CASSANDRA-7704)
 * Add an extra version check to MigrationTask (CASSANDRA-8462)
 * Ensure SSTableWriter cleans up properly after failure (CASSANDRA-8499)
 * Increase bf true positive count on key cache hit (CASSANDRA-8525)
 * Move MeteredFlusher to its own thread (CASSANDRA-8485)
 * Fix non-distinct results in DISTNCT queries on static columns when
   paging is enabled (CASSANDRA-8087)
 * Move all hints related tasks to hints internal executor (CASSANDRA-8285)
 * Fix paging for multi-partition IN queries (CASSANDRA-8408)
 * Fix MOVED_NODE topology event never being emitted when a node
   moves its token (CASSANDRA-8373)
 * Fix validation of indexes in COMPACT tables (CASSANDRA-8156)
 * Avoid StackOverflowError when a large list of IN values
   is used for a clustering column (CASSANDRA-8410)
 * Fix NPE when writetime() or ttl() calls are wrapped by
   another function call (CASSANDRA-8451)
 * Fix NPE after dropping a keyspace (CASSANDRA-8332)
 * Fix error message on read repair timeouts (CASSANDRA-7947)
 * Default DTCS base_time_seconds changed to 60 (CASSANDRA-8417)
 * Refuse Paxos operation with more than one pending endpoint (CASSANDRA-8346, 8640)
 * Throw correct exception when trying to bind a keyspace or table
   name (CASSANDRA-6952)
 * Make HHOM.compact synchronized (CASSANDRA-8416)
 * cancel latency-sampling task when CF is dropped (CASSANDRA-8401)
 * don't block SocketThread for MessagingService (CASSANDRA-8188)
 * Increase quarantine delay on replacement (CASSANDRA-8260)
 * Expose off-heap memory usage stats (CASSANDRA-7897)
 * Ignore Paxos commits for truncated tables (CASSANDRA-7538)
 * Validate size of indexed column values (CASSANDRA-8280)
 * Make LCS split compaction results over all data directories (CASSANDRA-8329)
 * Fix some failing queries that use multi-column relations
   on COMPACT STORAGE tables (CASSANDRA-8264)
 * Fix InvalidRequestException with ORDER BY (CASSANDRA-8286)
 * Disable SSLv3 for POODLE (CASSANDRA-8265)
 * Fix millisecond timestamps in Tracing (CASSANDRA-8297)
 * Include keyspace name in error message when there are insufficient
   live nodes to stream from (CASSANDRA-8221)
 * Avoid overlap in L1 when L0 contains many nonoverlapping
   sstables (CASSANDRA-8211)
 * Improve PropertyFileSnitch logging (CASSANDRA-8183)
 * Add DC-aware sequential repair (CASSANDRA-8193)
 * Use live sstables in snapshot repair if possible (CASSANDRA-8312)
 * Fix hints serialized size calculation (CASSANDRA-8587)


2.1.2
 * (cqlsh) parse_for_table_meta errors out on queries with undefined
   grammars (CASSANDRA-8262)
 * (cqlsh) Fix SELECT ... TOKEN() function broken in C* 2.1.1 (CASSANDRA-8258)
 * Fix Cassandra crash when running on JDK8 update 40 (CASSANDRA-8209)
 * Optimize partitioner tokens (CASSANDRA-8230)
 * Improve compaction of repaired/unrepaired sstables (CASSANDRA-8004)
 * Make cache serializers pluggable (CASSANDRA-8096)
 * Fix issues with CONTAINS (KEY) queries on secondary indexes
   (CASSANDRA-8147)
 * Fix read-rate tracking of sstables for some queries (CASSANDRA-8239)
 * Fix default timestamp in QueryOptions (CASSANDRA-8246)
 * Set socket timeout when reading remote version (CASSANDRA-8188)
 * Refactor how we track live size (CASSANDRA-7852)
 * Make sure unfinished compaction files are removed (CASSANDRA-8124)
 * Fix shutdown when run as Windows service (CASSANDRA-8136)
 * Fix DESCRIBE TABLE with custom indexes (CASSANDRA-8031)
 * Fix race in RecoveryManagerTest (CASSANDRA-8176)
 * Avoid IllegalArgumentException while sorting sstables in
   IndexSummaryManager (CASSANDRA-8182)
 * Shutdown JVM on file descriptor exhaustion (CASSANDRA-7579)
 * Add 'die' policy for commit log and disk failure (CASSANDRA-7927)
 * Fix installing as service on Windows (CASSANDRA-8115)
 * Fix CREATE TABLE for CQL2 (CASSANDRA-8144)
 * Avoid boxing in ColumnStats min/max trackers (CASSANDRA-8109)
Merged from 2.0:
 * Correctly handle non-text column names in cql3 (CASSANDRA-8178)
 * Fix deletion for indexes on primary key columns (CASSANDRA-8206)
 * Add 'nodetool statusgossip' (CASSANDRA-8125)
 * Improve client notification that nodes are ready for requests (CASSANDRA-7510)
 * Handle negative timestamp in writetime method (CASSANDRA-8139)
 * Pig: Remove errant LIMIT clause in CqlNativeStorage (CASSANDRA-8166)
 * Throw ConfigurationException when hsha is used with the default
   rpc_max_threads setting of 'unlimited' (CASSANDRA-8116)
 * Allow concurrent writing of the same table in the same JVM using
   CQLSSTableWriter (CASSANDRA-7463)
 * Fix totalDiskSpaceUsed calculation (CASSANDRA-8205)


2.1.1
 * Fix spin loop in AtomicSortedColumns (CASSANDRA-7546)
 * Dont notify when replacing tmplink files (CASSANDRA-8157)
 * Fix validation with multiple CONTAINS clause (CASSANDRA-8131)
 * Fix validation of collections in TriggerExecutor (CASSANDRA-8146)
 * Fix IllegalArgumentException when a list of IN values containing tuples
   is passed as a single arg to a prepared statement with the v1 or v2
   protocol (CASSANDRA-8062)
 * Fix ClassCastException in DISTINCT query on static columns with
   query paging (CASSANDRA-8108)
 * Fix NPE on null nested UDT inside a set (CASSANDRA-8105)
 * Fix exception when querying secondary index on set items or map keys
   when some clustering columns are specified (CASSANDRA-8073)
 * Send proper error response when there is an error during native
   protocol message decode (CASSANDRA-8118)
 * Gossip should ignore generation numbers too far in the future (CASSANDRA-8113)
 * Fix NPE when creating a table with frozen sets, lists (CASSANDRA-8104)
 * Fix high memory use due to tracking reads on incrementally opened sstable
   readers (CASSANDRA-8066)
 * Fix EXECUTE request with skipMetadata=false returning no metadata
   (CASSANDRA-8054)
 * Allow concurrent use of CQLBulkOutputFormat (CASSANDRA-7776)
 * Shutdown JVM on OOM (CASSANDRA-7507)
 * Upgrade netty version and enable epoll event loop (CASSANDRA-7761)
 * Don't duplicate sstables smaller than split size when using
   the sstablesplitter tool (CASSANDRA-7616)
 * Avoid re-parsing already prepared statements (CASSANDRA-7923)
 * Fix some Thrift slice deletions and updates of COMPACT STORAGE
   tables with some clustering columns omitted (CASSANDRA-7990)
 * Fix filtering for CONTAINS on sets (CASSANDRA-8033)
 * Properly track added size (CASSANDRA-7239)
 * Allow compilation in java 8 (CASSANDRA-7208)
 * Fix Assertion error on RangeTombstoneList diff (CASSANDRA-8013)
 * Release references to overlapping sstables during compaction (CASSANDRA-7819)
 * Send notification when opening compaction results early (CASSANDRA-8034)
 * Make native server start block until properly bound (CASSANDRA-7885)
 * (cqlsh) Fix IPv6 support (CASSANDRA-7988)
 * Ignore fat clients when checking for endpoint collision (CASSANDRA-7939)
 * Make sstablerepairedset take a list of files (CASSANDRA-7995)
 * (cqlsh) Tab completeion for indexes on map keys (CASSANDRA-7972)
 * (cqlsh) Fix UDT field selection in select clause (CASSANDRA-7891)
 * Fix resource leak in event of corrupt sstable
 * (cqlsh) Add command line option for cqlshrc file path (CASSANDRA-7131)
 * Provide visibility into prepared statements churn (CASSANDRA-7921, CASSANDRA-7930)
 * Invalidate prepared statements when their keyspace or table is
   dropped (CASSANDRA-7566)
 * cassandra-stress: fix support for NetworkTopologyStrategy (CASSANDRA-7945)
 * Fix saving caches when a table is dropped (CASSANDRA-7784)
 * Add better error checking of new stress profile (CASSANDRA-7716)
 * Use ThreadLocalRandom and remove FBUtilities.threadLocalRandom (CASSANDRA-7934)
 * Prevent operator mistakes due to simultaneous bootstrap (CASSANDRA-7069)
 * cassandra-stress supports whitelist mode for node config (CASSANDRA-7658)
 * GCInspector more closely tracks GC; cassandra-stress and nodetool report it (CASSANDRA-7916)
 * nodetool won't output bogus ownership info without a keyspace (CASSANDRA-7173)
 * Add human readable option to nodetool commands (CASSANDRA-5433)
 * Don't try to set repairedAt on old sstables (CASSANDRA-7913)
 * Add metrics for tracking PreparedStatement use (CASSANDRA-7719)
 * (cqlsh) tab-completion for triggers (CASSANDRA-7824)
 * (cqlsh) Support for query paging (CASSANDRA-7514)
 * (cqlsh) Show progress of COPY operations (CASSANDRA-7789)
 * Add syntax to remove multiple elements from a map (CASSANDRA-6599)
 * Support non-equals conditions in lightweight transactions (CASSANDRA-6839)
 * Add IF [NOT] EXISTS to create/drop triggers (CASSANDRA-7606)
 * (cqlsh) Display the current logged-in user (CASSANDRA-7785)
 * (cqlsh) Don't ignore CTRL-C during COPY FROM execution (CASSANDRA-7815)
 * (cqlsh) Order UDTs according to cross-type dependencies in DESCRIBE
   output (CASSANDRA-7659)
 * (cqlsh) Fix handling of CAS statement results (CASSANDRA-7671)
 * (cqlsh) COPY TO/FROM improvements (CASSANDRA-7405)
 * Support list index operations with conditions (CASSANDRA-7499)
 * Add max live/tombstoned cells to nodetool cfstats output (CASSANDRA-7731)
 * Validate IPv6 wildcard addresses properly (CASSANDRA-7680)
 * (cqlsh) Error when tracing query (CASSANDRA-7613)
 * Avoid IOOBE when building SyntaxError message snippet (CASSANDRA-7569)
 * SSTableExport uses correct validator to create string representation of partition
   keys (CASSANDRA-7498)
 * Avoid NPEs when receiving type changes for an unknown keyspace (CASSANDRA-7689)
 * Add support for custom 2i validation (CASSANDRA-7575)
 * Pig support for hadoop CqlInputFormat (CASSANDRA-6454)
 * Add duration mode to cassandra-stress (CASSANDRA-7468)
 * Add listen_interface and rpc_interface options (CASSANDRA-7417)
 * Improve schema merge performance (CASSANDRA-7444)
 * Adjust MT depth based on # of partition validating (CASSANDRA-5263)
 * Optimise NativeCell comparisons (CASSANDRA-6755)
 * Configurable client timeout for cqlsh (CASSANDRA-7516)
 * Include snippet of CQL query near syntax error in messages (CASSANDRA-7111)
 * Make repair -pr work with -local (CASSANDRA-7450)
 * Fix error in sstableloader with -cph > 1 (CASSANDRA-8007)
 * Fix snapshot repair error on indexed tables (CASSANDRA-8020)
 * Do not exit nodetool repair when receiving JMX NOTIF_LOST (CASSANDRA-7909)
 * Stream to private IP when available (CASSANDRA-8084)
Merged from 2.0:
 * Reject conditions on DELETE unless full PK is given (CASSANDRA-6430)
 * Properly reject the token function DELETE (CASSANDRA-7747)
 * Force batchlog replay before decommissioning a node (CASSANDRA-7446)
 * Fix hint replay with many accumulated expired hints (CASSANDRA-6998)
 * Fix duplicate results in DISTINCT queries on static columns with query
   paging (CASSANDRA-8108)
 * Add DateTieredCompactionStrategy (CASSANDRA-6602)
 * Properly validate ascii and utf8 string literals in CQL queries (CASSANDRA-8101)
 * (cqlsh) Fix autocompletion for alter keyspace (CASSANDRA-8021)
 * Create backup directories for commitlog archiving during startup (CASSANDRA-8111)
 * Reduce totalBlockFor() for LOCAL_* consistency levels (CASSANDRA-8058)
 * Fix merging schemas with re-dropped keyspaces (CASSANDRA-7256)
 * Fix counters in supercolumns during live upgrades from 1.2 (CASSANDRA-7188)
 * Notify DT subscribers when a column family is truncated (CASSANDRA-8088)
 * Add sanity check of $JAVA on startup (CASSANDRA-7676)
 * Schedule fat client schema pull on join (CASSANDRA-7993)
 * Don't reset nodes' versions when closing IncomingTcpConnections
   (CASSANDRA-7734)
 * Record the real messaging version in all cases in OutboundTcpConnection
   (CASSANDRA-8057)
 * SSL does not work in cassandra-cli (CASSANDRA-7899)
 * Fix potential exception when using ReversedType in DynamicCompositeType
   (CASSANDRA-7898)
 * Better validation of collection values (CASSANDRA-7833)
 * Track min/max timestamps correctly (CASSANDRA-7969)
 * Fix possible overflow while sorting CL segments for replay (CASSANDRA-7992)
 * Increase nodetool Xmx (CASSANDRA-7956)
 * Archive any commitlog segments present at startup (CASSANDRA-6904)
 * CrcCheckChance should adjust based on live CFMetadata not 
   sstable metadata (CASSANDRA-7978)
 * token() should only accept columns in the partitioning
   key order (CASSANDRA-6075)
 * Add method to invalidate permission cache via JMX (CASSANDRA-7977)
 * Allow propagating multiple gossip states atomically (CASSANDRA-6125)
 * Log exceptions related to unclean native protocol client disconnects
   at DEBUG or INFO (CASSANDRA-7849)
 * Allow permissions cache to be set via JMX (CASSANDRA-7698)
 * Include schema_triggers CF in readable system resources (CASSANDRA-7967)
 * Fix RowIndexEntry to report correct serializedSize (CASSANDRA-7948)
 * Make CQLSSTableWriter sync within partitions (CASSANDRA-7360)
 * Potentially use non-local replicas in CqlConfigHelper (CASSANDRA-7906)
 * Explicitly disallow mixing multi-column and single-column
   relations on clustering columns (CASSANDRA-7711)
 * Better error message when condition is set on PK column (CASSANDRA-7804)
 * Don't send schema change responses and events for no-op DDL
   statements (CASSANDRA-7600)
 * (Hadoop) fix cluster initialisation for a split fetching (CASSANDRA-7774)
 * Throw InvalidRequestException when queries contain relations on entire
   collection columns (CASSANDRA-7506)
 * (cqlsh) enable CTRL-R history search with libedit (CASSANDRA-7577)
 * (Hadoop) allow ACFRW to limit nodes to local DC (CASSANDRA-7252)
 * (cqlsh) cqlsh should automatically disable tracing when selecting
   from system_traces (CASSANDRA-7641)
 * (Hadoop) Add CqlOutputFormat (CASSANDRA-6927)
 * Don't depend on cassandra config for nodetool ring (CASSANDRA-7508)
 * (cqlsh) Fix failing cqlsh formatting tests (CASSANDRA-7703)
 * Fix IncompatibleClassChangeError from hadoop2 (CASSANDRA-7229)
 * Add 'nodetool sethintedhandoffthrottlekb' (CASSANDRA-7635)
 * (cqlsh) Add tab-completion for CREATE/DROP USER IF [NOT] EXISTS (CASSANDRA-7611)
 * Catch errors when the JVM pulls the rug out from GCInspector (CASSANDRA-5345)
 * cqlsh fails when version number parts are not int (CASSANDRA-7524)
 * Fix NPE when table dropped during streaming (CASSANDRA-7946)
 * Fix wrong progress when streaming uncompressed (CASSANDRA-7878)
 * Fix possible infinite loop in creating repair range (CASSANDRA-7983)
 * Fix unit in nodetool for streaming throughput (CASSANDRA-7375)
Merged from 1.2:
 * Don't index tombstones (CASSANDRA-7828)
 * Improve PasswordAuthenticator default super user setup (CASSANDRA-7788)


2.1.0
 * (cqlsh) Removed "ALTER TYPE <name> RENAME TO <name>" from tab-completion
   (CASSANDRA-7895)
 * Fixed IllegalStateException in anticompaction (CASSANDRA-7892)
 * cqlsh: DESCRIBE support for frozen UDTs, tuples (CASSANDRA-7863)
 * Avoid exposing internal classes over JMX (CASSANDRA-7879)
 * Add null check for keys when freezing collection (CASSANDRA-7869)
 * Improve stress workload realism (CASSANDRA-7519)
Merged from 2.0:
 * Configure system.paxos with LeveledCompactionStrategy (CASSANDRA-7753)
 * Fix ALTER clustering column type from DateType to TimestampType when
   using DESC clustering order (CASSANRDA-7797)
 * Throw EOFException if we run out of chunks in compressed datafile
   (CASSANDRA-7664)
 * Fix PRSI handling of CQL3 row markers for row cleanup (CASSANDRA-7787)
 * Fix dropping collection when it's the last regular column (CASSANDRA-7744)
 * Make StreamReceiveTask thread safe and gc friendly (CASSANDRA-7795)
 * Validate empty cell names from counter updates (CASSANDRA-7798)
Merged from 1.2:
 * Don't allow compacted sstables to be marked as compacting (CASSANDRA-7145)
 * Track expired tombstones (CASSANDRA-7810)


2.1.0-rc7
 * Add frozen keyword and require UDT to be frozen (CASSANDRA-7857)
 * Track added sstable size correctly (CASSANDRA-7239)
 * (cqlsh) Fix case insensitivity (CASSANDRA-7834)
 * Fix failure to stream ranges when moving (CASSANDRA-7836)
 * Correctly remove tmplink files (CASSANDRA-7803)
 * (cqlsh) Fix column name formatting for functions, CAS operations,
   and UDT field selections (CASSANDRA-7806)
 * (cqlsh) Fix COPY FROM handling of null/empty primary key
   values (CASSANDRA-7792)
 * Fix ordering of static cells (CASSANDRA-7763)
Merged from 2.0:
 * Forbid re-adding dropped counter columns (CASSANDRA-7831)
 * Fix CFMetaData#isThriftCompatible() for PK-only tables (CASSANDRA-7832)
 * Always reject inequality on the partition key without token()
   (CASSANDRA-7722)
 * Always send Paxos commit to all replicas (CASSANDRA-7479)
 * Make disruptor_thrift_server invocation pool configurable (CASSANDRA-7594)
 * Make repair no-op when RF=1 (CASSANDRA-7864)


2.1.0-rc6
 * Fix OOM issue from netty caching over time (CASSANDRA-7743)
 * json2sstable couldn't import JSON for CQL table (CASSANDRA-7477)
 * Invalidate all caches on table drop (CASSANDRA-7561)
 * Skip strict endpoint selection for ranges if RF == nodes (CASSANRA-7765)
 * Fix Thrift range filtering without 2ary index lookups (CASSANDRA-7741)
 * Add tracing entries about concurrent range requests (CASSANDRA-7599)
 * (cqlsh) Fix DESCRIBE for NTS keyspaces (CASSANDRA-7729)
 * Remove netty buffer ref-counting (CASSANDRA-7735)
 * Pass mutated cf to index updater for use by PRSI (CASSANDRA-7742)
 * Include stress yaml example in release and deb (CASSANDRA-7717)
 * workaround for netty issue causing corrupted data off the wire (CASSANDRA-7695)
 * cqlsh DESC CLUSTER fails retrieving ring information (CASSANDRA-7687)
 * Fix binding null values inside UDT (CASSANDRA-7685)
 * Fix UDT field selection with empty fields (CASSANDRA-7670)
 * Bogus deserialization of static cells from sstable (CASSANDRA-7684)
 * Fix NPE on compaction leftover cleanup for dropped table (CASSANDRA-7770)
Merged from 2.0:
 * Fix race condition in StreamTransferTask that could lead to
   infinite loops and premature sstable deletion (CASSANDRA-7704)
 * (cqlsh) Wait up to 10 sec for a tracing session (CASSANDRA-7222)
 * Fix NPE in FileCacheService.sizeInBytes (CASSANDRA-7756)
 * Remove duplicates from StorageService.getJoiningNodes (CASSANDRA-7478)
 * Clone token map outside of hot gossip loops (CASSANDRA-7758)
 * Fix MS expiring map timeout for Paxos messages (CASSANDRA-7752)
 * Do not flush on truncate if durable_writes is false (CASSANDRA-7750)
 * Give CRR a default input_cql Statement (CASSANDRA-7226)
 * Better error message when adding a collection with the same name
   than a previously dropped one (CASSANDRA-6276)
 * Fix validation when adding static columns (CASSANDRA-7730)
 * (Thrift) fix range deletion of supercolumns (CASSANDRA-7733)
 * Fix potential AssertionError in RangeTombstoneList (CASSANDRA-7700)
 * Validate arguments of blobAs* functions (CASSANDRA-7707)
 * Fix potential AssertionError with 2ndary indexes (CASSANDRA-6612)
 * Avoid logging CompactionInterrupted at ERROR (CASSANDRA-7694)
 * Minor leak in sstable2jon (CASSANDRA-7709)
 * Add cassandra.auto_bootstrap system property (CASSANDRA-7650)
 * Update java driver (for hadoop) (CASSANDRA-7618)
 * Remove CqlPagingRecordReader/CqlPagingInputFormat (CASSANDRA-7570)
 * Support connecting to ipv6 jmx with nodetool (CASSANDRA-7669)


2.1.0-rc5
 * Reject counters inside user types (CASSANDRA-7672)
 * Switch to notification-based GCInspector (CASSANDRA-7638)
 * (cqlsh) Handle nulls in UDTs and tuples correctly (CASSANDRA-7656)
 * Don't use strict consistency when replacing (CASSANDRA-7568)
 * Fix min/max cell name collection on 2.0 SSTables with range
   tombstones (CASSANDRA-7593)
 * Tolerate min/max cell names of different lengths (CASSANDRA-7651)
 * Filter cached results correctly (CASSANDRA-7636)
 * Fix tracing on the new SEPExecutor (CASSANDRA-7644)
 * Remove shuffle and taketoken (CASSANDRA-7601)
 * Clean up Windows batch scripts (CASSANDRA-7619)
 * Fix native protocol drop user type notification (CASSANDRA-7571)
 * Give read access to system.schema_usertypes to all authenticated users
   (CASSANDRA-7578)
 * (cqlsh) Fix cqlsh display when zero rows are returned (CASSANDRA-7580)
 * Get java version correctly when JAVA_TOOL_OPTIONS is set (CASSANDRA-7572)
 * Fix NPE when dropping index from non-existent keyspace, AssertionError when
   dropping non-existent index with IF EXISTS (CASSANDRA-7590)
 * Fix sstablelevelresetter hang (CASSANDRA-7614)
 * (cqlsh) Fix deserialization of blobs (CASSANDRA-7603)
 * Use "keyspace updated" schema change message for UDT changes in v1 and
   v2 protocols (CASSANDRA-7617)
 * Fix tracing of range slices and secondary index lookups that are local
   to the coordinator (CASSANDRA-7599)
 * Set -Dcassandra.storagedir for all tool shell scripts (CASSANDRA-7587)
 * Don't swap max/min col names when mutating sstable metadata (CASSANDRA-7596)
 * (cqlsh) Correctly handle paged result sets (CASSANDRA-7625)
 * (cqlsh) Improve waiting for a trace to complete (CASSANDRA-7626)
 * Fix tracing of concurrent range slices and 2ary index queries (CASSANDRA-7626)
 * Fix scrub against collection type (CASSANDRA-7665)
Merged from 2.0:
 * Set gc_grace_seconds to seven days for system schema tables (CASSANDRA-7668)
 * SimpleSeedProvider no longer caches seeds forever (CASSANDRA-7663)
 * Always flush on truncate (CASSANDRA-7511)
 * Fix ReversedType(DateType) mapping to native protocol (CASSANDRA-7576)
 * Always merge ranges owned by a single node (CASSANDRA-6930)
 * Track max/min timestamps for range tombstones (CASSANDRA-7647)
 * Fix NPE when listing saved caches dir (CASSANDRA-7632)


2.1.0-rc4
 * Fix word count hadoop example (CASSANDRA-7200)
 * Updated memtable_cleanup_threshold and memtable_flush_writers defaults 
   (CASSANDRA-7551)
 * (Windows) fix startup when WMI memory query fails (CASSANDRA-7505)
 * Anti-compaction proceeds if any part of the repair failed (CASSANDRA-7521)
 * Add missing table name to DROP INDEX responses and notifications (CASSANDRA-7539)
 * Bump CQL version to 3.2.0 and update CQL documentation (CASSANDRA-7527)
 * Fix configuration error message when running nodetool ring (CASSANDRA-7508)
 * Support conditional updates, tuple type, and the v3 protocol in cqlsh (CASSANDRA-7509)
 * Handle queries on multiple secondary index types (CASSANDRA-7525)
 * Fix cqlsh authentication with v3 native protocol (CASSANDRA-7564)
 * Fix NPE when unknown prepared statement ID is used (CASSANDRA-7454)
Merged from 2.0:
 * (Windows) force range-based repair to non-sequential mode (CASSANDRA-7541)
 * Fix range merging when DES scores are zero (CASSANDRA-7535)
 * Warn when SSL certificates have expired (CASSANDRA-7528)
 * Fix error when doing reversed queries with static columns (CASSANDRA-7490)
Merged from 1.2:
 * Set correct stream ID on responses when non-Exception Throwables
   are thrown while handling native protocol messages (CASSANDRA-7470)


2.1.0-rc3
 * Consider expiry when reconciling otherwise equal cells (CASSANDRA-7403)
 * Introduce CQL support for stress tool (CASSANDRA-6146)
 * Fix ClassCastException processing expired messages (CASSANDRA-7496)
 * Fix prepared marker for collections inside UDT (CASSANDRA-7472)
 * Remove left-over populate_io_cache_on_flush and replicate_on_write
   uses (CASSANDRA-7493)
 * (Windows) handle spaces in path names (CASSANDRA-7451)
 * Ensure writes have completed after dropping a table, before recycling
   commit log segments (CASSANDRA-7437)
 * Remove left-over rows_per_partition_to_cache (CASSANDRA-7493)
 * Fix error when CONTAINS is used with a bind marker (CASSANDRA-7502)
 * Properly reject unknown UDT field (CASSANDRA-7484)
Merged from 2.0:
 * Fix CC#collectTimeOrderedData() tombstone optimisations (CASSANDRA-7394)
 * Support DISTINCT for static columns and fix behaviour when DISTINC is
   not use (CASSANDRA-7305).
 * Workaround JVM NPE on JMX bind failure (CASSANDRA-7254)
 * Fix race in FileCacheService RemovalListener (CASSANDRA-7278)
 * Fix inconsistent use of consistencyForCommit that allowed LOCAL_QUORUM
   operations to incorrect become full QUORUM (CASSANDRA-7345)
 * Properly handle unrecognized opcodes and flags (CASSANDRA-7440)
 * (Hadoop) close CqlRecordWriter clients when finished (CASSANDRA-7459)
 * Commit disk failure policy (CASSANDRA-7429)
 * Make sure high level sstables get compacted (CASSANDRA-7414)
 * Fix AssertionError when using empty clustering columns and static columns
   (CASSANDRA-7455)
 * Add option to disable STCS in L0 (CASSANDRA-6621)
 * Upgrade to snappy-java 1.0.5.2 (CASSANDRA-7476)


2.1.0-rc2
 * Fix heap size calculation for CompoundSparseCellName and 
   CompoundSparseCellName.WithCollection (CASSANDRA-7421)
 * Allow counter mutations in UNLOGGED batches (CASSANDRA-7351)
 * Modify reconcile logic to always pick a tombstone over a counter cell
   (CASSANDRA-7346)
 * Avoid incremental compaction on Windows (CASSANDRA-7365)
 * Fix exception when querying a composite-keyed table with a collection index
   (CASSANDRA-7372)
 * Use node's host id in place of counter ids (CASSANDRA-7366)
 * Fix error when doing reversed queries with static columns (CASSANDRA-7490)
 * Backport CASSANDRA-6747 (CASSANDRA-7560)
 * Track max/min timestamps for range tombstones (CASSANDRA-7647)
 * Fix NPE when listing saved caches dir (CASSANDRA-7632)
 * Fix sstableloader unable to connect encrypted node (CASSANDRA-7585)
Merged from 1.2:
 * Clone token map outside of hot gossip loops (CASSANDRA-7758)
 * Add stop method to EmbeddedCassandraService (CASSANDRA-7595)
 * Support connecting to ipv6 jmx with nodetool (CASSANDRA-7669)
 * Set gc_grace_seconds to seven days for system schema tables (CASSANDRA-7668)
 * SimpleSeedProvider no longer caches seeds forever (CASSANDRA-7663)
 * Set correct stream ID on responses when non-Exception Throwables
   are thrown while handling native protocol messages (CASSANDRA-7470)
 * Fix row size miscalculation in LazilyCompactedRow (CASSANDRA-7543)
 * Fix race in background compaction check (CASSANDRA-7745)
 * Don't clear out range tombstones during compaction (CASSANDRA-7808)


2.1.0-rc1
 * Revert flush directory (CASSANDRA-6357)
 * More efficient executor service for fast operations (CASSANDRA-4718)
 * Move less common tools into a new cassandra-tools package (CASSANDRA-7160)
 * Support more concurrent requests in native protocol (CASSANDRA-7231)
 * Add tab-completion to debian nodetool packaging (CASSANDRA-6421)
 * Change concurrent_compactors defaults (CASSANDRA-7139)
 * Add PowerShell Windows launch scripts (CASSANDRA-7001)
 * Make commitlog archive+restore more robust (CASSANDRA-6974)
 * Fix marking commitlogsegments clean (CASSANDRA-6959)
 * Add snapshot "manifest" describing files included (CASSANDRA-6326)
 * Parallel streaming for sstableloader (CASSANDRA-3668)
 * Fix bugs in supercolumns handling (CASSANDRA-7138)
 * Fix ClassClassException on composite dense tables (CASSANDRA-7112)
 * Cleanup and optimize collation and slice iterators (CASSANDRA-7107)
 * Upgrade NBHM lib (CASSANDRA-7128)
 * Optimize netty server (CASSANDRA-6861)
 * Fix repair hang when given CF does not exist (CASSANDRA-7189)
 * Allow c* to be shutdown in an embedded mode (CASSANDRA-5635)
 * Add server side batching to native transport (CASSANDRA-5663)
 * Make batchlog replay asynchronous (CASSANDRA-6134)
 * remove unused classes (CASSANDRA-7197)
 * Limit user types to the keyspace they are defined in (CASSANDRA-6643)
 * Add validate method to CollectionType (CASSANDRA-7208)
 * New serialization format for UDT values (CASSANDRA-7209, CASSANDRA-7261)
 * Fix nodetool netstats (CASSANDRA-7270)
 * Fix potential ClassCastException in HintedHandoffManager (CASSANDRA-7284)
 * Use prepared statements internally (CASSANDRA-6975)
 * Fix broken paging state with prepared statement (CASSANDRA-7120)
 * Fix IllegalArgumentException in CqlStorage (CASSANDRA-7287)
 * Allow nulls/non-existant fields in UDT (CASSANDRA-7206)
 * Add Thrift MultiSliceRequest (CASSANDRA-6757, CASSANDRA-7027)
 * Handle overlapping MultiSlices (CASSANDRA-7279)
 * Fix DataOutputTest on Windows (CASSANDRA-7265)
 * Embedded sets in user defined data-types are not updating (CASSANDRA-7267)
 * Add tuple type to CQL/native protocol (CASSANDRA-7248)
 * Fix CqlPagingRecordReader on tables with few rows (CASSANDRA-7322)
Merged from 2.0:
 * Copy compaction options to make sure they are reloaded (CASSANDRA-7290)
 * Add option to do more aggressive tombstone compactions (CASSANDRA-6563)
 * Don't try to compact already-compacting files in HHOM (CASSANDRA-7288)
 * Always reallocate buffers in HSHA (CASSANDRA-6285)
 * (Hadoop) support authentication in CqlRecordReader (CASSANDRA-7221)
 * (Hadoop) Close java driver Cluster in CQLRR.close (CASSANDRA-7228)
 * Warn when 'USING TIMESTAMP' is used on a CAS BATCH (CASSANDRA-7067)
 * return all cpu values from BackgroundActivityMonitor.readAndCompute (CASSANDRA-7183)
 * Correctly delete scheduled range xfers (CASSANDRA-7143)
 * return all cpu values from BackgroundActivityMonitor.readAndCompute (CASSANDRA-7183)  
 * reduce garbage creation in calculatePendingRanges (CASSANDRA-7191)
 * fix c* launch issues on Russian os's due to output of linux 'free' cmd (CASSANDRA-6162)
 * Fix disabling autocompaction (CASSANDRA-7187)
 * Fix potential NumberFormatException when deserializing IntegerType (CASSANDRA-7088)
 * cqlsh can't tab-complete disabling compaction (CASSANDRA-7185)
 * cqlsh: Accept and execute CQL statement(s) from command-line parameter (CASSANDRA-7172)
 * Fix IllegalStateException in CqlPagingRecordReader (CASSANDRA-7198)
 * Fix the InvertedIndex trigger example (CASSANDRA-7211)
 * Add --resolve-ip option to 'nodetool ring' (CASSANDRA-7210)
 * reduce garbage on codec flag deserialization (CASSANDRA-7244) 
 * Fix duplicated error messages on directory creation error at startup (CASSANDRA-5818)
 * Proper null handle for IF with map element access (CASSANDRA-7155)
 * Improve compaction visibility (CASSANDRA-7242)
 * Correctly delete scheduled range xfers (CASSANDRA-7143)
 * Make batchlog replica selection rack-aware (CASSANDRA-6551)
 * Fix CFMetaData#getColumnDefinitionFromColumnName() (CASSANDRA-7074)
 * Fix writetime/ttl functions for static columns (CASSANDRA-7081)
 * Suggest CTRL-C or semicolon after three blank lines in cqlsh (CASSANDRA-7142)
 * Fix 2ndary index queries with DESC clustering order (CASSANDRA-6950)
 * Invalid key cache entries on DROP (CASSANDRA-6525)
 * Fix flapping RecoveryManagerTest (CASSANDRA-7084)
 * Add missing iso8601 patterns for date strings (CASSANDRA-6973)
 * Support selecting multiple rows in a partition using IN (CASSANDRA-6875)
 * Add authentication support to shuffle (CASSANDRA-6484)
 * Swap local and global default read repair chances (CASSANDRA-7320)
 * Add conditional CREATE/DROP USER support (CASSANDRA-7264)
 * Cqlsh counts non-empty lines for "Blank lines" warning (CASSANDRA-7325)
Merged from 1.2:
 * Add Cloudstack snitch (CASSANDRA-7147)
 * Update system.peers correctly when relocating tokens (CASSANDRA-7126)
 * Add Google Compute Engine snitch (CASSANDRA-7132)
 * remove duplicate query for local tokens (CASSANDRA-7182)
 * exit CQLSH with error status code if script fails (CASSANDRA-6344)
 * Fix bug with some IN queries missig results (CASSANDRA-7105)
 * Fix availability validation for LOCAL_ONE CL (CASSANDRA-7319)
 * Hint streaming can cause decommission to fail (CASSANDRA-7219)


2.1.0-beta2
 * Increase default CL space to 8GB (CASSANDRA-7031)
 * Add range tombstones to read repair digests (CASSANDRA-6863)
 * Fix BTree.clear for large updates (CASSANDRA-6943)
 * Fail write instead of logging a warning when unable to append to CL
   (CASSANDRA-6764)
 * Eliminate possibility of CL segment appearing twice in active list 
   (CASSANDRA-6557)
 * Apply DONTNEED fadvise to commitlog segments (CASSANDRA-6759)
 * Switch CRC component to Adler and include it for compressed sstables 
   (CASSANDRA-4165)
 * Allow cassandra-stress to set compaction strategy options (CASSANDRA-6451)
 * Add broadcast_rpc_address option to cassandra.yaml (CASSANDRA-5899)
 * Auto reload GossipingPropertyFileSnitch config (CASSANDRA-5897)
 * Fix overflow of memtable_total_space_in_mb (CASSANDRA-6573)
 * Fix ABTC NPE and apply update function correctly (CASSANDRA-6692)
 * Allow nodetool to use a file or prompt for password (CASSANDRA-6660)
 * Fix AIOOBE when concurrently accessing ABSC (CASSANDRA-6742)
 * Fix assertion error in ALTER TYPE RENAME (CASSANDRA-6705)
 * Scrub should not always clear out repaired status (CASSANDRA-5351)
 * Improve handling of range tombstone for wide partitions (CASSANDRA-6446)
 * Fix ClassCastException for compact table with composites (CASSANDRA-6738)
 * Fix potentially repairing with wrong nodes (CASSANDRA-6808)
 * Change caching option syntax (CASSANDRA-6745)
 * Fix stress to do proper counter reads (CASSANDRA-6835)
 * Fix help message for stress counter_write (CASSANDRA-6824)
 * Fix stress smart Thrift client to pick servers correctly (CASSANDRA-6848)
 * Add logging levels (minimal, normal or verbose) to stress tool (CASSANDRA-6849)
 * Fix race condition in Batch CLE (CASSANDRA-6860)
 * Improve cleanup/scrub/upgradesstables failure handling (CASSANDRA-6774)
 * ByteBuffer write() methods for serializing sstables (CASSANDRA-6781)
 * Proper compare function for CollectionType (CASSANDRA-6783)
 * Update native server to Netty 4 (CASSANDRA-6236)
 * Fix off-by-one error in stress (CASSANDRA-6883)
 * Make OpOrder AutoCloseable (CASSANDRA-6901)
 * Remove sync repair JMX interface (CASSANDRA-6900)
 * Add multiple memory allocation options for memtables (CASSANDRA-6689, 6694)
 * Remove adjusted op rate from stress output (CASSANDRA-6921)
 * Add optimized CF.hasColumns() implementations (CASSANDRA-6941)
 * Serialize batchlog mutations with the version of the target node
   (CASSANDRA-6931)
 * Optimize CounterColumn#reconcile() (CASSANDRA-6953)
 * Properly remove 1.2 sstable support in 2.1 (CASSANDRA-6869)
 * Lock counter cells, not partitions (CASSANDRA-6880)
 * Track presence of legacy counter shards in sstables (CASSANDRA-6888)
 * Ensure safe resource cleanup when replacing sstables (CASSANDRA-6912)
 * Add failure handler to async callback (CASSANDRA-6747)
 * Fix AE when closing SSTable without releasing reference (CASSANDRA-7000)
 * Clean up IndexInfo on keyspace/table drops (CASSANDRA-6924)
 * Only snapshot relative SSTables when sequential repair (CASSANDRA-7024)
 * Require nodetool rebuild_index to specify index names (CASSANDRA-7038)
 * fix cassandra stress errors on reads with native protocol (CASSANDRA-7033)
 * Use OpOrder to guard sstable references for reads (CASSANDRA-6919)
 * Preemptive opening of compaction result (CASSANDRA-6916)
 * Multi-threaded scrub/cleanup/upgradesstables (CASSANDRA-5547)
 * Optimize cellname comparison (CASSANDRA-6934)
 * Native protocol v3 (CASSANDRA-6855)
 * Optimize Cell liveness checks and clean up Cell (CASSANDRA-7119)
 * Support consistent range movements (CASSANDRA-2434)
 * Display min timestamp in sstablemetadata viewer (CASSANDRA-6767)
Merged from 2.0:
 * Avoid race-prone second "scrub" of system keyspace (CASSANDRA-6797)
 * Pool CqlRecordWriter clients by inetaddress rather than Range
   (CASSANDRA-6665)
 * Fix compaction_history timestamps (CASSANDRA-6784)
 * Compare scores of full replica ordering in DES (CASSANDRA-6683)
 * fix CME in SessionInfo updateProgress affecting netstats (CASSANDRA-6577)
 * Allow repairing between specific replicas (CASSANDRA-6440)
 * Allow per-dc enabling of hints (CASSANDRA-6157)
 * Add compatibility for Hadoop 0.2.x (CASSANDRA-5201)
 * Fix EstimatedHistogram races (CASSANDRA-6682)
 * Failure detector correctly converts initial value to nanos (CASSANDRA-6658)
 * Add nodetool taketoken to relocate vnodes (CASSANDRA-4445)
 * Expose bulk loading progress over JMX (CASSANDRA-4757)
 * Correctly handle null with IF conditions and TTL (CASSANDRA-6623)
 * Account for range/row tombstones in tombstone drop
   time histogram (CASSANDRA-6522)
 * Stop CommitLogSegment.close() from calling sync() (CASSANDRA-6652)
 * Make commitlog failure handling configurable (CASSANDRA-6364)
 * Avoid overlaps in LCS (CASSANDRA-6688)
 * Improve support for paginating over composites (CASSANDRA-4851)
 * Fix count(*) queries in a mixed cluster (CASSANDRA-6707)
 * Improve repair tasks(snapshot, differencing) concurrency (CASSANDRA-6566)
 * Fix replaying pre-2.0 commit logs (CASSANDRA-6714)
 * Add static columns to CQL3 (CASSANDRA-6561)
 * Optimize single partition batch statements (CASSANDRA-6737)
 * Disallow post-query re-ordering when paging (CASSANDRA-6722)
 * Fix potential paging bug with deleted columns (CASSANDRA-6748)
 * Fix NPE on BulkLoader caused by losing StreamEvent (CASSANDRA-6636)
 * Fix truncating compression metadata (CASSANDRA-6791)
 * Add CMSClassUnloadingEnabled JVM option (CASSANDRA-6541)
 * Catch memtable flush exceptions during shutdown (CASSANDRA-6735)
 * Fix upgradesstables NPE for non-CF-based indexes (CASSANDRA-6645)
 * Fix UPDATE updating PRIMARY KEY columns implicitly (CASSANDRA-6782)
 * Fix IllegalArgumentException when updating from 1.2 with SuperColumns
   (CASSANDRA-6733)
 * FBUtilities.singleton() should use the CF comparator (CASSANDRA-6778)
 * Fix CQLSStableWriter.addRow(Map<String, Object>) (CASSANDRA-6526)
 * Fix HSHA server introducing corrupt data (CASSANDRA-6285)
 * Fix CAS conditions for COMPACT STORAGE tables (CASSANDRA-6813)
 * Starting threads in OutboundTcpConnectionPool constructor causes race conditions (CASSANDRA-7177)
 * Allow overriding cassandra-rackdc.properties file (CASSANDRA-7072)
 * Set JMX RMI port to 7199 (CASSANDRA-7087)
 * Use LOCAL_QUORUM for data reads at LOCAL_SERIAL (CASSANDRA-6939)
 * Log a warning for large batches (CASSANDRA-6487)
 * Put nodes in hibernate when join_ring is false (CASSANDRA-6961)
 * Avoid early loading of non-system keyspaces before compaction-leftovers 
   cleanup at startup (CASSANDRA-6913)
 * Restrict Windows to parallel repairs (CASSANDRA-6907)
 * (Hadoop) Allow manually specifying start/end tokens in CFIF (CASSANDRA-6436)
 * Fix NPE in MeteredFlusher (CASSANDRA-6820)
 * Fix race processing range scan responses (CASSANDRA-6820)
 * Allow deleting snapshots from dropped keyspaces (CASSANDRA-6821)
 * Add uuid() function (CASSANDRA-6473)
 * Omit tombstones from schema digests (CASSANDRA-6862)
 * Include correct consistencyLevel in LWT timeout (CASSANDRA-6884)
 * Lower chances for losing new SSTables during nodetool refresh and
   ColumnFamilyStore.loadNewSSTables (CASSANDRA-6514)
 * Add support for DELETE ... IF EXISTS to CQL3 (CASSANDRA-5708)
 * Update hadoop_cql3_word_count example (CASSANDRA-6793)
 * Fix handling of RejectedExecution in sync Thrift server (CASSANDRA-6788)
 * Log more information when exceeding tombstone_warn_threshold (CASSANDRA-6865)
 * Fix truncate to not abort due to unreachable fat clients (CASSANDRA-6864)
 * Fix schema concurrency exceptions (CASSANDRA-6841)
 * Fix leaking validator FH in StreamWriter (CASSANDRA-6832)
 * Fix saving triggers to schema (CASSANDRA-6789)
 * Fix trigger mutations when base mutation list is immutable (CASSANDRA-6790)
 * Fix accounting in FileCacheService to allow re-using RAR (CASSANDRA-6838)
 * Fix static counter columns (CASSANDRA-6827)
 * Restore expiring->deleted (cell) compaction optimization (CASSANDRA-6844)
 * Fix CompactionManager.needsCleanup (CASSANDRA-6845)
 * Correctly compare BooleanType values other than 0 and 1 (CASSANDRA-6779)
 * Read message id as string from earlier versions (CASSANDRA-6840)
 * Properly use the Paxos consistency for (non-protocol) batch (CASSANDRA-6837)
 * Add paranoid disk failure option (CASSANDRA-6646)
 * Improve PerRowSecondaryIndex performance (CASSANDRA-6876)
 * Extend triggers to support CAS updates (CASSANDRA-6882)
 * Static columns with IF NOT EXISTS don't always work as expected (CASSANDRA-6873)
 * Fix paging with SELECT DISTINCT (CASSANDRA-6857)
 * Fix UnsupportedOperationException on CAS timeout (CASSANDRA-6923)
 * Improve MeteredFlusher handling of MF-unaffected column families
   (CASSANDRA-6867)
 * Add CqlRecordReader using native pagination (CASSANDRA-6311)
 * Add QueryHandler interface (CASSANDRA-6659)
 * Track liveRatio per-memtable, not per-CF (CASSANDRA-6945)
 * Make sure upgradesstables keeps sstable level (CASSANDRA-6958)
 * Fix LIMIT with static columns (CASSANDRA-6956)
 * Fix clash with CQL column name in thrift validation (CASSANDRA-6892)
 * Fix error with super columns in mixed 1.2-2.0 clusters (CASSANDRA-6966)
 * Fix bad skip of sstables on slice query with composite start/finish (CASSANDRA-6825)
 * Fix unintended update with conditional statement (CASSANDRA-6893)
 * Fix map element access in IF (CASSANDRA-6914)
 * Avoid costly range calculations for range queries on system keyspaces
   (CASSANDRA-6906)
 * Fix SSTable not released if stream session fails (CASSANDRA-6818)
 * Avoid build failure due to ANTLR timeout (CASSANDRA-6991)
 * Queries on compact tables can return more rows that requested (CASSANDRA-7052)
 * USING TIMESTAMP for batches does not work (CASSANDRA-7053)
 * Fix performance regression from CASSANDRA-5614 (CASSANDRA-6949)
 * Ensure that batchlog and hint timeouts do not produce hints (CASSANDRA-7058)
 * Merge groupable mutations in TriggerExecutor#execute() (CASSANDRA-7047)
 * Plug holes in resource release when wiring up StreamSession (CASSANDRA-7073)
 * Re-add parameter columns to tracing session (CASSANDRA-6942)
 * Preserves CQL metadata when updating table from thrift (CASSANDRA-6831)
Merged from 1.2:
 * Fix nodetool display with vnodes (CASSANDRA-7082)
 * Add UNLOGGED, COUNTER options to BATCH documentation (CASSANDRA-6816)
 * add extra SSL cipher suites (CASSANDRA-6613)
 * fix nodetool getsstables for blob PK (CASSANDRA-6803)
 * Fix BatchlogManager#deleteBatch() use of millisecond timestamps
   (CASSANDRA-6822)
 * Continue assassinating even if the endpoint vanishes (CASSANDRA-6787)
 * Schedule schema pulls on change (CASSANDRA-6971)
 * Non-droppable verbs shouldn't be dropped from OTC (CASSANDRA-6980)
 * Shutdown batchlog executor in SS#drain() (CASSANDRA-7025)
 * Fix batchlog to account for CF truncation records (CASSANDRA-6999)
 * Fix CQLSH parsing of functions and BLOB literals (CASSANDRA-7018)
 * Properly load trustore in the native protocol (CASSANDRA-6847)
 * Always clean up references in SerializingCache (CASSANDRA-6994)
 * Don't shut MessagingService down when replacing a node (CASSANDRA-6476)
 * fix npe when doing -Dcassandra.fd_initial_value_ms (CASSANDRA-6751)


2.1.0-beta1
 * Add flush directory distinct from compaction directories (CASSANDRA-6357)
 * Require JNA by default (CASSANDRA-6575)
 * add listsnapshots command to nodetool (CASSANDRA-5742)
 * Introduce AtomicBTreeColumns (CASSANDRA-6271, 6692)
 * Multithreaded commitlog (CASSANDRA-3578)
 * allocate fixed index summary memory pool and resample cold index summaries 
   to use less memory (CASSANDRA-5519)
 * Removed multithreaded compaction (CASSANDRA-6142)
 * Parallelize fetching rows for low-cardinality indexes (CASSANDRA-1337)
 * change logging from log4j to logback (CASSANDRA-5883)
 * switch to LZ4 compression for internode communication (CASSANDRA-5887)
 * Stop using Thrift-generated Index* classes internally (CASSANDRA-5971)
 * Remove 1.2 network compatibility code (CASSANDRA-5960)
 * Remove leveled json manifest migration code (CASSANDRA-5996)
 * Remove CFDefinition (CASSANDRA-6253)
 * Use AtomicIntegerFieldUpdater in RefCountedMemory (CASSANDRA-6278)
 * User-defined types for CQL3 (CASSANDRA-5590)
 * Use of o.a.c.metrics in nodetool (CASSANDRA-5871, 6406)
 * Batch read from OTC's queue and cleanup (CASSANDRA-1632)
 * Secondary index support for collections (CASSANDRA-4511, 6383)
 * SSTable metadata(Stats.db) format change (CASSANDRA-6356)
 * Push composites support in the storage engine
   (CASSANDRA-5417, CASSANDRA-6520)
 * Add snapshot space used to cfstats (CASSANDRA-6231)
 * Add cardinality estimator for key count estimation (CASSANDRA-5906)
 * CF id is changed to be non-deterministic. Data dir/key cache are created
   uniquely for CF id (CASSANDRA-5202)
 * New counters implementation (CASSANDRA-6504)
 * Replace UnsortedColumns, EmptyColumns, TreeMapBackedSortedColumns with new
   ArrayBackedSortedColumns (CASSANDRA-6630, CASSANDRA-6662, CASSANDRA-6690)
 * Add option to use row cache with a given amount of rows (CASSANDRA-5357)
 * Avoid repairing already repaired data (CASSANDRA-5351)
 * Reject counter updates with USING TTL/TIMESTAMP (CASSANDRA-6649)
 * Replace index_interval with min/max_index_interval (CASSANDRA-6379)
 * Lift limitation that order by columns must be selected for IN queries (CASSANDRA-4911)


2.0.5
 * Reduce garbage generated by bloom filter lookups (CASSANDRA-6609)
 * Add ks.cf names to tombstone logging (CASSANDRA-6597)
 * Use LOCAL_QUORUM for LWT operations at LOCAL_SERIAL (CASSANDRA-6495)
 * Wait for gossip to settle before accepting client connections (CASSANDRA-4288)
 * Delete unfinished compaction incrementally (CASSANDRA-6086)
 * Allow specifying custom secondary index options in CQL3 (CASSANDRA-6480)
 * Improve replica pinning for cache efficiency in DES (CASSANDRA-6485)
 * Fix LOCAL_SERIAL from thrift (CASSANDRA-6584)
 * Don't special case received counts in CAS timeout exceptions (CASSANDRA-6595)
 * Add support for 2.1 global counter shards (CASSANDRA-6505)
 * Fix NPE when streaming connection is not yet established (CASSANDRA-6210)
 * Avoid rare duplicate read repair triggering (CASSANDRA-6606)
 * Fix paging discardFirst (CASSANDRA-6555)
 * Fix ArrayIndexOutOfBoundsException in 2ndary index query (CASSANDRA-6470)
 * Release sstables upon rebuilding 2i (CASSANDRA-6635)
 * Add AbstractCompactionStrategy.startup() method (CASSANDRA-6637)
 * SSTableScanner may skip rows during cleanup (CASSANDRA-6638)
 * sstables from stalled repair sessions can resurrect deleted data (CASSANDRA-6503)
 * Switch stress to use ITransportFactory (CASSANDRA-6641)
 * Fix IllegalArgumentException during prepare (CASSANDRA-6592)
 * Fix possible loss of 2ndary index entries during compaction (CASSANDRA-6517)
 * Fix direct Memory on architectures that do not support unaligned long access
   (CASSANDRA-6628)
 * Let scrub optionally skip broken counter partitions (CASSANDRA-5930)
Merged from 1.2:
 * fsync compression metadata (CASSANDRA-6531)
 * Validate CF existence on execution for prepared statement (CASSANDRA-6535)
 * Add ability to throttle batchlog replay (CASSANDRA-6550)
 * Fix executing LOCAL_QUORUM with SimpleStrategy (CASSANDRA-6545)
 * Avoid StackOverflow when using large IN queries (CASSANDRA-6567)
 * Nodetool upgradesstables includes secondary indexes (CASSANDRA-6598)
 * Paginate batchlog replay (CASSANDRA-6569)
 * skip blocking on streaming during drain (CASSANDRA-6603)
 * Improve error message when schema doesn't match loaded sstable (CASSANDRA-6262)
 * Add properties to adjust FD initial value and max interval (CASSANDRA-4375)
 * Fix preparing with batch and delete from collection (CASSANDRA-6607)
 * Fix ABSC reverse iterator's remove() method (CASSANDRA-6629)
 * Handle host ID conflicts properly (CASSANDRA-6615)
 * Move handling of migration event source to solve bootstrap race. (CASSANDRA-6648)
 * Make sure compaction throughput value doesn't overflow with int math (CASSANDRA-6647)


2.0.4
 * Allow removing snapshots of no-longer-existing CFs (CASSANDRA-6418)
 * add StorageService.stopDaemon() (CASSANDRA-4268)
 * add IRE for invalid CF supplied to get_count (CASSANDRA-5701)
 * add client encryption support to sstableloader (CASSANDRA-6378)
 * Fix accept() loop for SSL sockets post-shutdown (CASSANDRA-6468)
 * Fix size-tiered compaction in LCS L0 (CASSANDRA-6496)
 * Fix assertion failure in filterColdSSTables (CASSANDRA-6483)
 * Fix row tombstones in larger-than-memory compactions (CASSANDRA-6008)
 * Fix cleanup ClassCastException (CASSANDRA-6462)
 * Reduce gossip memory use by interning VersionedValue strings (CASSANDRA-6410)
 * Allow specifying datacenters to participate in a repair (CASSANDRA-6218)
 * Fix divide-by-zero in PCI (CASSANDRA-6403)
 * Fix setting last compacted key in the wrong level for LCS (CASSANDRA-6284)
 * Add millisecond precision formats to the timestamp parser (CASSANDRA-6395)
 * Expose a total memtable size metric for a CF (CASSANDRA-6391)
 * cqlsh: handle symlinks properly (CASSANDRA-6425)
 * Fix potential infinite loop when paging query with IN (CASSANDRA-6464)
 * Fix assertion error in AbstractQueryPager.discardFirst (CASSANDRA-6447)
 * Fix streaming older SSTable yields unnecessary tombstones (CASSANDRA-6527)
Merged from 1.2:
 * Improved error message on bad properties in DDL queries (CASSANDRA-6453)
 * Randomize batchlog candidates selection (CASSANDRA-6481)
 * Fix thundering herd on endpoint cache invalidation (CASSANDRA-6345, 6485)
 * Improve batchlog write performance with vnodes (CASSANDRA-6488)
 * cqlsh: quote single quotes in strings inside collections (CASSANDRA-6172)
 * Improve gossip performance for typical messages (CASSANDRA-6409)
 * Throw IRE if a prepared statement has more markers than supported 
   (CASSANDRA-5598)
 * Expose Thread metrics for the native protocol server (CASSANDRA-6234)
 * Change snapshot response message verb to INTERNAL to avoid dropping it 
   (CASSANDRA-6415)
 * Warn when collection read has > 65K elements (CASSANDRA-5428)
 * Fix cache persistence when both row and key cache are enabled 
   (CASSANDRA-6413)
 * (Hadoop) add describe_local_ring (CASSANDRA-6268)
 * Fix handling of concurrent directory creation failure (CASSANDRA-6459)
 * Allow executing CREATE statements multiple times (CASSANDRA-6471)
 * Don't send confusing info with timeouts (CASSANDRA-6491)
 * Don't resubmit counter mutation runnables internally (CASSANDRA-6427)
 * Don't drop local mutations without a hint (CASSANDRA-6510)
 * Don't allow null max_hint_window_in_ms (CASSANDRA-6419)
 * Validate SliceRange start and finish lengths (CASSANDRA-6521)


2.0.3
 * Fix FD leak on slice read path (CASSANDRA-6275)
 * Cancel read meter task when closing SSTR (CASSANDRA-6358)
 * free off-heap IndexSummary during bulk (CASSANDRA-6359)
 * Recover from IOException in accept() thread (CASSANDRA-6349)
 * Improve Gossip tolerance of abnormally slow tasks (CASSANDRA-6338)
 * Fix trying to hint timed out counter writes (CASSANDRA-6322)
 * Allow restoring specific columnfamilies from archived CL (CASSANDRA-4809)
 * Avoid flushing compaction_history after each operation (CASSANDRA-6287)
 * Fix repair assertion error when tombstones expire (CASSANDRA-6277)
 * Skip loading corrupt key cache (CASSANDRA-6260)
 * Fixes for compacting larger-than-memory rows (CASSANDRA-6274)
 * Compact hottest sstables first and optionally omit coldest from
   compaction entirely (CASSANDRA-6109)
 * Fix modifying column_metadata from thrift (CASSANDRA-6182)
 * cqlsh: fix LIST USERS output (CASSANDRA-6242)
 * Add IRequestSink interface (CASSANDRA-6248)
 * Update memtable size while flushing (CASSANDRA-6249)
 * Provide hooks around CQL2/CQL3 statement execution (CASSANDRA-6252)
 * Require Permission.SELECT for CAS updates (CASSANDRA-6247)
 * New CQL-aware SSTableWriter (CASSANDRA-5894)
 * Reject CAS operation when the protocol v1 is used (CASSANDRA-6270)
 * Correctly throw error when frame too large (CASSANDRA-5981)
 * Fix serialization bug in PagedRange with 2ndary indexes (CASSANDRA-6299)
 * Fix CQL3 table validation in Thrift (CASSANDRA-6140)
 * Fix bug missing results with IN clauses (CASSANDRA-6327)
 * Fix paging with reversed slices (CASSANDRA-6343)
 * Set minTimestamp correctly to be able to drop expired sstables (CASSANDRA-6337)
 * Support NaN and Infinity as float literals (CASSANDRA-6003)
 * Remove RF from nodetool ring output (CASSANDRA-6289)
 * Fix attempting to flush empty rows (CASSANDRA-6374)
 * Fix potential out of bounds exception when paging (CASSANDRA-6333)
Merged from 1.2:
 * Optimize FD phi calculation (CASSANDRA-6386)
 * Improve initial FD phi estimate when starting up (CASSANDRA-6385)
 * Don't list CQL3 table in CLI describe even if named explicitely 
   (CASSANDRA-5750)
 * Invalidate row cache when dropping CF (CASSANDRA-6351)
 * add non-jamm path for cached statements (CASSANDRA-6293)
 * add windows bat files for shell commands (CASSANDRA-6145)
 * Require logging in for Thrift CQL2/3 statement preparation (CASSANDRA-6254)
 * restrict max_num_tokens to 1536 (CASSANDRA-6267)
 * Nodetool gets default JMX port from cassandra-env.sh (CASSANDRA-6273)
 * make calculatePendingRanges asynchronous (CASSANDRA-6244)
 * Remove blocking flushes in gossip thread (CASSANDRA-6297)
 * Fix potential socket leak in connectionpool creation (CASSANDRA-6308)
 * Allow LOCAL_ONE/LOCAL_QUORUM to work with SimpleStrategy (CASSANDRA-6238)
 * cqlsh: handle 'null' as session duration (CASSANDRA-6317)
 * Fix json2sstable handling of range tombstones (CASSANDRA-6316)
 * Fix missing one row in reverse query (CASSANDRA-6330)
 * Fix reading expired row value from row cache (CASSANDRA-6325)
 * Fix AssertionError when doing set element deletion (CASSANDRA-6341)
 * Make CL code for the native protocol match the one in C* 2.0
   (CASSANDRA-6347)
 * Disallow altering CQL3 table from thrift (CASSANDRA-6370)
 * Fix size computation of prepared statement (CASSANDRA-6369)


2.0.2
 * Update FailureDetector to use nanontime (CASSANDRA-4925)
 * Fix FileCacheService regressions (CASSANDRA-6149)
 * Never return WriteTimeout for CL.ANY (CASSANDRA-6132)
 * Fix race conditions in bulk loader (CASSANDRA-6129)
 * Add configurable metrics reporting (CASSANDRA-4430)
 * drop queries exceeding a configurable number of tombstones (CASSANDRA-6117)
 * Track and persist sstable read activity (CASSANDRA-5515)
 * Fixes for speculative retry (CASSANDRA-5932, CASSANDRA-6194)
 * Improve memory usage of metadata min/max column names (CASSANDRA-6077)
 * Fix thrift validation refusing row markers on CQL3 tables (CASSANDRA-6081)
 * Fix insertion of collections with CAS (CASSANDRA-6069)
 * Correctly send metadata on SELECT COUNT (CASSANDRA-6080)
 * Track clients' remote addresses in ClientState (CASSANDRA-6070)
 * Create snapshot dir if it does not exist when migrating
   leveled manifest (CASSANDRA-6093)
 * make sequential nodetool repair the default (CASSANDRA-5950)
 * Add more hooks for compaction strategy implementations (CASSANDRA-6111)
 * Fix potential NPE on composite 2ndary indexes (CASSANDRA-6098)
 * Delete can potentially be skipped in batch (CASSANDRA-6115)
 * Allow alter keyspace on system_traces (CASSANDRA-6016)
 * Disallow empty column names in cql (CASSANDRA-6136)
 * Use Java7 file-handling APIs and fix file moving on Windows (CASSANDRA-5383)
 * Save compaction history to system keyspace (CASSANDRA-5078)
 * Fix NPE if StorageService.getOperationMode() is executed before full startup (CASSANDRA-6166)
 * CQL3: support pre-epoch longs for TimestampType (CASSANDRA-6212)
 * Add reloadtriggers command to nodetool (CASSANDRA-4949)
 * cqlsh: ignore empty 'value alias' in DESCRIBE (CASSANDRA-6139)
 * Fix sstable loader (CASSANDRA-6205)
 * Reject bootstrapping if the node already exists in gossip (CASSANDRA-5571)
 * Fix NPE while loading paxos state (CASSANDRA-6211)
 * cqlsh: add SHOW SESSION <tracing-session> command (CASSANDRA-6228)
Merged from 1.2:
 * (Hadoop) Require CFRR batchSize to be at least 2 (CASSANDRA-6114)
 * Add a warning for small LCS sstable size (CASSANDRA-6191)
 * Add ability to list specific KS/CF combinations in nodetool cfstats (CASSANDRA-4191)
 * Mark CF clean if a mutation raced the drop and got it marked dirty (CASSANDRA-5946)
 * Add a LOCAL_ONE consistency level (CASSANDRA-6202)
 * Limit CQL prepared statement cache by size instead of count (CASSANDRA-6107)
 * Tracing should log write failure rather than raw exceptions (CASSANDRA-6133)
 * lock access to TM.endpointToHostIdMap (CASSANDRA-6103)
 * Allow estimated memtable size to exceed slab allocator size (CASSANDRA-6078)
 * Start MeteredFlusher earlier to prevent OOM during CL replay (CASSANDRA-6087)
 * Avoid sending Truncate command to fat clients (CASSANDRA-6088)
 * Allow where clause conditions to be in parenthesis (CASSANDRA-6037)
 * Do not open non-ssl storage port if encryption option is all (CASSANDRA-3916)
 * Move batchlog replay to its own executor (CASSANDRA-6079)
 * Add tombstone debug threshold and histogram (CASSANDRA-6042, 6057)
 * Enable tcp keepalive on incoming connections (CASSANDRA-4053)
 * Fix fat client schema pull NPE (CASSANDRA-6089)
 * Fix memtable flushing for indexed tables (CASSANDRA-6112)
 * Fix skipping columns with multiple slices (CASSANDRA-6119)
 * Expose connected thrift + native client counts (CASSANDRA-5084)
 * Optimize auth setup (CASSANDRA-6122)
 * Trace index selection (CASSANDRA-6001)
 * Update sstablesPerReadHistogram to use biased sampling (CASSANDRA-6164)
 * Log UnknownColumnfamilyException when closing socket (CASSANDRA-5725)
 * Properly error out on CREATE INDEX for counters table (CASSANDRA-6160)
 * Handle JMX notification failure for repair (CASSANDRA-6097)
 * (Hadoop) Fetch no more than 128 splits in parallel (CASSANDRA-6169)
 * stress: add username/password authentication support (CASSANDRA-6068)
 * Fix indexed queries with row cache enabled on parent table (CASSANDRA-5732)
 * Fix compaction race during columnfamily drop (CASSANDRA-5957)
 * Fix validation of empty column names for compact tables (CASSANDRA-6152)
 * Skip replaying mutations that pass CRC but fail to deserialize (CASSANDRA-6183)
 * Rework token replacement to use replace_address (CASSANDRA-5916)
 * Fix altering column types (CASSANDRA-6185)
 * cqlsh: fix CREATE/ALTER WITH completion (CASSANDRA-6196)
 * add windows bat files for shell commands (CASSANDRA-6145)
 * Fix potential stack overflow during range tombstones insertion (CASSANDRA-6181)
 * (Hadoop) Make LOCAL_ONE the default consistency level (CASSANDRA-6214)


2.0.1
 * Fix bug that could allow reading deleted data temporarily (CASSANDRA-6025)
 * Improve memory use defaults (CASSANDRA-6059)
 * Make ThriftServer more easlly extensible (CASSANDRA-6058)
 * Remove Hadoop dependency from ITransportFactory (CASSANDRA-6062)
 * add file_cache_size_in_mb setting (CASSANDRA-5661)
 * Improve error message when yaml contains invalid properties (CASSANDRA-5958)
 * Improve leveled compaction's ability to find non-overlapping L0 compactions
   to work on concurrently (CASSANDRA-5921)
 * Notify indexer of columns shadowed by range tombstones (CASSANDRA-5614)
 * Log Merkle tree stats (CASSANDRA-2698)
 * Switch from crc32 to adler32 for compressed sstable checksums (CASSANDRA-5862)
 * Improve offheap memcpy performance (CASSANDRA-5884)
 * Use a range aware scanner for cleanup (CASSANDRA-2524)
 * Cleanup doesn't need to inspect sstables that contain only local data
   (CASSANDRA-5722)
 * Add ability for CQL3 to list partition keys (CASSANDRA-4536)
 * Improve native protocol serialization (CASSANDRA-5664)
 * Upgrade Thrift to 0.9.1 (CASSANDRA-5923)
 * Require superuser status for adding triggers (CASSANDRA-5963)
 * Make standalone scrubber handle old and new style leveled manifest
   (CASSANDRA-6005)
 * Fix paxos bugs (CASSANDRA-6012, 6013, 6023)
 * Fix paged ranges with multiple replicas (CASSANDRA-6004)
 * Fix potential AssertionError during tracing (CASSANDRA-6041)
 * Fix NPE in sstablesplit (CASSANDRA-6027)
 * Migrate pre-2.0 key/value/column aliases to system.schema_columns
   (CASSANDRA-6009)
 * Paging filter empty rows too agressively (CASSANDRA-6040)
 * Support variadic parameters for IN clauses (CASSANDRA-4210)
 * cqlsh: return the result of CAS writes (CASSANDRA-5796)
 * Fix validation of IN clauses with 2ndary indexes (CASSANDRA-6050)
 * Support named bind variables in CQL (CASSANDRA-6033)
Merged from 1.2:
 * Allow cache-keys-to-save to be set at runtime (CASSANDRA-5980)
 * Avoid second-guessing out-of-space state (CASSANDRA-5605)
 * Tuning knobs for dealing with large blobs and many CFs (CASSANDRA-5982)
 * (Hadoop) Fix CQLRW for thrift tables (CASSANDRA-6002)
 * Fix possible divide-by-zero in HHOM (CASSANDRA-5990)
 * Allow local batchlog writes for CL.ANY (CASSANDRA-5967)
 * Upgrade metrics-core to version 2.2.0 (CASSANDRA-5947)
 * Fix CqlRecordWriter with composite keys (CASSANDRA-5949)
 * Add snitch, schema version, cluster, partitioner to JMX (CASSANDRA-5881)
 * Allow disabling SlabAllocator (CASSANDRA-5935)
 * Make user-defined compaction JMX blocking (CASSANDRA-4952)
 * Fix streaming does not transfer wrapped range (CASSANDRA-5948)
 * Fix loading index summary containing empty key (CASSANDRA-5965)
 * Correctly handle limits in CompositesSearcher (CASSANDRA-5975)
 * Pig: handle CQL collections (CASSANDRA-5867)
 * Pass the updated cf to the PRSI index() method (CASSANDRA-5999)
 * Allow empty CQL3 batches (as no-op) (CASSANDRA-5994)
 * Support null in CQL3 functions (CASSANDRA-5910)
 * Replace the deprecated MapMaker with CacheLoader (CASSANDRA-6007)
 * Add SSTableDeletingNotification to DataTracker (CASSANDRA-6010)
 * Fix snapshots in use get deleted during snapshot repair (CASSANDRA-6011)
 * Move hints and exception count to o.a.c.metrics (CASSANDRA-6017)
 * Fix memory leak in snapshot repair (CASSANDRA-6047)
 * Fix sstable2sjon for CQL3 tables (CASSANDRA-5852)


2.0.0
 * Fix thrift validation when inserting into CQL3 tables (CASSANDRA-5138)
 * Fix periodic memtable flushing behavior with clean memtables (CASSANDRA-5931)
 * Fix dateOf() function for pre-2.0 timestamp columns (CASSANDRA-5928)
 * Fix SSTable unintentionally loads BF when opened for batch (CASSANDRA-5938)
 * Add stream session progress to JMX (CASSANDRA-4757)
 * Fix NPE during CAS operation (CASSANDRA-5925)
Merged from 1.2:
 * Fix getBloomFilterDiskSpaceUsed for AlwaysPresentFilter (CASSANDRA-5900)
 * Don't announce schema version until we've loaded the changes locally
   (CASSANDRA-5904)
 * Fix to support off heap bloom filters size greater than 2 GB (CASSANDRA-5903)
 * Properly handle parsing huge map and set literals (CASSANDRA-5893)


2.0.0-rc2
 * enable vnodes by default (CASSANDRA-5869)
 * fix CAS contention timeout (CASSANDRA-5830)
 * fix HsHa to respect max frame size (CASSANDRA-4573)
 * Fix (some) 2i on composite components omissions (CASSANDRA-5851)
 * cqlsh: add DESCRIBE FULL SCHEMA variant (CASSANDRA-5880)
Merged from 1.2:
 * Correctly validate sparse composite cells in scrub (CASSANDRA-5855)
 * Add KeyCacheHitRate metric to CF metrics (CASSANDRA-5868)
 * cqlsh: add support for multiline comments (CASSANDRA-5798)
 * Handle CQL3 SELECT duplicate IN restrictions on clustering columns
   (CASSANDRA-5856)


2.0.0-rc1
 * improve DecimalSerializer performance (CASSANDRA-5837)
 * fix potential spurious wakeup in AsyncOneResponse (CASSANDRA-5690)
 * fix schema-related trigger issues (CASSANDRA-5774)
 * Better validation when accessing CQL3 table from thrift (CASSANDRA-5138)
 * Fix assertion error during repair (CASSANDRA-5801)
 * Fix range tombstone bug (CASSANDRA-5805)
 * DC-local CAS (CASSANDRA-5797)
 * Add a native_protocol_version column to the system.local table (CASSANRDA-5819)
 * Use index_interval from cassandra.yaml when upgraded (CASSANDRA-5822)
 * Fix buffer underflow on socket close (CASSANDRA-5792)
Merged from 1.2:
 * Fix reading DeletionTime from 1.1-format sstables (CASSANDRA-5814)
 * cqlsh: add collections support to COPY (CASSANDRA-5698)
 * retry important messages for any IOException (CASSANDRA-5804)
 * Allow empty IN relations in SELECT/UPDATE/DELETE statements (CASSANDRA-5626)
 * cqlsh: fix crashing on Windows due to libedit detection (CASSANDRA-5812)
 * fix bulk-loading compressed sstables (CASSANDRA-5820)
 * (Hadoop) fix quoting in CqlPagingRecordReader and CqlRecordWriter 
   (CASSANDRA-5824)
 * update default LCS sstable size to 160MB (CASSANDRA-5727)
 * Allow compacting 2Is via nodetool (CASSANDRA-5670)
 * Hex-encode non-String keys in OPP (CASSANDRA-5793)
 * nodetool history logging (CASSANDRA-5823)
 * (Hadoop) fix support for Thrift tables in CqlPagingRecordReader 
   (CASSANDRA-5752)
 * add "all time blocked" to StatusLogger output (CASSANDRA-5825)
 * Future-proof inter-major-version schema migrations (CASSANDRA-5845)
 * (Hadoop) add CqlPagingRecordReader support for ReversedType in Thrift table
   (CASSANDRA-5718)
 * Add -no-snapshot option to scrub (CASSANDRA-5891)
 * Fix to support off heap bloom filters size greater than 2 GB (CASSANDRA-5903)
 * Properly handle parsing huge map and set literals (CASSANDRA-5893)
 * Fix LCS L0 compaction may overlap in L1 (CASSANDRA-5907)
 * New sstablesplit tool to split large sstables offline (CASSANDRA-4766)
 * Fix potential deadlock in native protocol server (CASSANDRA-5926)
 * Disallow incompatible type change in CQL3 (CASSANDRA-5882)
Merged from 1.1:
 * Correctly validate sparse composite cells in scrub (CASSANDRA-5855)


2.0.0-beta2
 * Replace countPendingHints with Hints Created metric (CASSANDRA-5746)
 * Allow nodetool with no args, and with help to run without a server (CASSANDRA-5734)
 * Cleanup AbstractType/TypeSerializer classes (CASSANDRA-5744)
 * Remove unimplemented cli option schema-mwt (CASSANDRA-5754)
 * Support range tombstones in thrift (CASSANDRA-5435)
 * Normalize table-manipulating CQL3 statements' class names (CASSANDRA-5759)
 * cqlsh: add missing table options to DESCRIBE output (CASSANDRA-5749)
 * Fix assertion error during repair (CASSANDRA-5757)
 * Fix bulkloader (CASSANDRA-5542)
 * Add LZ4 compression to the native protocol (CASSANDRA-5765)
 * Fix bugs in the native protocol v2 (CASSANDRA-5770)
 * CAS on 'primary key only' table (CASSANDRA-5715)
 * Support streaming SSTables of old versions (CASSANDRA-5772)
 * Always respect protocol version in native protocol (CASSANDRA-5778)
 * Fix ConcurrentModificationException during streaming (CASSANDRA-5782)
 * Update deletion timestamp in Commit#updatesWithPaxosTime (CASSANDRA-5787)
 * Thrift cas() method crashes if input columns are not sorted (CASSANDRA-5786)
 * Order columns names correctly when querying for CAS (CASSANDRA-5788)
 * Fix streaming retry (CASSANDRA-5775)
Merged from 1.2:
 * if no seeds can be a reached a node won't start in a ring by itself (CASSANDRA-5768)
 * add cassandra.unsafesystem property (CASSANDRA-5704)
 * (Hadoop) quote identifiers in CqlPagingRecordReader (CASSANDRA-5763)
 * Add replace_node functionality for vnodes (CASSANDRA-5337)
 * Add timeout events to query traces (CASSANDRA-5520)
 * Fix serialization of the LEFT gossip value (CASSANDRA-5696)
 * Pig: support for cql3 tables (CASSANDRA-5234)
 * Fix skipping range tombstones with reverse queries (CASSANDRA-5712)
 * Expire entries out of ThriftSessionManager (CASSANDRA-5719)
 * Don't keep ancestor information in memory (CASSANDRA-5342)
 * Expose native protocol server status in nodetool info (CASSANDRA-5735)
 * Fix pathetic performance of range tombstones (CASSANDRA-5677)
 * Fix querying with an empty (impossible) range (CASSANDRA-5573)
 * cqlsh: handle CUSTOM 2i in DESCRIBE output (CASSANDRA-5760)
 * Fix minor bug in Range.intersects(Bound) (CASSANDRA-5771)
 * cqlsh: handle disabled compression in DESCRIBE output (CASSANDRA-5766)
 * Ensure all UP events are notified on the native protocol (CASSANDRA-5769)
 * Fix formatting of sstable2json with multiple -k arguments (CASSANDRA-5781)
 * Don't rely on row marker for queries in general to hide lost markers
   after TTL expires (CASSANDRA-5762)
 * Sort nodetool help output (CASSANDRA-5776)
 * Fix column expiring during 2 phases compaction (CASSANDRA-5799)
 * now() is being rejected in INSERTs when inside collections (CASSANDRA-5795)


2.0.0-beta1
 * Add support for indexing clustered columns (CASSANDRA-5125)
 * Removed on-heap row cache (CASSANDRA-5348)
 * use nanotime consistently for node-local timeouts (CASSANDRA-5581)
 * Avoid unnecessary second pass on name-based queries (CASSANDRA-5577)
 * Experimental triggers (CASSANDRA-1311)
 * JEMalloc support for off-heap allocation (CASSANDRA-3997)
 * Single-pass compaction (CASSANDRA-4180)
 * Removed token range bisection (CASSANDRA-5518)
 * Removed compatibility with pre-1.2.5 sstables and network messages
   (CASSANDRA-5511)
 * removed PBSPredictor (CASSANDRA-5455)
 * CAS support (CASSANDRA-5062, 5441, 5442, 5443, 5619, 5667)
 * Leveled compaction performs size-tiered compactions in L0 
   (CASSANDRA-5371, 5439)
 * Add yaml network topology snitch for mixed ec2/other envs (CASSANDRA-5339)
 * Log when a node is down longer than the hint window (CASSANDRA-4554)
 * Optimize tombstone creation for ExpiringColumns (CASSANDRA-4917)
 * Improve LeveledScanner work estimation (CASSANDRA-5250, 5407)
 * Replace compaction lock with runWithCompactionsDisabled (CASSANDRA-3430)
 * Change Message IDs to ints (CASSANDRA-5307)
 * Move sstable level information into the Stats component, removing the
   need for a separate Manifest file (CASSANDRA-4872)
 * avoid serializing to byte[] on commitlog append (CASSANDRA-5199)
 * make index_interval configurable per columnfamily (CASSANDRA-3961, CASSANDRA-5650)
 * add default_time_to_live (CASSANDRA-3974)
 * add memtable_flush_period_in_ms (CASSANDRA-4237)
 * replace supercolumns internally by composites (CASSANDRA-3237, 5123)
 * upgrade thrift to 0.9.0 (CASSANDRA-3719)
 * drop unnecessary keyspace parameter from user-defined compaction API 
   (CASSANDRA-5139)
 * more robust solution to incomplete compactions + counters (CASSANDRA-5151)
 * Change order of directory searching for c*.in.sh (CASSANDRA-3983)
 * Add tool to reset SSTable compaction level for LCS (CASSANDRA-5271)
 * Allow custom configuration loader (CASSANDRA-5045)
 * Remove memory emergency pressure valve logic (CASSANDRA-3534)
 * Reduce request latency with eager retry (CASSANDRA-4705)
 * cqlsh: Remove ASSUME command (CASSANDRA-5331)
 * Rebuild BF when loading sstables if bloom_filter_fp_chance
   has changed since compaction (CASSANDRA-5015)
 * remove row-level bloom filters (CASSANDRA-4885)
 * Change Kernel Page Cache skipping into row preheating (disabled by default)
   (CASSANDRA-4937)
 * Improve repair by deciding on a gcBefore before sending
   out TreeRequests (CASSANDRA-4932)
 * Add an official way to disable compactions (CASSANDRA-5074)
 * Reenable ALTER TABLE DROP with new semantics (CASSANDRA-3919)
 * Add binary protocol versioning (CASSANDRA-5436)
 * Swap THshaServer for TThreadedSelectorServer (CASSANDRA-5530)
 * Add alias support to SELECT statement (CASSANDRA-5075)
 * Don't create empty RowMutations in CommitLogReplayer (CASSANDRA-5541)
 * Use range tombstones when dropping cfs/columns from schema (CASSANDRA-5579)
 * cqlsh: drop CQL2/CQL3-beta support (CASSANDRA-5585)
 * Track max/min column names in sstables to be able to optimize slice
   queries (CASSANDRA-5514, CASSANDRA-5595, CASSANDRA-5600)
 * Binary protocol: allow batching already prepared statements (CASSANDRA-4693)
 * Allow preparing timestamp, ttl and limit in CQL3 queries (CASSANDRA-4450)
 * Support native link w/o JNA in Java7 (CASSANDRA-3734)
 * Use SASL authentication in binary protocol v2 (CASSANDRA-5545)
 * Replace Thrift HsHa with LMAX Disruptor based implementation (CASSANDRA-5582)
 * cqlsh: Add row count to SELECT output (CASSANDRA-5636)
 * Include a timestamp with all read commands to determine column expiration
   (CASSANDRA-5149)
 * Streaming 2.0 (CASSANDRA-5286, 5699)
 * Conditional create/drop ks/table/index statements in CQL3 (CASSANDRA-2737)
 * more pre-table creation property validation (CASSANDRA-5693)
 * Redesign repair messages (CASSANDRA-5426)
 * Fix ALTER RENAME post-5125 (CASSANDRA-5702)
 * Disallow renaming a 2ndary indexed column (CASSANDRA-5705)
 * Rename Table to Keyspace (CASSANDRA-5613)
 * Ensure changing column_index_size_in_kb on different nodes don't corrupt the
   sstable (CASSANDRA-5454)
 * Move resultset type information into prepare, not execute (CASSANDRA-5649)
 * Auto paging in binary protocol (CASSANDRA-4415, 5714)
 * Don't tie client side use of AbstractType to JDBC (CASSANDRA-4495)
 * Adds new TimestampType to replace DateType (CASSANDRA-5723, CASSANDRA-5729)
Merged from 1.2:
 * make starting native protocol server idempotent (CASSANDRA-5728)
 * Fix loading key cache when a saved entry is no longer valid (CASSANDRA-5706)
 * Fix serialization of the LEFT gossip value (CASSANDRA-5696)
 * cqlsh: Don't show 'null' in place of empty values (CASSANDRA-5675)
 * Race condition in detecting version on a mixed 1.1/1.2 cluster
   (CASSANDRA-5692)
 * Fix skipping range tombstones with reverse queries (CASSANDRA-5712)
 * Expire entries out of ThriftSessionManager (CASSANRDA-5719)
 * Don't keep ancestor information in memory (CASSANDRA-5342)
 * cqlsh: fix handling of semicolons inside BATCH queries (CASSANDRA-5697)


1.2.6
 * Fix tracing when operation completes before all responses arrive 
   (CASSANDRA-5668)
 * Fix cross-DC mutation forwarding (CASSANDRA-5632)
 * Reduce SSTableLoader memory usage (CASSANDRA-5555)
 * Scale hinted_handoff_throttle_in_kb to cluster size (CASSANDRA-5272)
 * (Hadoop) Add CQL3 input/output formats (CASSANDRA-4421, 5622)
 * (Hadoop) Fix InputKeyRange in CFIF (CASSANDRA-5536)
 * Fix dealing with ridiculously large max sstable sizes in LCS (CASSANDRA-5589)
 * Ignore pre-truncate hints (CASSANDRA-4655)
 * Move System.exit on OOM into a separate thread (CASSANDRA-5273)
 * Write row markers when serializing schema (CASSANDRA-5572)
 * Check only SSTables for the requested range when streaming (CASSANDRA-5569)
 * Improve batchlog replay behavior and hint ttl handling (CASSANDRA-5314)
 * Exclude localTimestamp from validation for tombstones (CASSANDRA-5398)
 * cqlsh: add custom prompt support (CASSANDRA-5539)
 * Reuse prepared statements in hot auth queries (CASSANDRA-5594)
 * cqlsh: add vertical output option (see EXPAND) (CASSANDRA-5597)
 * Add a rate limit option to stress (CASSANDRA-5004)
 * have BulkLoader ignore snapshots directories (CASSANDRA-5587) 
 * fix SnitchProperties logging context (CASSANDRA-5602)
 * Expose whether jna is enabled and memory is locked via JMX (CASSANDRA-5508)
 * cqlsh: fix COPY FROM with ReversedType (CASSANDRA-5610)
 * Allow creating CUSTOM indexes on collections (CASSANDRA-5615)
 * Evaluate now() function at execution time (CASSANDRA-5616)
 * Expose detailed read repair metrics (CASSANDRA-5618)
 * Correct blob literal + ReversedType parsing (CASSANDRA-5629)
 * Allow GPFS to prefer the internal IP like EC2MRS (CASSANDRA-5630)
 * fix help text for -tspw cassandra-cli (CASSANDRA-5643)
 * don't throw away initial causes exceptions for internode encryption issues 
   (CASSANDRA-5644)
 * Fix message spelling errors for cql select statements (CASSANDRA-5647)
 * Suppress custom exceptions thru jmx (CASSANDRA-5652)
 * Update CREATE CUSTOM INDEX syntax (CASSANDRA-5639)
 * Fix PermissionDetails.equals() method (CASSANDRA-5655)
 * Never allow partition key ranges in CQL3 without token() (CASSANDRA-5666)
 * Gossiper incorrectly drops AppState for an upgrading node (CASSANDRA-5660)
 * Connection thrashing during multi-region ec2 during upgrade, due to 
   messaging version (CASSANDRA-5669)
 * Avoid over reconnecting in EC2MRS (CASSANDRA-5678)
 * Fix ReadResponseSerializer.serializedSize() for digest reads (CASSANDRA-5476)
 * allow sstable2json on 2i CFs (CASSANDRA-5694)
Merged from 1.1:
 * Remove buggy thrift max message length option (CASSANDRA-5529)
 * Fix NPE in Pig's widerow mode (CASSANDRA-5488)
 * Add split size parameter to Pig and disable split combination (CASSANDRA-5544)


1.2.5
 * make BytesToken.toString only return hex bytes (CASSANDRA-5566)
 * Ensure that submitBackground enqueues at least one task (CASSANDRA-5554)
 * fix 2i updates with identical values and timestamps (CASSANDRA-5540)
 * fix compaction throttling bursty-ness (CASSANDRA-4316)
 * reduce memory consumption of IndexSummary (CASSANDRA-5506)
 * remove per-row column name bloom filters (CASSANDRA-5492)
 * Include fatal errors in trace events (CASSANDRA-5447)
 * Ensure that PerRowSecondaryIndex is notified of row-level deletes
   (CASSANDRA-5445)
 * Allow empty blob literals in CQL3 (CASSANDRA-5452)
 * Fix streaming RangeTombstones at column index boundary (CASSANDRA-5418)
 * Fix preparing statements when current keyspace is not set (CASSANDRA-5468)
 * Fix SemanticVersion.isSupportedBy minor/patch handling (CASSANDRA-5496)
 * Don't provide oldCfId for post-1.1 system cfs (CASSANDRA-5490)
 * Fix primary range ignores replication strategy (CASSANDRA-5424)
 * Fix shutdown of binary protocol server (CASSANDRA-5507)
 * Fix repair -snapshot not working (CASSANDRA-5512)
 * Set isRunning flag later in binary protocol server (CASSANDRA-5467)
 * Fix use of CQL3 functions with descending clustering order (CASSANDRA-5472)
 * Disallow renaming columns one at a time for thrift table in CQL3
   (CASSANDRA-5531)
 * cqlsh: add CLUSTERING ORDER BY support to DESCRIBE (CASSANDRA-5528)
 * Add custom secondary index support to CQL3 (CASSANDRA-5484)
 * Fix repair hanging silently on unexpected error (CASSANDRA-5229)
 * Fix Ec2Snitch regression introduced by CASSANDRA-5171 (CASSANDRA-5432)
 * Add nodetool enablebackup/disablebackup (CASSANDRA-5556)
 * cqlsh: fix DESCRIBE after case insensitive USE (CASSANDRA-5567)
Merged from 1.1
 * Add retry mechanism to OTC for non-droppable_verbs (CASSANDRA-5393)
 * Use allocator information to improve memtable memory usage estimate
   (CASSANDRA-5497)
 * Fix trying to load deleted row into row cache on startup (CASSANDRA-4463)
 * fsync leveled manifest to avoid corruption (CASSANDRA-5535)
 * Fix Bound intersection computation (CASSANDRA-5551)
 * sstablescrub now respects max memory size in cassandra.in.sh (CASSANDRA-5562)


1.2.4
 * Ensure that PerRowSecondaryIndex updates see the most recent values
   (CASSANDRA-5397)
 * avoid duplicate index entries ind PrecompactedRow and 
   ParallelCompactionIterable (CASSANDRA-5395)
 * remove the index entry on oldColumn when new column is a tombstone 
   (CASSANDRA-5395)
 * Change default stream throughput from 400 to 200 mbps (CASSANDRA-5036)
 * Gossiper logs DOWN for symmetry with UP (CASSANDRA-5187)
 * Fix mixing prepared statements between keyspaces (CASSANDRA-5352)
 * Fix consistency level during bootstrap - strike 3 (CASSANDRA-5354)
 * Fix transposed arguments in AlreadyExistsException (CASSANDRA-5362)
 * Improve asynchronous hint delivery (CASSANDRA-5179)
 * Fix Guava dependency version (12.0 -> 13.0.1) for Maven (CASSANDRA-5364)
 * Validate that provided CQL3 collection value are < 64K (CASSANDRA-5355)
 * Make upgradeSSTable skip current version sstables by default (CASSANDRA-5366)
 * Optimize min/max timestamp collection (CASSANDRA-5373)
 * Invalid streamId in cql binary protocol when using invalid CL 
   (CASSANDRA-5164)
 * Fix validation for IN where clauses with collections (CASSANDRA-5376)
 * Copy resultSet on count query to avoid ConcurrentModificationException 
   (CASSANDRA-5382)
 * Correctly typecheck in CQL3 even with ReversedType (CASSANDRA-5386)
 * Fix streaming compressed files when using encryption (CASSANDRA-5391)
 * cassandra-all 1.2.0 pom missing netty dependency (CASSANDRA-5392)
 * Fix writetime/ttl functions on null values (CASSANDRA-5341)
 * Fix NPE during cql3 select with token() (CASSANDRA-5404)
 * IndexHelper.skipBloomFilters won't skip non-SHA filters (CASSANDRA-5385)
 * cqlsh: Print maps ordered by key, sort sets (CASSANDRA-5413)
 * Add null syntax support in CQL3 for inserts (CASSANDRA-3783)
 * Allow unauthenticated set_keyspace() calls (CASSANDRA-5423)
 * Fix potential incremental backups race (CASSANDRA-5410)
 * Fix prepared BATCH statements with batch-level timestamps (CASSANDRA-5415)
 * Allow overriding superuser setup delay (CASSANDRA-5430)
 * cassandra-shuffle with JMX usernames and passwords (CASSANDRA-5431)
Merged from 1.1:
 * cli: Quote ks and cf names in schema output when needed (CASSANDRA-5052)
 * Fix bad default for min/max timestamp in SSTableMetadata (CASSANDRA-5372)
 * Fix cf name extraction from manifest in Directories.migrateFile() 
   (CASSANDRA-5242)
 * Support pluggable internode authentication (CASSANDRA-5401)


1.2.3
 * add check for sstable overlap within a level on startup (CASSANDRA-5327)
 * replace ipv6 colons in jmx object names (CASSANDRA-5298, 5328)
 * Avoid allocating SSTableBoundedScanner during repair when the range does 
   not intersect the sstable (CASSANDRA-5249)
 * Don't lowercase property map keys (this breaks NTS) (CASSANDRA-5292)
 * Fix composite comparator with super columns (CASSANDRA-5287)
 * Fix insufficient validation of UPDATE queries against counter cfs
   (CASSANDRA-5300)
 * Fix PropertyFileSnitch default DC/Rack behavior (CASSANDRA-5285)
 * Handle null values when executing prepared statement (CASSANDRA-5081)
 * Add netty to pom dependencies (CASSANDRA-5181)
 * Include type arguments in Thrift CQLPreparedResult (CASSANDRA-5311)
 * Fix compaction not removing columns when bf_fp_ratio is 1 (CASSANDRA-5182)
 * cli: Warn about missing CQL3 tables in schema descriptions (CASSANDRA-5309)
 * Re-enable unknown option in replication/compaction strategies option for
   backward compatibility (CASSANDRA-4795)
 * Add binary protocol support to stress (CASSANDRA-4993)
 * cqlsh: Fix COPY FROM value quoting and null handling (CASSANDRA-5305)
 * Fix repair -pr for vnodes (CASSANDRA-5329)
 * Relax CL for auth queries for non-default users (CASSANDRA-5310)
 * Fix AssertionError during repair (CASSANDRA-5245)
 * Don't announce migrations to pre-1.2 nodes (CASSANDRA-5334)
Merged from 1.1:
 * Update offline scrub for 1.0 -> 1.1 directory structure (CASSANDRA-5195)
 * add tmp flag to Descriptor hashcode (CASSANDRA-4021)
 * fix logging of "Found table data in data directories" when only system tables
   are present (CASSANDRA-5289)
 * cli: Add JMX authentication support (CASSANDRA-5080)
 * nodetool: ability to repair specific range (CASSANDRA-5280)
 * Fix possible assertion triggered in SliceFromReadCommand (CASSANDRA-5284)
 * cqlsh: Add inet type support on Windows (ipv4-only) (CASSANDRA-4801)
 * Fix race when initializing ColumnFamilyStore (CASSANDRA-5350)
 * Add UseTLAB JVM flag (CASSANDRA-5361)


1.2.2
 * fix potential for multiple concurrent compactions of the same sstables
   (CASSANDRA-5256)
 * avoid no-op caching of byte[] on commitlog append (CASSANDRA-5199)
 * fix symlinks under data dir not working (CASSANDRA-5185)
 * fix bug in compact storage metadata handling (CASSANDRA-5189)
 * Validate login for USE queries (CASSANDRA-5207)
 * cli: remove default username and password (CASSANDRA-5208)
 * configure populate_io_cache_on_flush per-CF (CASSANDRA-4694)
 * allow configuration of internode socket buffer (CASSANDRA-3378)
 * Make sstable directory picking blacklist-aware again (CASSANDRA-5193)
 * Correctly expire gossip states for edge cases (CASSANDRA-5216)
 * Improve handling of directory creation failures (CASSANDRA-5196)
 * Expose secondary indicies to the rest of nodetool (CASSANDRA-4464)
 * Binary protocol: avoid sending notification for 0.0.0.0 (CASSANDRA-5227)
 * add UseCondCardMark XX jvm settings on jdk 1.7 (CASSANDRA-4366)
 * CQL3 refactor to allow conversion function (CASSANDRA-5226)
 * Fix drop of sstables in some circumstance (CASSANDRA-5232)
 * Implement caching of authorization results (CASSANDRA-4295)
 * Add support for LZ4 compression (CASSANDRA-5038)
 * Fix missing columns in wide rows queries (CASSANDRA-5225)
 * Simplify auth setup and make system_auth ks alterable (CASSANDRA-5112)
 * Stop compactions from hanging during bootstrap (CASSANDRA-5244)
 * fix compressed streaming sending extra chunk (CASSANDRA-5105)
 * Add CQL3-based implementations of IAuthenticator and IAuthorizer
   (CASSANDRA-4898)
 * Fix timestamp-based tomstone removal logic (CASSANDRA-5248)
 * cli: Add JMX authentication support (CASSANDRA-5080)
 * Fix forceFlush behavior (CASSANDRA-5241)
 * cqlsh: Add username autocompletion (CASSANDRA-5231)
 * Fix CQL3 composite partition key error (CASSANDRA-5240)
 * Allow IN clause on last clustering key (CASSANDRA-5230)
Merged from 1.1:
 * fix start key/end token validation for wide row iteration (CASSANDRA-5168)
 * add ConfigHelper support for Thrift frame and max message sizes (CASSANDRA-5188)
 * fix nodetool repair not fail on node down (CASSANDRA-5203)
 * always collect tombstone hints (CASSANDRA-5068)
 * Fix error when sourcing file in cqlsh (CASSANDRA-5235)


1.2.1
 * stream undelivered hints on decommission (CASSANDRA-5128)
 * GossipingPropertyFileSnitch loads saved dc/rack info if needed (CASSANDRA-5133)
 * drain should flush system CFs too (CASSANDRA-4446)
 * add inter_dc_tcp_nodelay setting (CASSANDRA-5148)
 * re-allow wrapping ranges for start_token/end_token range pairitspwng (CASSANDRA-5106)
 * fix validation compaction of empty rows (CASSANDRA-5136)
 * nodetool methods to enable/disable hint storage/delivery (CASSANDRA-4750)
 * disallow bloom filter false positive chance of 0 (CASSANDRA-5013)
 * add threadpool size adjustment methods to JMXEnabledThreadPoolExecutor and 
   CompactionManagerMBean (CASSANDRA-5044)
 * fix hinting for dropped local writes (CASSANDRA-4753)
 * off-heap cache doesn't need mutable column container (CASSANDRA-5057)
 * apply disk_failure_policy to bad disks on initial directory creation 
   (CASSANDRA-4847)
 * Optimize name-based queries to use ArrayBackedSortedColumns (CASSANDRA-5043)
 * Fall back to old manifest if most recent is unparseable (CASSANDRA-5041)
 * pool [Compressed]RandomAccessReader objects on the partitioned read path
   (CASSANDRA-4942)
 * Add debug logging to list filenames processed by Directories.migrateFile 
   method (CASSANDRA-4939)
 * Expose black-listed directories via JMX (CASSANDRA-4848)
 * Log compaction merge counts (CASSANDRA-4894)
 * Minimize byte array allocation by AbstractData{Input,Output} (CASSANDRA-5090)
 * Add SSL support for the binary protocol (CASSANDRA-5031)
 * Allow non-schema system ks modification for shuffle to work (CASSANDRA-5097)
 * cqlsh: Add default limit to SELECT statements (CASSANDRA-4972)
 * cqlsh: fix DESCRIBE for 1.1 cfs in CQL3 (CASSANDRA-5101)
 * Correctly gossip with nodes >= 1.1.7 (CASSANDRA-5102)
 * Ensure CL guarantees on digest mismatch (CASSANDRA-5113)
 * Validate correctly selects on composite partition key (CASSANDRA-5122)
 * Fix exception when adding collection (CASSANDRA-5117)
 * Handle states for non-vnode clusters correctly (CASSANDRA-5127)
 * Refuse unrecognized replication and compaction strategy options (CASSANDRA-4795)
 * Pick the correct value validator in sstable2json for cql3 tables (CASSANDRA-5134)
 * Validate login for describe_keyspace, describe_keyspaces and set_keyspace
   (CASSANDRA-5144)
 * Fix inserting empty maps (CASSANDRA-5141)
 * Don't remove tokens from System table for node we know (CASSANDRA-5121)
 * fix streaming progress report for compresed files (CASSANDRA-5130)
 * Coverage analysis for low-CL queries (CASSANDRA-4858)
 * Stop interpreting dates as valid timeUUID value (CASSANDRA-4936)
 * Adds E notation for floating point numbers (CASSANDRA-4927)
 * Detect (and warn) unintentional use of the cql2 thrift methods when cql3 was
   intended (CASSANDRA-5172)
 * cli: Quote ks and cf names in schema output when needed (CASSANDRA-5052)
 * Fix cf name extraction from manifest in Directories.migrateFile() (CASSANDRA-5242)
 * Replace mistaken usage of commons-logging with slf4j (CASSANDRA-5464)
 * Ensure Jackson dependency matches lib (CASSANDRA-5126)
 * Expose droppable tombstone ratio stats over JMX (CASSANDRA-5159)
Merged from 1.1:
 * Simplify CompressedRandomAccessReader to work around JDK FD bug (CASSANDRA-5088)
 * Improve handling a changing target throttle rate mid-compaction (CASSANDRA-5087)
 * Pig: correctly decode row keys in widerow mode (CASSANDRA-5098)
 * nodetool repair command now prints progress (CASSANDRA-4767)
 * fix user defined compaction to run against 1.1 data directory (CASSANDRA-5118)
 * Fix CQL3 BATCH authorization caching (CASSANDRA-5145)
 * fix get_count returns incorrect value with TTL (CASSANDRA-5099)
 * better handling for mid-compaction failure (CASSANDRA-5137)
 * convert default marshallers list to map for better readability (CASSANDRA-5109)
 * fix ConcurrentModificationException in getBootstrapSource (CASSANDRA-5170)
 * fix sstable maxtimestamp for row deletes and pre-1.1.1 sstables (CASSANDRA-5153)
 * Fix thread growth on node removal (CASSANDRA-5175)
 * Make Ec2Region's datacenter name configurable (CASSANDRA-5155)


1.2.0
 * Disallow counters in collections (CASSANDRA-5082)
 * cqlsh: add unit tests (CASSANDRA-3920)
 * fix default bloom_filter_fp_chance for LeveledCompactionStrategy (CASSANDRA-5093)
Merged from 1.1:
 * add validation for get_range_slices with start_key and end_token (CASSANDRA-5089)


1.2.0-rc2
 * fix nodetool ownership display with vnodes (CASSANDRA-5065)
 * cqlsh: add DESCRIBE KEYSPACES command (CASSANDRA-5060)
 * Fix potential infinite loop when reloading CFS (CASSANDRA-5064)
 * Fix SimpleAuthorizer example (CASSANDRA-5072)
 * cqlsh: force CL.ONE for tracing and system.schema* queries (CASSANDRA-5070)
 * Includes cassandra-shuffle in the debian package (CASSANDRA-5058)
Merged from 1.1:
 * fix multithreaded compaction deadlock (CASSANDRA-4492)
 * fix temporarily missing schema after upgrade from pre-1.1.5 (CASSANDRA-5061)
 * Fix ALTER TABLE overriding compression options with defaults
   (CASSANDRA-4996, 5066)
 * fix specifying and altering crc_check_chance (CASSANDRA-5053)
 * fix Murmur3Partitioner ownership% calculation (CASSANDRA-5076)
 * Don't expire columns sooner than they should in 2ndary indexes (CASSANDRA-5079)


1.2-rc1
 * rename rpc_timeout settings to request_timeout (CASSANDRA-5027)
 * add BF with 0.1 FP to LCS by default (CASSANDRA-5029)
 * Fix preparing insert queries (CASSANDRA-5016)
 * Fix preparing queries with counter increment (CASSANDRA-5022)
 * Fix preparing updates with collections (CASSANDRA-5017)
 * Don't generate UUID based on other node address (CASSANDRA-5002)
 * Fix message when trying to alter a clustering key type (CASSANDRA-5012)
 * Update IAuthenticator to match the new IAuthorizer (CASSANDRA-5003)
 * Fix inserting only a key in CQL3 (CASSANDRA-5040)
 * Fix CQL3 token() function when used with strings (CASSANDRA-5050)
Merged from 1.1:
 * reduce log spam from invalid counter shards (CASSANDRA-5026)
 * Improve schema propagation performance (CASSANDRA-5025)
 * Fix for IndexHelper.IndexFor throws OOB Exception (CASSANDRA-5030)
 * cqlsh: make it possible to describe thrift CFs (CASSANDRA-4827)
 * cqlsh: fix timestamp formatting on some platforms (CASSANDRA-5046)


1.2-beta3
 * make consistency level configurable in cqlsh (CASSANDRA-4829)
 * fix cqlsh rendering of blob fields (CASSANDRA-4970)
 * fix cqlsh DESCRIBE command (CASSANDRA-4913)
 * save truncation position in system table (CASSANDRA-4906)
 * Move CompressionMetadata off-heap (CASSANDRA-4937)
 * allow CLI to GET cql3 columnfamily data (CASSANDRA-4924)
 * Fix rare race condition in getExpireTimeForEndpoint (CASSANDRA-4402)
 * acquire references to overlapping sstables during compaction so bloom filter
   doesn't get free'd prematurely (CASSANDRA-4934)
 * Don't share slice query filter in CQL3 SelectStatement (CASSANDRA-4928)
 * Separate tracing from Log4J (CASSANDRA-4861)
 * Exclude gcable tombstones from merkle-tree computation (CASSANDRA-4905)
 * Better printing of AbstractBounds for tracing (CASSANDRA-4931)
 * Optimize mostRecentTombstone check in CC.collectAllData (CASSANDRA-4883)
 * Change stream session ID to UUID to avoid collision from same node (CASSANDRA-4813)
 * Use Stats.db when bulk loading if present (CASSANDRA-4957)
 * Skip repair on system_trace and keyspaces with RF=1 (CASSANDRA-4956)
 * (cql3) Remove arbitrary SELECT limit (CASSANDRA-4918)
 * Correctly handle prepared operation on collections (CASSANDRA-4945)
 * Fix CQL3 LIMIT (CASSANDRA-4877)
 * Fix Stress for CQL3 (CASSANDRA-4979)
 * Remove cassandra specific exceptions from JMX interface (CASSANDRA-4893)
 * (CQL3) Force using ALLOW FILTERING on potentially inefficient queries (CASSANDRA-4915)
 * (cql3) Fix adding column when the table has collections (CASSANDRA-4982)
 * (cql3) Fix allowing collections with compact storage (CASSANDRA-4990)
 * (cql3) Refuse ttl/writetime function on collections (CASSANDRA-4992)
 * Replace IAuthority with new IAuthorizer (CASSANDRA-4874)
 * clqsh: fix KEY pseudocolumn escaping when describing Thrift tables
   in CQL3 mode (CASSANDRA-4955)
 * add basic authentication support for Pig CassandraStorage (CASSANDRA-3042)
 * fix CQL2 ALTER TABLE compaction_strategy_class altering (CASSANDRA-4965)
Merged from 1.1:
 * Fall back to old describe_splits if d_s_ex is not available (CASSANDRA-4803)
 * Improve error reporting when streaming ranges fail (CASSANDRA-5009)
 * Fix cqlsh timestamp formatting of timezone info (CASSANDRA-4746)
 * Fix assertion failure with leveled compaction (CASSANDRA-4799)
 * Check for null end_token in get_range_slice (CASSANDRA-4804)
 * Remove all remnants of removed nodes (CASSANDRA-4840)
 * Add aut-reloading of the log4j file in debian package (CASSANDRA-4855)
 * Fix estimated row cache entry size (CASSANDRA-4860)
 * reset getRangeSlice filter after finishing a row for get_paged_slice
   (CASSANDRA-4919)
 * expunge row cache post-truncate (CASSANDRA-4940)
 * Allow static CF definition with compact storage (CASSANDRA-4910)
 * Fix endless loop/compaction of schema_* CFs due to broken timestamps (CASSANDRA-4880)
 * Fix 'wrong class type' assertion in CounterColumn (CASSANDRA-4976)


1.2-beta2
 * fp rate of 1.0 disables BF entirely; LCS defaults to 1.0 (CASSANDRA-4876)
 * off-heap bloom filters for row keys (CASSANDRA_4865)
 * add extension point for sstable components (CASSANDRA-4049)
 * improve tracing output (CASSANDRA-4852, 4862)
 * make TRACE verb droppable (CASSANDRA-4672)
 * fix BulkLoader recognition of CQL3 columnfamilies (CASSANDRA-4755)
 * Sort commitlog segments for replay by id instead of mtime (CASSANDRA-4793)
 * Make hint delivery asynchronous (CASSANDRA-4761)
 * Pluggable Thrift transport factories for CLI and cqlsh (CASSANDRA-4609, 4610)
 * cassandra-cli: allow Double value type to be inserted to a column (CASSANDRA-4661)
 * Add ability to use custom TServerFactory implementations (CASSANDRA-4608)
 * optimize batchlog flushing to skip successful batches (CASSANDRA-4667)
 * include metadata for system keyspace itself in schema tables (CASSANDRA-4416)
 * add check to PropertyFileSnitch to verify presence of location for
   local node (CASSANDRA-4728)
 * add PBSPredictor consistency modeler (CASSANDRA-4261)
 * remove vestiges of Thrift unframed mode (CASSANDRA-4729)
 * optimize single-row PK lookups (CASSANDRA-4710)
 * adjust blockFor calculation to account for pending ranges due to node 
   movement (CASSANDRA-833)
 * Change CQL version to 3.0.0 and stop accepting 3.0.0-beta1 (CASSANDRA-4649)
 * (CQL3) Make prepared statement global instead of per connection 
   (CASSANDRA-4449)
 * Fix scrubbing of CQL3 created tables (CASSANDRA-4685)
 * (CQL3) Fix validation when using counter and regular columns in the same 
   table (CASSANDRA-4706)
 * Fix bug starting Cassandra with simple authentication (CASSANDRA-4648)
 * Add support for batchlog in CQL3 (CASSANDRA-4545, 4738)
 * Add support for multiple column family outputs in CFOF (CASSANDRA-4208)
 * Support repairing only the local DC nodes (CASSANDRA-4747)
 * Use rpc_address for binary protocol and change default port (CASSANDRA-4751)
 * Fix use of collections in prepared statements (CASSANDRA-4739)
 * Store more information into peers table (CASSANDRA-4351, 4814)
 * Configurable bucket size for size tiered compaction (CASSANDRA-4704)
 * Run leveled compaction in parallel (CASSANDRA-4310)
 * Fix potential NPE during CFS reload (CASSANDRA-4786)
 * Composite indexes may miss results (CASSANDRA-4796)
 * Move consistency level to the protocol level (CASSANDRA-4734, 4824)
 * Fix Subcolumn slice ends not respected (CASSANDRA-4826)
 * Fix Assertion error in cql3 select (CASSANDRA-4783)
 * Fix list prepend logic (CQL3) (CASSANDRA-4835)
 * Add booleans as literals in CQL3 (CASSANDRA-4776)
 * Allow renaming PK columns in CQL3 (CASSANDRA-4822)
 * Fix binary protocol NEW_NODE event (CASSANDRA-4679)
 * Fix potential infinite loop in tombstone compaction (CASSANDRA-4781)
 * Remove system tables accounting from schema (CASSANDRA-4850)
 * (cql3) Force provided columns in clustering key order in 
   'CLUSTERING ORDER BY' (CASSANDRA-4881)
 * Fix composite index bug (CASSANDRA-4884)
 * Fix short read protection for CQL3 (CASSANDRA-4882)
 * Add tracing support to the binary protocol (CASSANDRA-4699)
 * (cql3) Don't allow prepared marker inside collections (CASSANDRA-4890)
 * Re-allow order by on non-selected columns (CASSANDRA-4645)
 * Bug when composite index is created in a table having collections (CASSANDRA-4909)
 * log index scan subject in CompositesSearcher (CASSANDRA-4904)
Merged from 1.1:
 * add get[Row|Key]CacheEntries to CacheServiceMBean (CASSANDRA-4859)
 * fix get_paged_slice to wrap to next row correctly (CASSANDRA-4816)
 * fix indexing empty column values (CASSANDRA-4832)
 * allow JdbcDate to compose null Date objects (CASSANDRA-4830)
 * fix possible stackoverflow when compacting 1000s of sstables
   (CASSANDRA-4765)
 * fix wrong leveled compaction progress calculation (CASSANDRA-4807)
 * add a close() method to CRAR to prevent leaking file descriptors (CASSANDRA-4820)
 * fix potential infinite loop in get_count (CASSANDRA-4833)
 * fix compositeType.{get/from}String methods (CASSANDRA-4842)
 * (CQL) fix CREATE COLUMNFAMILY permissions check (CASSANDRA-4864)
 * Fix DynamicCompositeType same type comparison (CASSANDRA-4711)
 * Fix duplicate SSTable reference when stream session failed (CASSANDRA-3306)
 * Allow static CF definition with compact storage (CASSANDRA-4910)
 * Fix endless loop/compaction of schema_* CFs due to broken timestamps (CASSANDRA-4880)
 * Fix 'wrong class type' assertion in CounterColumn (CASSANDRA-4976)


1.2-beta1
 * add atomic_batch_mutate (CASSANDRA-4542, -4635)
 * increase default max_hint_window_in_ms to 3h (CASSANDRA-4632)
 * include message initiation time to replicas so they can more
   accurately drop timed-out requests (CASSANDRA-2858)
 * fix clientutil.jar dependencies (CASSANDRA-4566)
 * optimize WriteResponse (CASSANDRA-4548)
 * new metrics (CASSANDRA-4009)
 * redesign KEYS indexes to avoid read-before-write (CASSANDRA-2897)
 * debug tracing (CASSANDRA-1123)
 * parallelize row cache loading (CASSANDRA-4282)
 * Make compaction, flush JBOD-aware (CASSANDRA-4292)
 * run local range scans on the read stage (CASSANDRA-3687)
 * clean up ioexceptions (CASSANDRA-2116)
 * add disk_failure_policy (CASSANDRA-2118)
 * Introduce new json format with row level deletion (CASSANDRA-4054)
 * remove redundant "name" column from schema_keyspaces (CASSANDRA-4433)
 * improve "nodetool ring" handling of multi-dc clusters (CASSANDRA-3047)
 * update NTS calculateNaturalEndpoints to be O(N log N) (CASSANDRA-3881)
 * split up rpc timeout by operation type (CASSANDRA-2819)
 * rewrite key cache save/load to use only sequential i/o (CASSANDRA-3762)
 * update MS protocol with a version handshake + broadcast address id
   (CASSANDRA-4311)
 * multithreaded hint replay (CASSANDRA-4189)
 * add inter-node message compression (CASSANDRA-3127)
 * remove COPP (CASSANDRA-2479)
 * Track tombstone expiration and compact when tombstone content is
   higher than a configurable threshold, default 20% (CASSANDRA-3442, 4234)
 * update MurmurHash to version 3 (CASSANDRA-2975)
 * (CLI) track elapsed time for `delete' operation (CASSANDRA-4060)
 * (CLI) jline version is bumped to 1.0 to properly  support
   'delete' key function (CASSANDRA-4132)
 * Save IndexSummary into new SSTable 'Summary' component (CASSANDRA-2392, 4289)
 * Add support for range tombstones (CASSANDRA-3708)
 * Improve MessagingService efficiency (CASSANDRA-3617)
 * Avoid ID conflicts from concurrent schema changes (CASSANDRA-3794)
 * Set thrift HSHA server thread limit to unlimited by default (CASSANDRA-4277)
 * Avoids double serialization of CF id in RowMutation messages
   (CASSANDRA-4293)
 * stream compressed sstables directly with java nio (CASSANDRA-4297)
 * Support multiple ranges in SliceQueryFilter (CASSANDRA-3885)
 * Add column metadata to system column families (CASSANDRA-4018)
 * (cql3) Always use composite types by default (CASSANDRA-4329)
 * (cql3) Add support for set, map and list (CASSANDRA-3647)
 * Validate date type correctly (CASSANDRA-4441)
 * (cql3) Allow definitions with only a PK (CASSANDRA-4361)
 * (cql3) Add support for row key composites (CASSANDRA-4179)
 * improve DynamicEndpointSnitch by using reservoir sampling (CASSANDRA-4038)
 * (cql3) Add support for 2ndary indexes (CASSANDRA-3680)
 * (cql3) fix defining more than one PK to be invalid (CASSANDRA-4477)
 * remove schema agreement checking from all external APIs (Thrift, CQL and CQL3) (CASSANDRA-4487)
 * add Murmur3Partitioner and make it default for new installations (CASSANDRA-3772, 4621)
 * (cql3) update pseudo-map syntax to use map syntax (CASSANDRA-4497)
 * Finer grained exceptions hierarchy and provides error code with exceptions (CASSANDRA-3979)
 * Adds events push to binary protocol (CASSANDRA-4480)
 * Rewrite nodetool help (CASSANDRA-2293)
 * Make CQL3 the default for CQL (CASSANDRA-4640)
 * update stress tool to be able to use CQL3 (CASSANDRA-4406)
 * Accept all thrift update on CQL3 cf but don't expose their metadata (CASSANDRA-4377)
 * Replace Throttle with Guava's RateLimiter for HintedHandOff (CASSANDRA-4541)
 * fix counter add/get using CQL2 and CQL3 in stress tool (CASSANDRA-4633)
 * Add sstable count per level to cfstats (CASSANDRA-4537)
 * (cql3) Add ALTER KEYSPACE statement (CASSANDRA-4611)
 * (cql3) Allow defining default consistency levels (CASSANDRA-4448)
 * (cql3) Fix queries using LIMIT missing results (CASSANDRA-4579)
 * fix cross-version gossip messaging (CASSANDRA-4576)
 * added inet data type (CASSANDRA-4627)


1.1.6
 * Wait for writes on synchronous read digest mismatch (CASSANDRA-4792)
 * fix commitlog replay for nanotime-infected sstables (CASSANDRA-4782)
 * preflight check ttl for maximum of 20 years (CASSANDRA-4771)
 * (Pig) fix widerow input with single column rows (CASSANDRA-4789)
 * Fix HH to compact with correct gcBefore, which avoids wiping out
   undelivered hints (CASSANDRA-4772)
 * LCS will merge up to 32 L0 sstables as intended (CASSANDRA-4778)
 * NTS will default unconfigured DC replicas to zero (CASSANDRA-4675)
 * use default consistency level in counter validation if none is
   explicitly provide (CASSANDRA-4700)
 * Improve IAuthority interface by introducing fine-grained
   access permissions and grant/revoke commands (CASSANDRA-4490, 4644)
 * fix assumption error in CLI when updating/describing keyspace 
   (CASSANDRA-4322)
 * Adds offline sstablescrub to debian packaging (CASSANDRA-4642)
 * Automatic fixing of overlapping leveled sstables (CASSANDRA-4644)
 * fix error when using ORDER BY with extended selections (CASSANDRA-4689)
 * (CQL3) Fix validation for IN queries for non-PK cols (CASSANDRA-4709)
 * fix re-created keyspace disappering after 1.1.5 upgrade 
   (CASSANDRA-4698, 4752)
 * (CLI) display elapsed time in 2 fraction digits (CASSANDRA-3460)
 * add authentication support to sstableloader (CASSANDRA-4712)
 * Fix CQL3 'is reversed' logic (CASSANDRA-4716, 4759)
 * (CQL3) Don't return ReversedType in result set metadata (CASSANDRA-4717)
 * Backport adding AlterKeyspace statement (CASSANDRA-4611)
 * (CQL3) Correcty accept upper-case data types (CASSANDRA-4770)
 * Add binary protocol events for schema changes (CASSANDRA-4684)
Merged from 1.0:
 * Switch from NBHM to CHM in MessagingService's callback map, which
   prevents OOM in long-running instances (CASSANDRA-4708)


1.1.5
 * add SecondaryIndex.reload API (CASSANDRA-4581)
 * use millis + atomicint for commitlog segment creation instead of
   nanotime, which has issues under some hypervisors (CASSANDRA-4601)
 * fix FD leak in slice queries (CASSANDRA-4571)
 * avoid recursion in leveled compaction (CASSANDRA-4587)
 * increase stack size under Java7 to 180K
 * Log(info) schema changes (CASSANDRA-4547)
 * Change nodetool setcachecapcity to manipulate global caches (CASSANDRA-4563)
 * (cql3) fix setting compaction strategy (CASSANDRA-4597)
 * fix broken system.schema_* timestamps on system startup (CASSANDRA-4561)
 * fix wrong skip of cache saving (CASSANDRA-4533)
 * Avoid NPE when lost+found is in data dir (CASSANDRA-4572)
 * Respect five-minute flush moratorium after initial CL replay (CASSANDRA-4474)
 * Adds ntp as recommended in debian packaging (CASSANDRA-4606)
 * Configurable transport in CF Record{Reader|Writer} (CASSANDRA-4558)
 * (cql3) fix potential NPE with both equal and unequal restriction (CASSANDRA-4532)
 * (cql3) improves ORDER BY validation (CASSANDRA-4624)
 * Fix potential deadlock during counter writes (CASSANDRA-4578)
 * Fix cql error with ORDER BY when using IN (CASSANDRA-4612)
Merged from 1.0:
 * increase Xss to 160k to accomodate latest 1.6 JVMs (CASSANDRA-4602)
 * fix toString of hint destination tokens (CASSANDRA-4568)
 * Fix multiple values for CurrentLocal NodeID (CASSANDRA-4626)


1.1.4
 * fix offline scrub to catch >= out of order rows (CASSANDRA-4411)
 * fix cassandra-env.sh on RHEL and other non-dash-based systems 
   (CASSANDRA-4494)
Merged from 1.0:
 * (Hadoop) fix setting key length for old-style mapred api (CASSANDRA-4534)
 * (Hadoop) fix iterating through a resultset consisting entirely
   of tombstoned rows (CASSANDRA-4466)


1.1.3
 * (cqlsh) add COPY TO (CASSANDRA-4434)
 * munmap commitlog segments before rename (CASSANDRA-4337)
 * (JMX) rename getRangeKeySample to sampleKeyRange to avoid returning
   multi-MB results as an attribute (CASSANDRA-4452)
 * flush based on data size, not throughput; overwritten columns no 
   longer artificially inflate liveRatio (CASSANDRA-4399)
 * update default commitlog segment size to 32MB and total commitlog
   size to 32/1024 MB for 32/64 bit JVMs, respectively (CASSANDRA-4422)
 * avoid using global partitioner to estimate ranges in index sstables
   (CASSANDRA-4403)
 * restore pre-CASSANDRA-3862 approach to removing expired tombstones
   from row cache during compaction (CASSANDRA-4364)
 * (stress) support for CQL prepared statements (CASSANDRA-3633)
 * Correctly catch exception when Snappy cannot be loaded (CASSANDRA-4400)
 * (cql3) Support ORDER BY when IN condition is given in WHERE clause (CASSANDRA-4327)
 * (cql3) delete "component_index" column on DROP TABLE call (CASSANDRA-4420)
 * change nanoTime() to currentTimeInMillis() in schema related code (CASSANDRA-4432)
 * add a token generation tool (CASSANDRA-3709)
 * Fix LCS bug with sstable containing only 1 row (CASSANDRA-4411)
 * fix "Can't Modify Index Name" problem on CF update (CASSANDRA-4439)
 * Fix assertion error in getOverlappingSSTables during repair (CASSANDRA-4456)
 * fix nodetool's setcompactionthreshold command (CASSANDRA-4455)
 * Ensure compacted files are never used, to avoid counter overcount (CASSANDRA-4436)
Merged from 1.0:
 * Push the validation of secondary index values to the SecondaryIndexManager (CASSANDRA-4240)
 * allow dropping columns shadowed by not-yet-expired supercolumn or row
   tombstones in PrecompactedRow (CASSANDRA-4396)


1.1.2
 * Fix cleanup not deleting index entries (CASSANDRA-4379)
 * Use correct partitioner when saving + loading caches (CASSANDRA-4331)
 * Check schema before trying to export sstable (CASSANDRA-2760)
 * Raise a meaningful exception instead of NPE when PFS encounters
   an unconfigured node + no default (CASSANDRA-4349)
 * fix bug in sstable blacklisting with LCS (CASSANDRA-4343)
 * LCS no longer promotes tiny sstables out of L0 (CASSANDRA-4341)
 * skip tombstones during hint replay (CASSANDRA-4320)
 * fix NPE in compactionstats (CASSANDRA-4318)
 * enforce 1m min keycache for auto (CASSANDRA-4306)
 * Have DeletedColumn.isMFD always return true (CASSANDRA-4307)
 * (cql3) exeption message for ORDER BY constraints said primary filter can be
    an IN clause, which is misleading (CASSANDRA-4319)
 * (cql3) Reject (not yet supported) creation of 2ndardy indexes on tables with
   composite primary keys (CASSANDRA-4328)
 * Set JVM stack size to 160k for java 7 (CASSANDRA-4275)
 * cqlsh: add COPY command to load data from CSV flat files (CASSANDRA-4012)
 * CFMetaData.fromThrift to throw ConfigurationException upon error (CASSANDRA-4353)
 * Use CF comparator to sort indexed columns in SecondaryIndexManager
   (CASSANDRA-4365)
 * add strategy_options to the KSMetaData.toString() output (CASSANDRA-4248)
 * (cql3) fix range queries containing unqueried results (CASSANDRA-4372)
 * (cql3) allow updating column_alias types (CASSANDRA-4041)
 * (cql3) Fix deletion bug (CASSANDRA-4193)
 * Fix computation of overlapping sstable for leveled compaction (CASSANDRA-4321)
 * Improve scrub and allow to run it offline (CASSANDRA-4321)
 * Fix assertionError in StorageService.bulkLoad (CASSANDRA-4368)
 * (cqlsh) add option to authenticate to a keyspace at startup (CASSANDRA-4108)
 * (cqlsh) fix ASSUME functionality (CASSANDRA-4352)
 * Fix ColumnFamilyRecordReader to not return progress > 100% (CASSANDRA-3942)
Merged from 1.0:
 * Set gc_grace on index CF to 0 (CASSANDRA-4314)


1.1.1
 * add populate_io_cache_on_flush option (CASSANDRA-2635)
 * allow larger cache capacities than 2GB (CASSANDRA-4150)
 * add getsstables command to nodetool (CASSANDRA-4199)
 * apply parent CF compaction settings to secondary index CFs (CASSANDRA-4280)
 * preserve commitlog size cap when recycling segments at startup
   (CASSANDRA-4201)
 * (Hadoop) fix split generation regression (CASSANDRA-4259)
 * ignore min/max compactions settings in LCS, while preserving
   behavior that min=max=0 disables autocompaction (CASSANDRA-4233)
 * log number of rows read from saved cache (CASSANDRA-4249)
 * calculate exact size required for cleanup operations (CASSANDRA-1404)
 * avoid blocking additional writes during flush when the commitlog
   gets behind temporarily (CASSANDRA-1991)
 * enable caching on index CFs based on data CF cache setting (CASSANDRA-4197)
 * warn on invalid replication strategy creation options (CASSANDRA-4046)
 * remove [Freeable]Memory finalizers (CASSANDRA-4222)
 * include tombstone size in ColumnFamily.size, which can prevent OOM
   during sudden mass delete operations by yielding a nonzero liveRatio
   (CASSANDRA-3741)
 * Open 1 sstableScanner per level for leveled compaction (CASSANDRA-4142)
 * Optimize reads when row deletion timestamps allow us to restrict
   the set of sstables we check (CASSANDRA-4116)
 * add support for commitlog archiving and point-in-time recovery
   (CASSANDRA-3690)
 * avoid generating redundant compaction tasks during streaming
   (CASSANDRA-4174)
 * add -cf option to nodetool snapshot, and takeColumnFamilySnapshot to
   StorageService mbean (CASSANDRA-556)
 * optimize cleanup to drop entire sstables where possible (CASSANDRA-4079)
 * optimize truncate when autosnapshot is disabled (CASSANDRA-4153)
 * update caches to use byte[] keys to reduce memory overhead (CASSANDRA-3966)
 * add column limit to cli (CASSANDRA-3012, 4098)
 * clean up and optimize DataOutputBuffer, used by CQL compression and
   CompositeType (CASSANDRA-4072)
 * optimize commitlog checksumming (CASSANDRA-3610)
 * identify and blacklist corrupted SSTables from future compactions 
   (CASSANDRA-2261)
 * Move CfDef and KsDef validation out of thrift (CASSANDRA-4037)
 * Expose API to repair a user provided range (CASSANDRA-3912)
 * Add way to force the cassandra-cli to refresh its schema (CASSANDRA-4052)
 * Avoid having replicate on write tasks stacking up at CL.ONE (CASSANDRA-2889)
 * (cql3) Backwards compatibility for composite comparators in non-cql3-aware
   clients (CASSANDRA-4093)
 * (cql3) Fix order by for reversed queries (CASSANDRA-4160)
 * (cql3) Add ReversedType support (CASSANDRA-4004)
 * (cql3) Add timeuuid type (CASSANDRA-4194)
 * (cql3) Minor fixes (CASSANDRA-4185)
 * (cql3) Fix prepared statement in BATCH (CASSANDRA-4202)
 * (cql3) Reduce the list of reserved keywords (CASSANDRA-4186)
 * (cql3) Move max/min compaction thresholds to compaction strategy options
   (CASSANDRA-4187)
 * Fix exception during move when localhost is the only source (CASSANDRA-4200)
 * (cql3) Allow paging through non-ordered partitioner results (CASSANDRA-3771)
 * (cql3) Fix drop index (CASSANDRA-4192)
 * (cql3) Don't return range ghosts anymore (CASSANDRA-3982)
 * fix re-creating Keyspaces/ColumnFamilies with the same name as dropped
   ones (CASSANDRA-4219)
 * fix SecondaryIndex LeveledManifest save upon snapshot (CASSANDRA-4230)
 * fix missing arrayOffset in FBUtilities.hash (CASSANDRA-4250)
 * (cql3) Add name of parameters in CqlResultSet (CASSANDRA-4242)
 * (cql3) Correctly validate order by queries (CASSANDRA-4246)
 * rename stress to cassandra-stress for saner packaging (CASSANDRA-4256)
 * Fix exception on colum metadata with non-string comparator (CASSANDRA-4269)
 * Check for unknown/invalid compression options (CASSANDRA-4266)
 * (cql3) Adds simple access to column timestamp and ttl (CASSANDRA-4217)
 * (cql3) Fix range queries with secondary indexes (CASSANDRA-4257)
 * Better error messages from improper input in cli (CASSANDRA-3865)
 * Try to stop all compaction upon Keyspace or ColumnFamily drop (CASSANDRA-4221)
 * (cql3) Allow keyspace properties to contain hyphens (CASSANDRA-4278)
 * (cql3) Correctly validate keyspace access in create table (CASSANDRA-4296)
 * Avoid deadlock in migration stage (CASSANDRA-3882)
 * Take supercolumn names and deletion info into account in memtable throughput
   (CASSANDRA-4264)
 * Add back backward compatibility for old style replication factor (CASSANDRA-4294)
 * Preserve compatibility with pre-1.1 index queries (CASSANDRA-4262)
Merged from 1.0:
 * Fix super columns bug where cache is not updated (CASSANDRA-4190)
 * fix maxTimestamp to include row tombstones (CASSANDRA-4116)
 * (CLI) properly handle quotes in create/update keyspace commands (CASSANDRA-4129)
 * Avoids possible deadlock during bootstrap (CASSANDRA-4159)
 * fix stress tool that hangs forever on timeout or error (CASSANDRA-4128)
 * stress tool to return appropriate exit code on failure (CASSANDRA-4188)
 * fix compaction NPE when out of disk space and assertions disabled
   (CASSANDRA-3985)
 * synchronize LCS getEstimatedTasks to avoid CME (CASSANDRA-4255)
 * ensure unique streaming session id's (CASSANDRA-4223)
 * kick off background compaction when min/max thresholds change 
   (CASSANDRA-4279)
 * improve ability of STCS.getBuckets to deal with 100s of 1000s of
   sstables, such as when convertinb back from LCS (CASSANDRA-4287)
 * Oversize integer in CQL throws NumberFormatException (CASSANDRA-4291)
 * fix 1.0.x node join to mixed version cluster, other nodes >= 1.1 (CASSANDRA-4195)
 * Fix LCS splitting sstable base on uncompressed size (CASSANDRA-4419)
 * Push the validation of secondary index values to the SecondaryIndexManager (CASSANDRA-4240)
 * Don't purge columns during upgradesstables (CASSANDRA-4462)
 * Make cqlsh work with piping (CASSANDRA-4113)
 * Validate arguments for nodetool decommission (CASSANDRA-4061)
 * Report thrift status in nodetool info (CASSANDRA-4010)


1.1.0-final
 * average a reduced liveRatio estimate with the previous one (CASSANDRA-4065)
 * Allow KS and CF names up to 48 characters (CASSANDRA-4157)
 * fix stress build (CASSANDRA-4140)
 * add time remaining estimate to nodetool compactionstats (CASSANDRA-4167)
 * (cql) fix NPE in cql3 ALTER TABLE (CASSANDRA-4163)
 * (cql) Add support for CL.TWO and CL.THREE in CQL (CASSANDRA-4156)
 * (cql) Fix type in CQL3 ALTER TABLE preventing update (CASSANDRA-4170)
 * (cql) Throw invalid exception from CQL3 on obsolete options (CASSANDRA-4171)
 * (cqlsh) fix recognizing uppercase SELECT keyword (CASSANDRA-4161)
 * Pig: wide row support (CASSANDRA-3909)
Merged from 1.0:
 * avoid streaming empty files with bulk loader if sstablewriter errors out
   (CASSANDRA-3946)


1.1-rc1
 * Include stress tool in binary builds (CASSANDRA-4103)
 * (Hadoop) fix wide row iteration when last row read was deleted
   (CASSANDRA-4154)
 * fix read_repair_chance to really default to 0.1 in the cli (CASSANDRA-4114)
 * Adds caching and bloomFilterFpChange to CQL options (CASSANDRA-4042)
 * Adds posibility to autoconfigure size of the KeyCache (CASSANDRA-4087)
 * fix KEYS index from skipping results (CASSANDRA-3996)
 * Remove sliced_buffer_size_in_kb dead option (CASSANDRA-4076)
 * make loadNewSStable preserve sstable version (CASSANDRA-4077)
 * Respect 1.0 cache settings as much as possible when upgrading 
   (CASSANDRA-4088)
 * relax path length requirement for sstable files when upgrading on 
   non-Windows platforms (CASSANDRA-4110)
 * fix terminination of the stress.java when errors were encountered
   (CASSANDRA-4128)
 * Move CfDef and KsDef validation out of thrift (CASSANDRA-4037)
 * Fix get_paged_slice (CASSANDRA-4136)
 * CQL3: Support slice with exclusive start and stop (CASSANDRA-3785)
Merged from 1.0:
 * support PropertyFileSnitch in bulk loader (CASSANDRA-4145)
 * add auto_snapshot option allowing disabling snapshot before drop/truncate
   (CASSANDRA-3710)
 * allow short snitch names (CASSANDRA-4130)


1.1-beta2
 * rename loaded sstables to avoid conflicts with local snapshots
   (CASSANDRA-3967)
 * start hint replay as soon as FD notifies that the target is back up
   (CASSANDRA-3958)
 * avoid unproductive deserializing of cached rows during compaction
   (CASSANDRA-3921)
 * fix concurrency issues with CQL keyspace creation (CASSANDRA-3903)
 * Show Effective Owership via Nodetool ring <keyspace> (CASSANDRA-3412)
 * Update ORDER BY syntax for CQL3 (CASSANDRA-3925)
 * Fix BulkRecordWriter to not throw NPE if reducer gets no map data from Hadoop (CASSANDRA-3944)
 * Fix bug with counters in super columns (CASSANDRA-3821)
 * Remove deprecated merge_shard_chance (CASSANDRA-3940)
 * add a convenient way to reset a node's schema (CASSANDRA-2963)
 * fix for intermittent SchemaDisagreementException (CASSANDRA-3884)
 * CLI `list <CF>` to limit number of columns and their order (CASSANDRA-3012)
 * ignore deprecated KsDef/CfDef/ColumnDef fields in native schema (CASSANDRA-3963)
 * CLI to report when unsupported column_metadata pair was given (CASSANDRA-3959)
 * reincarnate removed and deprecated KsDef/CfDef attributes (CASSANDRA-3953)
 * Fix race between writes and read for cache (CASSANDRA-3862)
 * perform static initialization of StorageProxy on start-up (CASSANDRA-3797)
 * support trickling fsync() on writes (CASSANDRA-3950)
 * expose counters for unavailable/timeout exceptions given to thrift clients (CASSANDRA-3671)
 * avoid quadratic startup time in LeveledManifest (CASSANDRA-3952)
 * Add type information to new schema_ columnfamilies and remove thrift
   serialization for schema (CASSANDRA-3792)
 * add missing column validator options to the CLI help (CASSANDRA-3926)
 * skip reading saved key cache if CF's caching strategy is NONE or ROWS_ONLY (CASSANDRA-3954)
 * Unify migration code (CASSANDRA-4017)
Merged from 1.0:
 * cqlsh: guess correct version of Python for Arch Linux (CASSANDRA-4090)
 * (CLI) properly handle quotes in create/update keyspace commands (CASSANDRA-4129)
 * Avoids possible deadlock during bootstrap (CASSANDRA-4159)
 * fix stress tool that hangs forever on timeout or error (CASSANDRA-4128)
 * Fix super columns bug where cache is not updated (CASSANDRA-4190)
 * stress tool to return appropriate exit code on failure (CASSANDRA-4188)


1.0.9
 * improve index sampling performance (CASSANDRA-4023)
 * always compact away deleted hints immediately after handoff (CASSANDRA-3955)
 * delete hints from dropped ColumnFamilies on handoff instead of
   erroring out (CASSANDRA-3975)
 * add CompositeType ref to the CLI doc for create/update column family (CASSANDRA-3980)
 * Pig: support Counter ColumnFamilies (CASSANDRA-3973)
 * Pig: Composite column support (CASSANDRA-3684)
 * Avoid NPE during repair when a keyspace has no CFs (CASSANDRA-3988)
 * Fix division-by-zero error on get_slice (CASSANDRA-4000)
 * don't change manifest level for cleanup, scrub, and upgradesstables
   operations under LeveledCompactionStrategy (CASSANDRA-3989, 4112)
 * fix race leading to super columns assertion failure (CASSANDRA-3957)
 * fix NPE on invalid CQL delete command (CASSANDRA-3755)
 * allow custom types in CLI's assume command (CASSANDRA-4081)
 * fix totalBytes count for parallel compactions (CASSANDRA-3758)
 * fix intermittent NPE in get_slice (CASSANDRA-4095)
 * remove unnecessary asserts in native code interfaces (CASSANDRA-4096)
 * Validate blank keys in CQL to avoid assertion errors (CASSANDRA-3612)
 * cqlsh: fix bad decoding of some column names (CASSANDRA-4003)
 * cqlsh: fix incorrect padding with unicode chars (CASSANDRA-4033)
 * Fix EC2 snitch incorrectly reporting region (CASSANDRA-4026)
 * Shut down thrift during decommission (CASSANDRA-4086)
 * Expose nodetool cfhistograms for 2ndary indexes (CASSANDRA-4063)
Merged from 0.8:
 * Fix ConcurrentModificationException in gossiper (CASSANDRA-4019)


1.1-beta1
 * (cqlsh)
   + add SOURCE and CAPTURE commands, and --file option (CASSANDRA-3479)
   + add ALTER COLUMNFAMILY WITH (CASSANDRA-3523)
   + bundle Python dependencies with Cassandra (CASSANDRA-3507)
   + added to Debian package (CASSANDRA-3458)
   + display byte data instead of erroring out on decode failure 
     (CASSANDRA-3874)
 * add nodetool rebuild_index (CASSANDRA-3583)
 * add nodetool rangekeysample (CASSANDRA-2917)
 * Fix streaming too much data during move operations (CASSANDRA-3639)
 * Nodetool and CLI connect to localhost by default (CASSANDRA-3568)
 * Reduce memory used by primary index sample (CASSANDRA-3743)
 * (Hadoop) separate input/output configurations (CASSANDRA-3197, 3765)
 * avoid returning internal Cassandra classes over JMX (CASSANDRA-2805)
 * add row-level isolation via SnapTree (CASSANDRA-2893)
 * Optimize key count estimation when opening sstable on startup
   (CASSANDRA-2988)
 * multi-dc replication optimization supporting CL > ONE (CASSANDRA-3577)
 * add command to stop compactions (CASSANDRA-1740, 3566, 3582)
 * multithreaded streaming (CASSANDRA-3494)
 * removed in-tree redhat spec (CASSANDRA-3567)
 * "defragment" rows for name-based queries under STCS, again (CASSANDRA-2503)
 * Recycle commitlog segments for improved performance 
   (CASSANDRA-3411, 3543, 3557, 3615)
 * update size-tiered compaction to prioritize small tiers (CASSANDRA-2407)
 * add message expiration logic to OutboundTcpConnection (CASSANDRA-3005)
 * off-heap cache to use sun.misc.Unsafe instead of JNA (CASSANDRA-3271)
 * EACH_QUORUM is only supported for writes (CASSANDRA-3272)
 * replace compactionlock use in schema migration by checking CFS.isValid
   (CASSANDRA-3116)
 * recognize that "SELECT first ... *" isn't really "SELECT *" (CASSANDRA-3445)
 * Use faster bytes comparison (CASSANDRA-3434)
 * Bulk loader is no longer a fat client, (HADOOP) bulk load output format
   (CASSANDRA-3045)
 * (Hadoop) add support for KeyRange.filter
 * remove assumption that keys and token are in bijection
   (CASSANDRA-1034, 3574, 3604)
 * always remove endpoints from delevery queue in HH (CASSANDRA-3546)
 * fix race between cf flush and its 2ndary indexes flush (CASSANDRA-3547)
 * fix potential race in AES when a repair fails (CASSANDRA-3548)
 * Remove columns shadowed by a deleted container even when we cannot purge
   (CASSANDRA-3538)
 * Improve memtable slice iteration performance (CASSANDRA-3545)
 * more efficient allocation of small bloom filters (CASSANDRA-3618)
 * Use separate writer thread in SSTableSimpleUnsortedWriter (CASSANDRA-3619)
 * fsync the directory after new sstable or commitlog segment are created (CASSANDRA-3250)
 * fix minor issues reported by FindBugs (CASSANDRA-3658)
 * global key/row caches (CASSANDRA-3143, 3849)
 * optimize memtable iteration during range scan (CASSANDRA-3638)
 * introduce 'crc_check_chance' in CompressionParameters to support
   a checksum percentage checking chance similarly to read-repair (CASSANDRA-3611)
 * a way to deactivate global key/row cache on per-CF basis (CASSANDRA-3667)
 * fix LeveledCompactionStrategy broken because of generation pre-allocation
   in LeveledManifest (CASSANDRA-3691)
 * finer-grained control over data directories (CASSANDRA-2749)
 * Fix ClassCastException during hinted handoff (CASSANDRA-3694)
 * Upgrade Thrift to 0.7 (CASSANDRA-3213)
 * Make stress.java insert operation to use microseconds (CASSANDRA-3725)
 * Allows (internally) doing a range query with a limit of columns instead of
   rows (CASSANDRA-3742)
 * Allow rangeSlice queries to be start/end inclusive/exclusive (CASSANDRA-3749)
 * Fix BulkLoader to support new SSTable layout and add stream
   throttling to prevent an NPE when there is no yaml config (CASSANDRA-3752)
 * Allow concurrent schema migrations (CASSANDRA-1391, 3832)
 * Add SnapshotCommand to trigger snapshot on remote node (CASSANDRA-3721)
 * Make CFMetaData conversions to/from thrift/native schema inverses
   (CASSANDRA_3559)
 * Add initial code for CQL 3.0-beta (CASSANDRA-2474, 3781, 3753)
 * Add wide row support for ColumnFamilyInputFormat (CASSANDRA-3264)
 * Allow extending CompositeType comparator (CASSANDRA-3657)
 * Avoids over-paging during get_count (CASSANDRA-3798)
 * Add new command to rebuild a node without (repair) merkle tree calculations
   (CASSANDRA-3483, 3922)
 * respect not only row cache capacity but caching mode when
   trying to read data (CASSANDRA-3812)
 * fix system tests (CASSANDRA-3827)
 * CQL support for altering row key type in ALTER TABLE (CASSANDRA-3781)
 * turn compression on by default (CASSANDRA-3871)
 * make hexToBytes refuse invalid input (CASSANDRA-2851)
 * Make secondary indexes CF inherit compression and compaction from their
   parent CF (CASSANDRA-3877)
 * Finish cleanup up tombstone purge code (CASSANDRA-3872)
 * Avoid NPE on aboarted stream-out sessions (CASSANDRA-3904)
 * BulkRecordWriter throws NPE for counter columns (CASSANDRA-3906)
 * Support compression using BulkWriter (CASSANDRA-3907)


1.0.8
 * fix race between cleanup and flush on secondary index CFSes (CASSANDRA-3712)
 * avoid including non-queried nodes in rangeslice read repair
   (CASSANDRA-3843)
 * Only snapshot CF being compacted for snapshot_before_compaction 
   (CASSANDRA-3803)
 * Log active compactions in StatusLogger (CASSANDRA-3703)
 * Compute more accurate compaction score per level (CASSANDRA-3790)
 * Return InvalidRequest when using a keyspace that doesn't exist
   (CASSANDRA-3764)
 * disallow user modification of System keyspace (CASSANDRA-3738)
 * allow using sstable2json on secondary index data (CASSANDRA-3738)
 * (cqlsh) add DESCRIBE COLUMNFAMILIES (CASSANDRA-3586)
 * (cqlsh) format blobs correctly and use colors to improve output
   readability (CASSANDRA-3726)
 * synchronize BiMap of bootstrapping tokens (CASSANDRA-3417)
 * show index options in CLI (CASSANDRA-3809)
 * add optional socket timeout for streaming (CASSANDRA-3838)
 * fix truncate not to leave behind non-CFS backed secondary indexes
   (CASSANDRA-3844)
 * make CLI `show schema` to use output stream directly instead
   of StringBuilder (CASSANDRA-3842)
 * remove the wait on hint future during write (CASSANDRA-3870)
 * (cqlsh) ignore missing CfDef opts (CASSANDRA-3933)
 * (cqlsh) look for cqlshlib relative to realpath (CASSANDRA-3767)
 * Fix short read protection (CASSANDRA-3934)
 * Make sure infered and actual schema match (CASSANDRA-3371)
 * Fix NPE during HH delivery (CASSANDRA-3677)
 * Don't put boostrapping node in 'hibernate' status (CASSANDRA-3737)
 * Fix double quotes in windows bat files (CASSANDRA-3744)
 * Fix bad validator lookup (CASSANDRA-3789)
 * Fix soft reset in EC2MultiRegionSnitch (CASSANDRA-3835)
 * Don't leave zombie connections with THSHA thrift server (CASSANDRA-3867)
 * (cqlsh) fix deserialization of data (CASSANDRA-3874)
 * Fix removetoken force causing an inconsistent state (CASSANDRA-3876)
 * Fix ahndling of some types with Pig (CASSANDRA-3886)
 * Don't allow to drop the system keyspace (CASSANDRA-3759)
 * Make Pig deletes disabled by default and configurable (CASSANDRA-3628)
Merged from 0.8:
 * (Pig) fix CassandraStorage to use correct comparator in Super ColumnFamily
   case (CASSANDRA-3251)
 * fix thread safety issues in commitlog replay, primarily affecting
   systems with many (100s) of CF definitions (CASSANDRA-3751)
 * Fix relevant tombstone ignored with super columns (CASSANDRA-3875)


1.0.7
 * fix regression in HH page size calculation (CASSANDRA-3624)
 * retry failed stream on IOException (CASSANDRA-3686)
 * allow configuring bloom_filter_fp_chance (CASSANDRA-3497)
 * attempt hint delivery every ten minutes, or when failure detector
   notifies us that a node is back up, whichever comes first.  hint
   handoff throttle delay default changed to 1ms, from 50 (CASSANDRA-3554)
 * add nodetool setstreamthroughput (CASSANDRA-3571)
 * fix assertion when dropping a columnfamily with no sstables (CASSANDRA-3614)
 * more efficient allocation of small bloom filters (CASSANDRA-3618)
 * CLibrary.createHardLinkWithExec() to check for errors (CASSANDRA-3101)
 * Avoid creating empty and non cleaned writer during compaction (CASSANDRA-3616)
 * stop thrift service in shutdown hook so we can quiesce MessagingService
   (CASSANDRA-3335)
 * (CQL) compaction_strategy_options and compression_parameters for
   CREATE COLUMNFAMILY statement (CASSANDRA-3374)
 * Reset min/max compaction threshold when creating size tiered compaction
   strategy (CASSANDRA-3666)
 * Don't ignore IOException during compaction (CASSANDRA-3655)
 * Fix assertion error for CF with gc_grace=0 (CASSANDRA-3579)
 * Shutdown ParallelCompaction reducer executor after use (CASSANDRA-3711)
 * Avoid < 0 value for pending tasks in leveled compaction (CASSANDRA-3693)
 * (Hadoop) Support TimeUUID in Pig CassandraStorage (CASSANDRA-3327)
 * Check schema is ready before continuing boostrapping (CASSANDRA-3629)
 * Catch overflows during parsing of chunk_length_kb (CASSANDRA-3644)
 * Improve stream protocol mismatch errors (CASSANDRA-3652)
 * Avoid multiple thread doing HH to the same target (CASSANDRA-3681)
 * Add JMX property for rp_timeout_in_ms (CASSANDRA-2940)
 * Allow DynamicCompositeType to compare component of different types
   (CASSANDRA-3625)
 * Flush non-cfs backed secondary indexes (CASSANDRA-3659)
 * Secondary Indexes should report memory consumption (CASSANDRA-3155)
 * fix for SelectStatement start/end key are not set correctly
   when a key alias is involved (CASSANDRA-3700)
 * fix CLI `show schema` command insert of an extra comma in
   column_metadata (CASSANDRA-3714)
Merged from 0.8:
 * avoid logging (harmless) exception when GC takes < 1ms (CASSANDRA-3656)
 * prevent new nodes from thinking down nodes are up forever (CASSANDRA-3626)
 * use correct list of replicas for LOCAL_QUORUM reads when read repair
   is disabled (CASSANDRA-3696)
 * block on flush before compacting hints (may prevent OOM) (CASSANDRA-3733)


1.0.6
 * (CQL) fix cqlsh support for replicate_on_write (CASSANDRA-3596)
 * fix adding to leveled manifest after streaming (CASSANDRA-3536)
 * filter out unavailable cipher suites when using encryption (CASSANDRA-3178)
 * (HADOOP) add old-style api support for CFIF and CFRR (CASSANDRA-2799)
 * Support TimeUUIDType column names in Stress.java tool (CASSANDRA-3541)
 * (CQL) INSERT/UPDATE/DELETE/TRUNCATE commands should allow CF names to
   be qualified by keyspace (CASSANDRA-3419)
 * always remove endpoints from delevery queue in HH (CASSANDRA-3546)
 * fix race between cf flush and its 2ndary indexes flush (CASSANDRA-3547)
 * fix potential race in AES when a repair fails (CASSANDRA-3548)
 * fix default value validation usage in CLI SET command (CASSANDRA-3553)
 * Optimize componentsFor method for compaction and startup time
   (CASSANDRA-3532)
 * (CQL) Proper ColumnFamily metadata validation on CREATE COLUMNFAMILY 
   (CASSANDRA-3565)
 * fix compression "chunk_length_kb" option to set correct kb value for 
   thrift/avro (CASSANDRA-3558)
 * fix missing response during range slice repair (CASSANDRA-3551)
 * 'describe ring' moved from CLI to nodetool and available through JMX (CASSANDRA-3220)
 * add back partitioner to sstable metadata (CASSANDRA-3540)
 * fix NPE in get_count for counters (CASSANDRA-3601)
Merged from 0.8:
 * remove invalid assertion that table was opened before dropping it
   (CASSANDRA-3580)
 * range and index scans now only send requests to enough replicas to
   satisfy requested CL + RR (CASSANDRA-3598)
 * use cannonical host for local node in nodetool info (CASSANDRA-3556)
 * remove nonlocal DC write optimization since it only worked with
   CL.ONE or CL.LOCAL_QUORUM (CASSANDRA-3577, 3585)
 * detect misuses of CounterColumnType (CASSANDRA-3422)
 * turn off string interning in json2sstable, take 2 (CASSANDRA-2189)
 * validate compression parameters on add/update of the ColumnFamily 
   (CASSANDRA-3573)
 * Check for 0.0.0.0 is incorrect in CFIF (CASSANDRA-3584)
 * Increase vm.max_map_count in debian packaging (CASSANDRA-3563)
 * gossiper will never add itself to saved endpoints (CASSANDRA-3485)


1.0.5
 * revert CASSANDRA-3407 (see CASSANDRA-3540)
 * fix assertion error while forwarding writes to local nodes (CASSANDRA-3539)


1.0.4
 * fix self-hinting of timed out read repair updates and make hinted handoff
   less prone to OOMing a coordinator (CASSANDRA-3440)
 * expose bloom filter sizes via JMX (CASSANDRA-3495)
 * enforce RP tokens 0..2**127 (CASSANDRA-3501)
 * canonicalize paths exposed through JMX (CASSANDRA-3504)
 * fix "liveSize" stat when sstables are removed (CASSANDRA-3496)
 * add bloom filter FP rates to nodetool cfstats (CASSANDRA-3347)
 * record partitioner in sstable metadata component (CASSANDRA-3407)
 * add new upgradesstables nodetool command (CASSANDRA-3406)
 * skip --debug requirement to see common exceptions in CLI (CASSANDRA-3508)
 * fix incorrect query results due to invalid max timestamp (CASSANDRA-3510)
 * make sstableloader recognize compressed sstables (CASSANDRA-3521)
 * avoids race in OutboundTcpConnection in multi-DC setups (CASSANDRA-3530)
 * use SETLOCAL in cassandra.bat (CASSANDRA-3506)
 * fix ConcurrentModificationException in Table.all() (CASSANDRA-3529)
Merged from 0.8:
 * fix concurrence issue in the FailureDetector (CASSANDRA-3519)
 * fix array out of bounds error in counter shard removal (CASSANDRA-3514)
 * avoid dropping tombstones when they might still be needed to shadow
   data in a different sstable (CASSANDRA-2786)


1.0.3
 * revert name-based query defragmentation aka CASSANDRA-2503 (CASSANDRA-3491)
 * fix invalidate-related test failures (CASSANDRA-3437)
 * add next-gen cqlsh to bin/ (CASSANDRA-3188, 3131, 3493)
 * (CQL) fix handling of rows with no columns (CASSANDRA-3424, 3473)
 * fix querying supercolumns by name returning only a subset of
   subcolumns or old subcolumn versions (CASSANDRA-3446)
 * automatically compute sha1 sum for uncompressed data files (CASSANDRA-3456)
 * fix reading metadata/statistics component for version < h (CASSANDRA-3474)
 * add sstable forward-compatibility (CASSANDRA-3478)
 * report compression ratio in CFSMBean (CASSANDRA-3393)
 * fix incorrect size exception during streaming of counters (CASSANDRA-3481)
 * (CQL) fix for counter decrement syntax (CASSANDRA-3418)
 * Fix race introduced by CASSANDRA-2503 (CASSANDRA-3482)
 * Fix incomplete deletion of delivered hints (CASSANDRA-3466)
 * Avoid rescheduling compactions when no compaction was executed 
   (CASSANDRA-3484)
 * fix handling of the chunk_length_kb compression options (CASSANDRA-3492)
Merged from 0.8:
 * fix updating CF row_cache_provider (CASSANDRA-3414)
 * CFMetaData.convertToThrift method to set RowCacheProvider (CASSANDRA-3405)
 * acquire compactionlock during truncate (CASSANDRA-3399)
 * fix displaying cfdef entries for super columnfamilies (CASSANDRA-3415)
 * Make counter shard merging thread safe (CASSANDRA-3178)
 * Revert CASSANDRA-2855
 * Fix bug preventing the use of efficient cross-DC writes (CASSANDRA-3472)
 * `describe ring` command for CLI (CASSANDRA-3220)
 * (Hadoop) skip empty rows when entire row is requested, redux (CASSANDRA-2855)


1.0.2
 * "defragment" rows for name-based queries under STCS (CASSANDRA-2503)
 * Add timing information to cassandra-cli GET/SET/LIST queries (CASSANDRA-3326)
 * Only create one CompressionMetadata object per sstable (CASSANDRA-3427)
 * cleanup usage of StorageService.setMode() (CASSANDRA-3388)
 * Avoid large array allocation for compressed chunk offsets (CASSANDRA-3432)
 * fix DecimalType bytebuffer marshalling (CASSANDRA-3421)
 * fix bug that caused first column in per row indexes to be ignored 
   (CASSANDRA-3441)
 * add JMX call to clean (failed) repair sessions (CASSANDRA-3316)
 * fix sstableloader reference acquisition bug (CASSANDRA-3438)
 * fix estimated row size regression (CASSANDRA-3451)
 * make sure we don't return more columns than asked (CASSANDRA-3303, 3395)
Merged from 0.8:
 * acquire compactionlock during truncate (CASSANDRA-3399)
 * fix displaying cfdef entries for super columnfamilies (CASSANDRA-3415)


1.0.1
 * acquire references during index build to prevent delete problems
   on Windows (CASSANDRA-3314)
 * describe_ring should include datacenter/topology information (CASSANDRA-2882)
 * Thrift sockets are not properly buffered (CASSANDRA-3261)
 * performance improvement for bytebufferutil compare function (CASSANDRA-3286)
 * add system.versions ColumnFamily (CASSANDRA-3140)
 * reduce network copies (CASSANDRA-3333, 3373)
 * limit nodetool to 32MB of heap (CASSANDRA-3124)
 * (CQL) update parser to accept "timestamp" instead of "date" (CASSANDRA-3149)
 * Fix CLI `show schema` to include "compression_options" (CASSANDRA-3368)
 * Snapshot to include manifest under LeveledCompactionStrategy (CASSANDRA-3359)
 * (CQL) SELECT query should allow CF name to be qualified by keyspace (CASSANDRA-3130)
 * (CQL) Fix internal application error specifying 'using consistency ...'
   in lower case (CASSANDRA-3366)
 * fix Deflate compression when compression actually makes the data bigger
   (CASSANDRA-3370)
 * optimize UUIDGen to avoid lock contention on InetAddress.getLocalHost 
   (CASSANDRA-3387)
 * tolerate index being dropped mid-mutation (CASSANDRA-3334, 3313)
 * CompactionManager is now responsible for checking for new candidates
   post-task execution, enabling more consistent leveled compaction 
   (CASSANDRA-3391)
 * Cache HSHA threads (CASSANDRA-3372)
 * use CF/KS names as snapshot prefix for drop + truncate operations
   (CASSANDRA-2997)
 * Break bloom filters up to avoid heap fragmentation (CASSANDRA-2466)
 * fix cassandra hanging on jsvc stop (CASSANDRA-3302)
 * Avoid leveled compaction getting blocked on errors (CASSANDRA-3408)
 * Make reloading the compaction strategy safe (CASSANDRA-3409)
 * ignore 0.8 hints even if compaction begins before we try to purge
   them (CASSANDRA-3385)
 * remove procrun (bin\daemon) from Cassandra source tree and 
   artifacts (CASSANDRA-3331)
 * make cassandra compile under JDK7 (CASSANDRA-3275)
 * remove dependency of clientutil.jar to FBUtilities (CASSANDRA-3299)
 * avoid truncation errors by using long math on long values (CASSANDRA-3364)
 * avoid clock drift on some Windows machine (CASSANDRA-3375)
 * display cache provider in cli 'describe keyspace' command (CASSANDRA-3384)
 * fix incomplete topology information in describe_ring (CASSANDRA-3403)
 * expire dead gossip states based on time (CASSANDRA-2961)
 * improve CompactionTask extensibility (CASSANDRA-3330)
 * Allow one leveled compaction task to kick off another (CASSANDRA-3363)
 * allow encryption only between datacenters (CASSANDRA-2802)
Merged from 0.8:
 * fix truncate allowing data to be replayed post-restart (CASSANDRA-3297)
 * make iwriter final in IndexWriter to avoid NPE (CASSANDRA-2863)
 * (CQL) update grammar to require key clause in DELETE statement
   (CASSANDRA-3349)
 * (CQL) allow numeric keyspace names in USE statement (CASSANDRA-3350)
 * (Hadoop) skip empty rows when slicing the entire row (CASSANDRA-2855)
 * Fix handling of tombstone by SSTableExport/Import (CASSANDRA-3357)
 * fix ColumnIndexer to use long offsets (CASSANDRA-3358)
 * Improved CLI exceptions (CASSANDRA-3312)
 * Fix handling of tombstone by SSTableExport/Import (CASSANDRA-3357)
 * Only count compaction as active (for throttling) when they have
   successfully acquired the compaction lock (CASSANDRA-3344)
 * Display CLI version string on startup (CASSANDRA-3196)
 * (Hadoop) make CFIF try rpc_address or fallback to listen_address
   (CASSANDRA-3214)
 * (Hadoop) accept comma delimited lists of initial thrift connections
   (CASSANDRA-3185)
 * ColumnFamily min_compaction_threshold should be >= 2 (CASSANDRA-3342)
 * (Pig) add 0.8+ types and key validation type in schema (CASSANDRA-3280)
 * Fix completely removing column metadata using CLI (CASSANDRA-3126)
 * CLI `describe cluster;` output should be on separate lines for separate versions
   (CASSANDRA-3170)
 * fix changing durable_writes keyspace option during CF creation
   (CASSANDRA-3292)
 * avoid locking on update when no indexes are involved (CASSANDRA-3386)
 * fix assertionError during repair with ordered partitioners (CASSANDRA-3369)
 * correctly serialize key_validation_class for avro (CASSANDRA-3391)
 * don't expire counter tombstone after streaming (CASSANDRA-3394)
 * prevent nodes that failed to join from hanging around forever 
   (CASSANDRA-3351)
 * remove incorrect optimization from slice read path (CASSANDRA-3390)
 * Fix race in AntiEntropyService (CASSANDRA-3400)


1.0.0-final
 * close scrubbed sstable fd before deleting it (CASSANDRA-3318)
 * fix bug preventing obsolete commitlog segments from being removed
   (CASSANDRA-3269)
 * tolerate whitespace in seed CDL (CASSANDRA-3263)
 * Change default heap thresholds to max(min(1/2 ram, 1G), min(1/4 ram, 8GB))
   (CASSANDRA-3295)
 * Fix broken CompressedRandomAccessReaderTest (CASSANDRA-3298)
 * (CQL) fix type information returned for wildcard queries (CASSANDRA-3311)
 * add estimated tasks to LeveledCompactionStrategy (CASSANDRA-3322)
 * avoid including compaction cache-warming in keycache stats (CASSANDRA-3325)
 * run compaction and hinted handoff threads at MIN_PRIORITY (CASSANDRA-3308)
 * default hsha thrift server to cpu core count in rpc pool (CASSANDRA-3329)
 * add bin\daemon to binary tarball for Windows service (CASSANDRA-3331)
 * Fix places where uncompressed size of sstables was use in place of the
   compressed one (CASSANDRA-3338)
 * Fix hsha thrift server (CASSANDRA-3346)
 * Make sure repair only stream needed sstables (CASSANDRA-3345)


1.0.0-rc2
 * Log a meaningful warning when a node receives a message for a repair session
   that doesn't exist anymore (CASSANDRA-3256)
 * test for NUMA policy support as well as numactl presence (CASSANDRA-3245)
 * Fix FD leak when internode encryption is enabled (CASSANDRA-3257)
 * Remove incorrect assertion in mergeIterator (CASSANDRA-3260)
 * FBUtilities.hexToBytes(String) to throw NumberFormatException when string
   contains non-hex characters (CASSANDRA-3231)
 * Keep SimpleSnitch proximity ordering unchanged from what the Strategy
   generates, as intended (CASSANDRA-3262)
 * remove Scrub from compactionstats when finished (CASSANDRA-3255)
 * fix counter entry in jdbc TypesMap (CASSANDRA-3268)
 * fix full queue scenario for ParallelCompactionIterator (CASSANDRA-3270)
 * fix bootstrap process (CASSANDRA-3285)
 * don't try delivering hints if when there isn't any (CASSANDRA-3176)
 * CLI documentation change for ColumnFamily `compression_options` (CASSANDRA-3282)
 * ignore any CF ids sent by client for adding CF/KS (CASSANDRA-3288)
 * remove obsolete hints on first startup (CASSANDRA-3291)
 * use correct ISortedColumns for time-optimized reads (CASSANDRA-3289)
 * Evict gossip state immediately when a token is taken over by a new IP 
   (CASSANDRA-3259)


1.0.0-rc1
 * Update CQL to generate microsecond timestamps by default (CASSANDRA-3227)
 * Fix counting CFMetadata towards Memtable liveRatio (CASSANDRA-3023)
 * Kill server on wrapped OOME such as from FileChannel.map (CASSANDRA-3201)
 * remove unnecessary copy when adding to row cache (CASSANDRA-3223)
 * Log message when a full repair operation completes (CASSANDRA-3207)
 * Fix streamOutSession keeping sstables references forever if the remote end
   dies (CASSANDRA-3216)
 * Remove dynamic_snitch boolean from example configuration (defaulting to 
   true) and set default badness threshold to 0.1 (CASSANDRA-3229)
 * Base choice of random or "balanced" token on bootstrap on whether
   schema definitions were found (CASSANDRA-3219)
 * Fixes for LeveledCompactionStrategy score computation, prioritization,
   scheduling, and performance (CASSANDRA-3224, 3234)
 * parallelize sstable open at server startup (CASSANDRA-2988)
 * fix handling of exceptions writing to OutboundTcpConnection (CASSANDRA-3235)
 * Allow using quotes in "USE <keyspace>;" CLI command (CASSANDRA-3208)
 * Don't allow any cache loading exceptions to halt startup (CASSANDRA-3218)
 * Fix sstableloader --ignores option (CASSANDRA-3247)
 * File descriptor limit increased in packaging (CASSANDRA-3206)
 * Fix deadlock in commit log during flush (CASSANDRA-3253) 


1.0.0-beta1
 * removed binarymemtable (CASSANDRA-2692)
 * add commitlog_total_space_in_mb to prevent fragmented logs (CASSANDRA-2427)
 * removed commitlog_rotation_threshold_in_mb configuration (CASSANDRA-2771)
 * make AbstractBounds.normalize de-overlapp overlapping ranges (CASSANDRA-2641)
 * replace CollatingIterator, ReducingIterator with MergeIterator 
   (CASSANDRA-2062)
 * Fixed the ability to set compaction strategy in cli using create column 
   family command (CASSANDRA-2778)
 * clean up tmp files after failed compaction (CASSANDRA-2468)
 * restrict repair streaming to specific columnfamilies (CASSANDRA-2280)
 * don't bother persisting columns shadowed by a row tombstone (CASSANDRA-2589)
 * reset CF and SC deletion times after gc_grace (CASSANDRA-2317)
 * optimize away seek when compacting wide rows (CASSANDRA-2879)
 * single-pass streaming (CASSANDRA-2677, 2906, 2916, 3003)
 * use reference counting for deleting sstables instead of relying on GC
   (CASSANDRA-2521, 3179)
 * store hints as serialized mutations instead of pointers to data row
   (CASSANDRA-2045)
 * store hints in the coordinator node instead of in the closest replica 
   (CASSANDRA-2914)
 * add row_cache_keys_to_save CF option (CASSANDRA-1966)
 * check column family validity in nodetool repair (CASSANDRA-2933)
 * use lazy initialization instead of class initialization in NodeId
   (CASSANDRA-2953)
 * add paging to get_count (CASSANDRA-2894)
 * fix "short reads" in [multi]get (CASSANDRA-2643, 3157, 3192)
 * add optional compression for sstables (CASSANDRA-47, 2994, 3001, 3128)
 * add scheduler JMX metrics (CASSANDRA-2962)
 * add block level checksum for compressed data (CASSANDRA-1717)
 * make column family backed column map pluggable and introduce unsynchronized
   ArrayList backed one to speedup reads (CASSANDRA-2843, 3165, 3205)
 * refactoring of the secondary index api (CASSANDRA-2982)
 * make CL > ONE reads wait for digest reconciliation before returning
   (CASSANDRA-2494)
 * fix missing logging for some exceptions (CASSANDRA-2061)
 * refactor and optimize ColumnFamilyStore.files(...) and Descriptor.fromFilename(String)
   and few other places responsible for work with SSTable files (CASSANDRA-3040)
 * Stop reading from sstables once we know we have the most recent columns,
   for query-by-name requests (CASSANDRA-2498)
 * Add query-by-column mode to stress.java (CASSANDRA-3064)
 * Add "install" command to cassandra.bat (CASSANDRA-292)
 * clean up KSMetadata, CFMetadata from unnecessary
   Thrift<->Avro conversion methods (CASSANDRA-3032)
 * Add timeouts to client request schedulers (CASSANDRA-3079, 3096)
 * Cli to use hashes rather than array of hashes for strategy options (CASSANDRA-3081)
 * LeveledCompactionStrategy (CASSANDRA-1608, 3085, 3110, 3087, 3145, 3154, 3182)
 * Improvements of the CLI `describe` command (CASSANDRA-2630)
 * reduce window where dropped CF sstables may not be deleted (CASSANDRA-2942)
 * Expose gossip/FD info to JMX (CASSANDRA-2806)
 * Fix streaming over SSL when compressed SSTable involved (CASSANDRA-3051)
 * Add support for pluggable secondary index implementations (CASSANDRA-3078)
 * remove compaction_thread_priority setting (CASSANDRA-3104)
 * generate hints for replicas that timeout, not just replicas that are known
   to be down before starting (CASSANDRA-2034)
 * Add throttling for internode streaming (CASSANDRA-3080)
 * make the repair of a range repair all replica (CASSANDRA-2610, 3194)
 * expose the ability to repair the first range (as returned by the
   partitioner) of a node (CASSANDRA-2606)
 * Streams Compression (CASSANDRA-3015)
 * add ability to use multiple threads during a single compaction
   (CASSANDRA-2901)
 * make AbstractBounds.normalize support overlapping ranges (CASSANDRA-2641)
 * fix of the CQL count() behavior (CASSANDRA-3068)
 * use TreeMap backed column families for the SSTable simple writers
   (CASSANDRA-3148)
 * fix inconsistency of the CLI syntax when {} should be used instead of [{}]
   (CASSANDRA-3119)
 * rename CQL type names to match expected SQL behavior (CASSANDRA-3149, 3031)
 * Arena-based allocation for memtables (CASSANDRA-2252, 3162, 3163, 3168)
 * Default RR chance to 0.1 (CASSANDRA-3169)
 * Add RowLevel support to secondary index API (CASSANDRA-3147)
 * Make SerializingCacheProvider the default if JNA is available (CASSANDRA-3183)
 * Fix backwards compatibilty for CQL memtable properties (CASSANDRA-3190)
 * Add five-minute delay before starting compactions on a restarted server
   (CASSANDRA-3181)
 * Reduce copies done for intra-host messages (CASSANDRA-1788, 3144)
 * support of compaction strategy option for stress.java (CASSANDRA-3204)
 * make memtable throughput and column count thresholds no-ops (CASSANDRA-2449)
 * Return schema information along with the resultSet in CQL (CASSANDRA-2734)
 * Add new DecimalType (CASSANDRA-2883)
 * Fix assertion error in RowRepairResolver (CASSANDRA-3156)
 * Reduce unnecessary high buffer sizes (CASSANDRA-3171)
 * Pluggable compaction strategy (CASSANDRA-1610)
 * Add new broadcast_address config option (CASSANDRA-2491)


0.8.7
 * Kill server on wrapped OOME such as from FileChannel.map (CASSANDRA-3201)
 * Allow using quotes in "USE <keyspace>;" CLI command (CASSANDRA-3208)
 * Log message when a full repair operation completes (CASSANDRA-3207)
 * Don't allow any cache loading exceptions to halt startup (CASSANDRA-3218)
 * Fix sstableloader --ignores option (CASSANDRA-3247)
 * File descriptor limit increased in packaging (CASSANDRA-3206)
 * Log a meaningfull warning when a node receive a message for a repair session
   that doesn't exist anymore (CASSANDRA-3256)
 * Fix FD leak when internode encryption is enabled (CASSANDRA-3257)
 * FBUtilities.hexToBytes(String) to throw NumberFormatException when string
   contains non-hex characters (CASSANDRA-3231)
 * Keep SimpleSnitch proximity ordering unchanged from what the Strategy
   generates, as intended (CASSANDRA-3262)
 * remove Scrub from compactionstats when finished (CASSANDRA-3255)
 * Fix tool .bat files when CASSANDRA_HOME contains spaces (CASSANDRA-3258)
 * Force flush of status table when removing/updating token (CASSANDRA-3243)
 * Evict gossip state immediately when a token is taken over by a new IP (CASSANDRA-3259)
 * Fix bug where the failure detector can take too long to mark a host
   down (CASSANDRA-3273)
 * (Hadoop) allow wrapping ranges in queries (CASSANDRA-3137)
 * (Hadoop) check all interfaces for a match with split location
   before falling back to random replica (CASSANDRA-3211)
 * (Hadoop) Make Pig storage handle implements LoadMetadata (CASSANDRA-2777)
 * (Hadoop) Fix exception during PIG 'dump' (CASSANDRA-2810)
 * Fix stress COUNTER_GET option (CASSANDRA-3301)
 * Fix missing fields in CLI `show schema` output (CASSANDRA-3304)
 * Nodetool no longer leaks threads and closes JMX connections (CASSANDRA-3309)
 * fix truncate allowing data to be replayed post-restart (CASSANDRA-3297)
 * Move SimpleAuthority and SimpleAuthenticator to examples (CASSANDRA-2922)
 * Fix handling of tombstone by SSTableExport/Import (CASSANDRA-3357)
 * Fix transposition in cfHistograms (CASSANDRA-3222)
 * Allow using number as DC name when creating keyspace in CQL (CASSANDRA-3239)
 * Force flush of system table after updating/removing a token (CASSANDRA-3243)


0.8.6
 * revert CASSANDRA-2388
 * change TokenRange.endpoints back to listen/broadcast address to match
   pre-1777 behavior, and add TokenRange.rpc_endpoints instead (CASSANDRA-3187)
 * avoid trying to watch cassandra-topology.properties when loaded from jar
   (CASSANDRA-3138)
 * prevent users from creating keyspaces with LocalStrategy replication
   (CASSANDRA-3139)
 * fix CLI `show schema;` to output correct keyspace definition statement
   (CASSANDRA-3129)
 * CustomTThreadPoolServer to log TTransportException at DEBUG level
   (CASSANDRA-3142)
 * allow topology sort to work with non-unique rack names between 
   datacenters (CASSANDRA-3152)
 * Improve caching of same-version Messages on digest and repair paths
   (CASSANDRA-3158)
 * Randomize choice of first replica for counter increment (CASSANDRA-2890)
 * Fix using read_repair_chance instead of merge_shard_change (CASSANDRA-3202)
 * Avoid streaming data to nodes that already have it, on move as well as
   decommission (CASSANDRA-3041)
 * Fix divide by zero error in GCInspector (CASSANDRA-3164)
 * allow quoting of the ColumnFamily name in CLI `create column family`
   statement (CASSANDRA-3195)
 * Fix rolling upgrade from 0.7 to 0.8 problem (CASSANDRA-3166)
 * Accomodate missing encryption_options in IncomingTcpConnection.stream
   (CASSANDRA-3212)


0.8.5
 * fix NPE when encryption_options is unspecified (CASSANDRA-3007)
 * include column name in validation failure exceptions (CASSANDRA-2849)
 * make sure truncate clears out the commitlog so replay won't re-
   populate with truncated data (CASSANDRA-2950)
 * fix NPE when debug logging is enabled and dropped CF is present
   in a commitlog segment (CASSANDRA-3021)
 * fix cassandra.bat when CASSANDRA_HOME contains spaces (CASSANDRA-2952)
 * fix to SSTableSimpleUnsortedWriter bufferSize calculation (CASSANDRA-3027)
 * make cleanup and normal compaction able to skip empty rows
   (rows containing nothing but expired tombstones) (CASSANDRA-3039)
 * work around native memory leak in com.sun.management.GarbageCollectorMXBean
   (CASSANDRA-2868)
 * validate that column names in column_metadata are not equal to key_alias
   on create/update of the ColumnFamily and CQL 'ALTER' statement (CASSANDRA-3036)
 * return an InvalidRequestException if an indexed column is assigned
   a value larger than 64KB (CASSANDRA-3057)
 * fix of numeric-only and string column names handling in CLI "drop index" 
   (CASSANDRA-3054)
 * prune index scan resultset back to original request for lazy
   resultset expansion case (CASSANDRA-2964)
 * (Hadoop) fail jobs when Cassandra node has failed but TaskTracker
   has not (CASSANDRA-2388)
 * fix dynamic snitch ignoring nodes when read_repair_chance is zero
   (CASSANDRA-2662)
 * avoid retaining references to dropped CFS objects in 
   CompactionManager.estimatedCompactions (CASSANDRA-2708)
 * expose rpc timeouts per host in MessagingServiceMBean (CASSANDRA-2941)
 * avoid including cwd in classpath for deb and rpm packages (CASSANDRA-2881)
 * remove gossip state when a new IP takes over a token (CASSANDRA-3071)
 * allow sstable2json to work on index sstable files (CASSANDRA-3059)
 * always hint counters (CASSANDRA-3099)
 * fix log4j initialization in EmbeddedCassandraService (CASSANDRA-2857)
 * remove gossip state when a new IP takes over a token (CASSANDRA-3071)
 * work around native memory leak in com.sun.management.GarbageCollectorMXBean
    (CASSANDRA-2868)
 * fix UnavailableException with writes at CL.EACH_QUORM (CASSANDRA-3084)
 * fix parsing of the Keyspace and ColumnFamily names in numeric
   and string representations in CLI (CASSANDRA-3075)
 * fix corner cases in Range.differenceToFetch (CASSANDRA-3084)
 * fix ip address String representation in the ring cache (CASSANDRA-3044)
 * fix ring cache compatibility when mixing pre-0.8.4 nodes with post-
   in the same cluster (CASSANDRA-3023)
 * make repair report failure when a node participating dies (instead of
   hanging forever) (CASSANDRA-2433)
 * fix handling of the empty byte buffer by ReversedType (CASSANDRA-3111)
 * Add validation that Keyspace names are case-insensitively unique (CASSANDRA-3066)
 * catch invalid key_validation_class before instantiating UpdateColumnFamily (CASSANDRA-3102)
 * make Range and Bounds objects client-safe (CASSANDRA-3108)
 * optionally skip log4j configuration (CASSANDRA-3061)
 * bundle sstableloader with the debian package (CASSANDRA-3113)
 * don't try to build secondary indexes when there is none (CASSANDRA-3123)
 * improve SSTableSimpleUnsortedWriter speed for large rows (CASSANDRA-3122)
 * handle keyspace arguments correctly in nodetool snapshot (CASSANDRA-3038)
 * Fix SSTableImportTest on windows (CASSANDRA-3043)
 * expose compactionThroughputMbPerSec through JMX (CASSANDRA-3117)
 * log keyspace and CF of large rows being compacted


0.8.4
 * change TokenRing.endpoints to be a list of rpc addresses instead of 
   listen/broadcast addresses (CASSANDRA-1777)
 * include files-to-be-streamed in StreamInSession.getSources (CASSANDRA-2972)
 * use JAVA env var in cassandra-env.sh (CASSANDRA-2785, 2992)
 * avoid doing read for no-op replicate-on-write at CL=1 (CASSANDRA-2892)
 * refuse counter write for CL.ANY (CASSANDRA-2990)
 * switch back to only logging recent dropped messages (CASSANDRA-3004)
 * always deserialize RowMutation for counters (CASSANDRA-3006)
 * ignore saved replication_factor strategy_option for NTS (CASSANDRA-3011)
 * make sure pre-truncate CL segments are discarded (CASSANDRA-2950)


0.8.3
 * add ability to drop local reads/writes that are going to timeout
   (CASSANDRA-2943)
 * revamp token removal process, keep gossip states for 3 days (CASSANDRA-2496)
 * don't accept extra args for 0-arg nodetool commands (CASSANDRA-2740)
 * log unavailableexception details at debug level (CASSANDRA-2856)
 * expose data_dir though jmx (CASSANDRA-2770)
 * don't include tmp files as sstable when create cfs (CASSANDRA-2929)
 * log Java classpath on startup (CASSANDRA-2895)
 * keep gossipped version in sync with actual on migration coordinator 
   (CASSANDRA-2946)
 * use lazy initialization instead of class initialization in NodeId
   (CASSANDRA-2953)
 * check column family validity in nodetool repair (CASSANDRA-2933)
 * speedup bytes to hex conversions dramatically (CASSANDRA-2850)
 * Flush memtables on shutdown when durable writes are disabled 
   (CASSANDRA-2958)
 * improved POSIX compatibility of start scripts (CASsANDRA-2965)
 * add counter support to Hadoop InputFormat (CASSANDRA-2981)
 * fix bug where dirty commitlog segments were removed (and avoid keeping 
   segments with no post-flush activity permanently dirty) (CASSANDRA-2829)
 * fix throwing exception with batch mutation of counter super columns
   (CASSANDRA-2949)
 * ignore system tables during repair (CASSANDRA-2979)
 * throw exception when NTS is given replication_factor as an option
   (CASSANDRA-2960)
 * fix assertion error during compaction of counter CFs (CASSANDRA-2968)
 * avoid trying to create index names, when no index exists (CASSANDRA-2867)
 * don't sample the system table when choosing a bootstrap token
   (CASSANDRA-2825)
 * gossiper notifies of local state changes (CASSANDRA-2948)
 * add asynchronous and half-sync/half-async (hsha) thrift servers 
   (CASSANDRA-1405)
 * fix potential use of free'd native memory in SerializingCache 
   (CASSANDRA-2951)
 * prune index scan resultset back to original request for lazy
   resultset expansion case (CASSANDRA-2964)
 * (Hadoop) fail jobs when Cassandra node has failed but TaskTracker
    has not (CASSANDRA-2388)


0.8.2
 * CQL: 
   - include only one row per unique key for IN queries (CASSANDRA-2717)
   - respect client timestamp on full row deletions (CASSANDRA-2912)
 * improve thread-safety in StreamOutSession (CASSANDRA-2792)
 * allow deleting a row and updating indexed columns in it in the
   same mutation (CASSANDRA-2773)
 * Expose number of threads blocked on submitting memtable to flush
   in JMX (CASSANDRA-2817)
 * add ability to return "endpoints" to nodetool (CASSANDRA-2776)
 * Add support for multiple (comma-delimited) coordinator addresses
   to ColumnFamilyInputFormat (CASSANDRA-2807)
 * fix potential NPE while scheduling read repair for range slice
   (CASSANDRA-2823)
 * Fix race in SystemTable.getCurrentLocalNodeId (CASSANDRA-2824)
 * Correctly set default for replicate_on_write (CASSANDRA-2835)
 * improve nodetool compactionstats formatting (CASSANDRA-2844)
 * fix index-building status display (CASSANDRA-2853)
 * fix CLI perpetuating obsolete KsDef.replication_factor (CASSANDRA-2846)
 * improve cli treatment of multiline comments (CASSANDRA-2852)
 * handle row tombstones correctly in EchoedRow (CASSANDRA-2786)
 * add MessagingService.get[Recently]DroppedMessages and
   StorageService.getExceptionCount (CASSANDRA-2804)
 * fix possibility of spurious UnavailableException for LOCAL_QUORUM
   reads with dynamic snitch + read repair disabled (CASSANDRA-2870)
 * add ant-optional as dependence for the debian package (CASSANDRA-2164)
 * add option to specify limit for get_slice in the CLI (CASSANDRA-2646)
 * decrease HH page size (CASSANDRA-2832)
 * reset cli keyspace after dropping the current one (CASSANDRA-2763)
 * add KeyRange option to Hadoop inputformat (CASSANDRA-1125)
 * fix protocol versioning (CASSANDRA-2818, 2860)
 * support spaces in path to log4j configuration (CASSANDRA-2383)
 * avoid including inferred types in CF update (CASSANDRA-2809)
 * fix JMX bulkload call (CASSANDRA-2908)
 * fix updating KS with durable_writes=false (CASSANDRA-2907)
 * add simplified facade to SSTableWriter for bulk loading use
   (CASSANDRA-2911)
 * fix re-using index CF sstable names after drop/recreate (CASSANDRA-2872)
 * prepend CF to default index names (CASSANDRA-2903)
 * fix hint replay (CASSANDRA-2928)
 * Properly synchronize repair's merkle tree computation (CASSANDRA-2816)


0.8.1
 * CQL:
   - support for insert, delete in BATCH (CASSANDRA-2537)
   - support for IN to SELECT, UPDATE (CASSANDRA-2553)
   - timestamp support for INSERT, UPDATE, and BATCH (CASSANDRA-2555)
   - TTL support (CASSANDRA-2476)
   - counter support (CASSANDRA-2473)
   - ALTER COLUMNFAMILY (CASSANDRA-1709)
   - DROP INDEX (CASSANDRA-2617)
   - add SCHEMA/TABLE as aliases for KS/CF (CASSANDRA-2743)
   - server handles wait-for-schema-agreement (CASSANDRA-2756)
   - key alias support (CASSANDRA-2480)
 * add support for comparator parameters and a generic ReverseType
   (CASSANDRA-2355)
 * add CompositeType and DynamicCompositeType (CASSANDRA-2231)
 * optimize batches containing multiple updates to the same row
   (CASSANDRA-2583)
 * adjust hinted handoff page size to avoid OOM with large columns 
   (CASSANDRA-2652)
 * mark BRAF buffer invalid post-flush so we don't re-flush partial
   buffers again, especially on CL writes (CASSANDRA-2660)
 * add DROP INDEX support to CLI (CASSANDRA-2616)
 * don't perform HH to client-mode [storageproxy] nodes (CASSANDRA-2668)
 * Improve forceDeserialize/getCompactedRow encapsulation (CASSANDRA-2659)
 * Don't write CounterUpdateColumn to disk in tests (CASSANDRA-2650)
 * Add sstable bulk loading utility (CASSANDRA-1278)
 * avoid replaying hints to dropped columnfamilies (CASSANDRA-2685)
 * add placeholders for missing rows in range query pseudo-RR (CASSANDRA-2680)
 * remove no-op HHOM.renameHints (CASSANDRA-2693)
 * clone super columns to avoid modifying them during flush (CASSANDRA-2675)
 * allow writes to bypass the commitlog for certain keyspaces (CASSANDRA-2683)
 * avoid NPE when bypassing commitlog during memtable flush (CASSANDRA-2781)
 * Added support for making bootstrap retry if nodes flap (CASSANDRA-2644)
 * Added statusthrift to nodetool to report if thrift server is running (CASSANDRA-2722)
 * Fixed rows being cached if they do not exist (CASSANDRA-2723)
 * Support passing tableName and cfName to RowCacheProviders (CASSANDRA-2702)
 * close scrub file handles (CASSANDRA-2669)
 * throttle migration replay (CASSANDRA-2714)
 * optimize column serializer creation (CASSANDRA-2716)
 * Added support for making bootstrap retry if nodes flap (CASSANDRA-2644)
 * Added statusthrift to nodetool to report if thrift server is running
   (CASSANDRA-2722)
 * Fixed rows being cached if they do not exist (CASSANDRA-2723)
 * fix truncate/compaction race (CASSANDRA-2673)
 * workaround large resultsets causing large allocation retention
   by nio sockets (CASSANDRA-2654)
 * fix nodetool ring use with Ec2Snitch (CASSANDRA-2733)
 * fix removing columns and subcolumns that are supressed by a row or
   supercolumn tombstone during replica resolution (CASSANDRA-2590)
 * support sstable2json against snapshot sstables (CASSANDRA-2386)
 * remove active-pull schema requests (CASSANDRA-2715)
 * avoid marking entire list of sstables as actively being compacted
   in multithreaded compaction (CASSANDRA-2765)
 * seek back after deserializing a row to update cache with (CASSANDRA-2752)
 * avoid skipping rows in scrub for counter column family (CASSANDRA-2759)
 * fix ConcurrentModificationException in repair when dealing with 0.7 node
   (CASSANDRA-2767)
 * use threadsafe collections for StreamInSession (CASSANDRA-2766)
 * avoid infinite loop when creating merkle tree (CASSANDRA-2758)
 * avoids unmarking compacting sstable prematurely in cleanup (CASSANDRA-2769)
 * fix NPE when the commit log is bypassed (CASSANDRA-2718)
 * don't throw an exception in SS.isRPCServerRunning (CASSANDRA-2721)
 * make stress.jar executable (CASSANDRA-2744)
 * add daemon mode to java stress (CASSANDRA-2267)
 * expose the DC and rack of a node through JMX and nodetool ring (CASSANDRA-2531)
 * fix cache mbean getSize (CASSANDRA-2781)
 * Add Date, Float, Double, and Boolean types (CASSANDRA-2530)
 * Add startup flag to renew counter node id (CASSANDRA-2788)
 * add jamm agent to cassandra.bat (CASSANDRA-2787)
 * fix repair hanging if a neighbor has nothing to send (CASSANDRA-2797)
 * purge tombstone even if row is in only one sstable (CASSANDRA-2801)
 * Fix wrong purge of deleted cf during compaction (CASSANDRA-2786)
 * fix race that could result in Hadoop writer failing to throw an
   exception encountered after close() (CASSANDRA-2755)
 * fix scan wrongly throwing assertion error (CASSANDRA-2653)
 * Always use even distribution for merkle tree with RandomPartitionner
   (CASSANDRA-2841)
 * fix describeOwnership for OPP (CASSANDRA-2800)
 * ensure that string tokens do not contain commas (CASSANDRA-2762)


0.8.0-final
 * fix CQL grammar warning and cqlsh regression from CASSANDRA-2622
 * add ant generate-cql-html target (CASSANDRA-2526)
 * update CQL consistency levels (CASSANDRA-2566)
 * debian packaging fixes (CASSANDRA-2481, 2647)
 * fix UUIDType, IntegerType for direct buffers (CASSANDRA-2682, 2684)
 * switch to native Thrift for Hadoop map/reduce (CASSANDRA-2667)
 * fix StackOverflowError when building from eclipse (CASSANDRA-2687)
 * only provide replication_factor to strategy_options "help" for
   SimpleStrategy, OldNetworkTopologyStrategy (CASSANDRA-2678, 2713)
 * fix exception adding validators to non-string columns (CASSANDRA-2696)
 * avoid instantiating DatabaseDescriptor in JDBC (CASSANDRA-2694)
 * fix potential stack overflow during compaction (CASSANDRA-2626)
 * clone super columns to avoid modifying them during flush (CASSANDRA-2675)
 * reset underlying iterator in EchoedRow constructor (CASSANDRA-2653)


0.8.0-rc1
 * faster flushes and compaction from fixing excessively pessimistic 
   rebuffering in BRAF (CASSANDRA-2581)
 * fix returning null column values in the python cql driver (CASSANDRA-2593)
 * fix merkle tree splitting exiting early (CASSANDRA-2605)
 * snapshot_before_compaction directory name fix (CASSANDRA-2598)
 * Disable compaction throttling during bootstrap (CASSANDRA-2612) 
 * fix CQL treatment of > and < operators in range slices (CASSANDRA-2592)
 * fix potential double-application of counter updates on commitlog replay
   by moving replay position from header to sstable metadata (CASSANDRA-2419)
 * JDBC CQL driver exposes getColumn for access to timestamp
 * JDBC ResultSetMetadata properties added to AbstractType
 * r/m clustertool (CASSANDRA-2607)
 * add support for presenting row key as a column in CQL result sets 
   (CASSANDRA-2622)
 * Don't allow {LOCAL|EACH}_QUORUM unless strategy is NTS (CASSANDRA-2627)
 * validate keyspace strategy_options during CQL create (CASSANDRA-2624)
 * fix empty Result with secondary index when limit=1 (CASSANDRA-2628)
 * Fix regression where bootstrapping a node with no schema fails
   (CASSANDRA-2625)
 * Allow removing LocationInfo sstables (CASSANDRA-2632)
 * avoid attempting to replay mutations from dropped keyspaces (CASSANDRA-2631)
 * avoid using cached position of a key when GT is requested (CASSANDRA-2633)
 * fix counting bloom filter true positives (CASSANDRA-2637)
 * initialize local ep state prior to gossip startup if needed (CASSANDRA-2638)
 * fix counter increment lost after restart (CASSANDRA-2642)
 * add quote-escaping via backslash to CLI (CASSANDRA-2623)
 * fix pig example script (CASSANDRA-2487)
 * fix dynamic snitch race in adding latencies (CASSANDRA-2618)
 * Start/stop cassandra after more important services such as mdadm in
   debian packaging (CASSANDRA-2481)


0.8.0-beta2
 * fix NPE compacting index CFs (CASSANDRA-2528)
 * Remove checking all column families on startup for compaction candidates 
   (CASSANDRA-2444)
 * validate CQL create keyspace options (CASSANDRA-2525)
 * fix nodetool setcompactionthroughput (CASSANDRA-2550)
 * move	gossip heartbeat back to its own thread (CASSANDRA-2554)
 * validate cql TRUNCATE columnfamily before truncating (CASSANDRA-2570)
 * fix batch_mutate for mixed standard-counter mutations (CASSANDRA-2457)
 * disallow making schema changes to system keyspace (CASSANDRA-2563)
 * fix sending mutation messages multiple times (CASSANDRA-2557)
 * fix incorrect use of NBHM.size in ReadCallback that could cause
   reads to time out even when responses were received (CASSANDRA-2552)
 * trigger read repair correctly for LOCAL_QUORUM reads (CASSANDRA-2556)
 * Allow configuring the number of compaction thread (CASSANDRA-2558)
 * forceUserDefinedCompaction will attempt to compact what it is given
   even if the pessimistic estimate is that there is not enough disk space;
   automatic compactions will only compact 2 or more sstables (CASSANDRA-2575)
 * refuse to apply migrations with older timestamps than the current 
   schema (CASSANDRA-2536)
 * remove unframed Thrift transport option
 * include indexes in snapshots (CASSANDRA-2596)
 * improve ignoring of obsolete mutations in index maintenance (CASSANDRA-2401)
 * recognize attempt to drop just the index while leaving the column
   definition alone (CASSANDRA-2619)
  

0.8.0-beta1
 * remove Avro RPC support (CASSANDRA-926)
 * support for columns that act as incr/decr counters 
   (CASSANDRA-1072, 1937, 1944, 1936, 2101, 2093, 2288, 2105, 2384, 2236, 2342,
   2454)
 * CQL (CASSANDRA-1703, 1704, 1705, 1706, 1707, 1708, 1710, 1711, 1940, 
   2124, 2302, 2277, 2493)
 * avoid double RowMutation serialization on write path (CASSANDRA-1800)
 * make NetworkTopologyStrategy the default (CASSANDRA-1960)
 * configurable internode encryption (CASSANDRA-1567, 2152)
 * human readable column names in sstable2json output (CASSANDRA-1933)
 * change default JMX port to 7199 (CASSANDRA-2027)
 * backwards compatible internal messaging (CASSANDRA-1015)
 * atomic switch of memtables and sstables (CASSANDRA-2284)
 * add pluggable SeedProvider (CASSANDRA-1669)
 * Fix clustertool to not throw exception when calling get_endpoints (CASSANDRA-2437)
 * upgrade to thrift 0.6 (CASSANDRA-2412) 
 * repair works on a token range instead of full ring (CASSANDRA-2324)
 * purge tombstones from row cache (CASSANDRA-2305)
 * push replication_factor into strategy_options (CASSANDRA-1263)
 * give snapshots the same name on each node (CASSANDRA-1791)
 * remove "nodetool loadbalance" (CASSANDRA-2448)
 * multithreaded compaction (CASSANDRA-2191)
 * compaction throttling (CASSANDRA-2156)
 * add key type information and alias (CASSANDRA-2311, 2396)
 * cli no longer divides read_repair_chance by 100 (CASSANDRA-2458)
 * made CompactionInfo.getTaskType return an enum (CASSANDRA-2482)
 * add a server-wide cap on measured memtable memory usage and aggressively
   flush to keep under that threshold (CASSANDRA-2006)
 * add unified UUIDType (CASSANDRA-2233)
 * add off-heap row cache support (CASSANDRA-1969)


0.7.5
 * improvements/fixes to PIG driver (CASSANDRA-1618, CASSANDRA-2387,
   CASSANDRA-2465, CASSANDRA-2484)
 * validate index names (CASSANDRA-1761)
 * reduce contention on Table.flusherLock (CASSANDRA-1954)
 * try harder to detect failures during streaming, cleaning up temporary
   files more reliably (CASSANDRA-2088)
 * shut down server for OOM on a Thrift thread (CASSANDRA-2269)
 * fix tombstone handling in repair and sstable2json (CASSANDRA-2279)
 * preserve version when streaming data from old sstables (CASSANDRA-2283)
 * don't start repair if a neighboring node is marked as dead (CASSANDRA-2290)
 * purge tombstones from row cache (CASSANDRA-2305)
 * Avoid seeking when sstable2json exports the entire file (CASSANDRA-2318)
 * clear Built flag in system table when dropping an index (CASSANDRA-2320)
 * don't allow arbitrary argument for stress.java (CASSANDRA-2323)
 * validate values for index predicates in get_indexed_slice (CASSANDRA-2328)
 * queue secondary indexes for flush before the parent (CASSANDRA-2330)
 * allow job configuration to set the CL used in Hadoop jobs (CASSANDRA-2331)
 * add memtable_flush_queue_size defaulting to 4 (CASSANDRA-2333)
 * Allow overriding of initial_token, storage_port and rpc_port from system
   properties (CASSANDRA-2343)
 * fix comparator used for non-indexed secondary expressions in index scan
   (CASSANDRA-2347)
 * ensure size calculation and write phase of large-row compaction use
   the same threshold for TTL expiration (CASSANDRA-2349)
 * fix race when iterating CFs during add/drop (CASSANDRA-2350)
 * add ConsistencyLevel command to CLI (CASSANDRA-2354)
 * allow negative numbers in the cli (CASSANDRA-2358)
 * hard code serialVersionUID for tokens class (CASSANDRA-2361)
 * fix potential infinite loop in ByteBufferUtil.inputStream (CASSANDRA-2365)
 * fix encoding bugs in HintedHandoffManager, SystemTable when default
   charset is not UTF8 (CASSANDRA-2367)
 * avoids having removed node reappearing in Gossip (CASSANDRA-2371)
 * fix incorrect truncation of long to int when reading columns via block
   index (CASSANDRA-2376)
 * fix NPE during stream session (CASSANDRA-2377)
 * fix race condition that could leave orphaned data files when dropping CF or
   KS (CASSANDRA-2381)
 * fsync statistics component on write (CASSANDRA-2382)
 * fix duplicate results from CFS.scan (CASSANDRA-2406)
 * add IntegerType to CLI help (CASSANDRA-2414)
 * avoid caching token-only decoratedkeys (CASSANDRA-2416)
 * convert mmap assertion to if/throw so scrub can catch it (CASSANDRA-2417)
 * don't overwrite gc log (CASSANDR-2418)
 * invalidate row cache for streamed row to avoid inconsitencies
   (CASSANDRA-2420)
 * avoid copies in range/index scans (CASSANDRA-2425)
 * make sure we don't wipe data during cleanup if the node has not join
   the ring (CASSANDRA-2428)
 * Try harder to close files after compaction (CASSANDRA-2431)
 * re-set bootstrapped flag after move finishes (CASSANDRA-2435)
 * display validation_class in CLI 'describe keyspace' (CASSANDRA-2442)
 * make cleanup compactions cleanup the row cache (CASSANDRA-2451)
 * add column fields validation to scrub (CASSANDRA-2460)
 * use 64KB flush buffer instead of in_memory_compaction_limit (CASSANDRA-2463)
 * fix backslash substitutions in CLI (CASSANDRA-2492)
 * disable cache saving for system CFS (CASSANDRA-2502)
 * fixes for verifying destination availability under hinted conditions
   so UE can be thrown intead of timing out (CASSANDRA-2514)
 * fix update of validation class in column metadata (CASSANDRA-2512)
 * support LOCAL_QUORUM, EACH_QUORUM CLs outside of NTS (CASSANDRA-2516)
 * preserve version when streaming data from old sstables (CASSANDRA-2283)
 * fix backslash substitutions in CLI (CASSANDRA-2492)
 * count a row deletion as one operation towards memtable threshold 
   (CASSANDRA-2519)
 * support LOCAL_QUORUM, EACH_QUORUM CLs outside of NTS (CASSANDRA-2516)


0.7.4
 * add nodetool join command (CASSANDRA-2160)
 * fix secondary indexes on pre-existing or streamed data (CASSANDRA-2244)
 * initialize endpoint in gossiper earlier (CASSANDRA-2228)
 * add ability to write to Cassandra from Pig (CASSANDRA-1828)
 * add rpc_[min|max]_threads (CASSANDRA-2176)
 * add CL.TWO, CL.THREE (CASSANDRA-2013)
 * avoid exporting an un-requested row in sstable2json, when exporting 
   a key that does not exist (CASSANDRA-2168)
 * add incremental_backups option (CASSANDRA-1872)
 * add configurable row limit to Pig loadfunc (CASSANDRA-2276)
 * validate column values in batches as well as single-Column inserts
   (CASSANDRA-2259)
 * move sample schema from cassandra.yaml to schema-sample.txt,
   a cli scripts (CASSANDRA-2007)
 * avoid writing empty rows when scrubbing tombstoned rows (CASSANDRA-2296)
 * fix assertion error in range and index scans for CL < ALL
   (CASSANDRA-2282)
 * fix commitlog replay when flush position refers to data that didn't
   get synced before server died (CASSANDRA-2285)
 * fix fd leak in sstable2json with non-mmap'd i/o (CASSANDRA-2304)
 * reduce memory use during streaming of multiple sstables (CASSANDRA-2301)
 * purge tombstoned rows from cache after GCGraceSeconds (CASSANDRA-2305)
 * allow zero replicas in a NTS datacenter (CASSANDRA-1924)
 * make range queries respect snitch for local replicas (CASSANDRA-2286)
 * fix HH delivery when column index is larger than 2GB (CASSANDRA-2297)
 * make 2ary indexes use parent CF flush thresholds during initial build
   (CASSANDRA-2294)
 * update memtable_throughput to be a long (CASSANDRA-2158)


0.7.3
 * Keep endpoint state until aVeryLongTime (CASSANDRA-2115)
 * lower-latency read repair (CASSANDRA-2069)
 * add hinted_handoff_throttle_delay_in_ms option (CASSANDRA-2161)
 * fixes for cache save/load (CASSANDRA-2172, -2174)
 * Handle whole-row deletions in CFOutputFormat (CASSANDRA-2014)
 * Make memtable_flush_writers flush in parallel (CASSANDRA-2178)
 * Add compaction_preheat_key_cache option (CASSANDRA-2175)
 * refactor stress.py to have only one copy of the format string 
   used for creating row keys (CASSANDRA-2108)
 * validate index names for \w+ (CASSANDRA-2196)
 * Fix Cassandra cli to respect timeout if schema does not settle 
   (CASSANDRA-2187)
 * fix for compaction and cleanup writing old-format data into new-version 
   sstable (CASSANDRA-2211, -2216)
 * add nodetool scrub (CASSANDRA-2217, -2240)
 * fix sstable2json large-row pagination (CASSANDRA-2188)
 * fix EOFing on requests for the last bytes in a file (CASSANDRA-2213)
 * fix BufferedRandomAccessFile bugs (CASSANDRA-2218, -2241)
 * check for memtable flush_after_mins exceeded every 10s (CASSANDRA-2183)
 * fix cache saving on Windows (CASSANDRA-2207)
 * add validateSchemaAgreement call + synchronization to schema
   modification operations (CASSANDRA-2222)
 * fix for reversed slice queries on large rows (CASSANDRA-2212)
 * fat clients were writing local data (CASSANDRA-2223)
 * set DEFAULT_MEMTABLE_LIFETIME_IN_MINS to 24h
 * improve detection and cleanup of partially-written sstables 
   (CASSANDRA-2206)
 * fix supercolumn de/serialization when subcolumn comparator is different
   from supercolumn's (CASSANDRA-2104)
 * fix starting up on Windows when CASSANDRA_HOME contains whitespace
   (CASSANDRA-2237)
 * add [get|set][row|key]cacheSavePeriod to JMX (CASSANDRA-2100)
 * fix Hadoop ColumnFamilyOutputFormat dropping of mutations
   when batch fills up (CASSANDRA-2255)
 * move file deletions off of scheduledtasks executor (CASSANDRA-2253)


0.7.2
 * copy DecoratedKey.key when inserting into caches to avoid retaining
   a reference to the underlying buffer (CASSANDRA-2102)
 * format subcolumn names with subcomparator (CASSANDRA-2136)
 * fix column bloom filter deserialization (CASSANDRA-2165)


0.7.1
 * refactor MessageDigest creation code. (CASSANDRA-2107)
 * buffer network stack to avoid inefficient small TCP messages while avoiding
   the nagle/delayed ack problem (CASSANDRA-1896)
 * check log4j configuration for changes every 10s (CASSANDRA-1525, 1907)
 * more-efficient cross-DC replication (CASSANDRA-1530, -2051, -2138)
 * avoid polluting page cache with commitlog or sstable writes
   and seq scan operations (CASSANDRA-1470)
 * add RMI authentication options to nodetool (CASSANDRA-1921)
 * make snitches configurable at runtime (CASSANDRA-1374)
 * retry hadoop split requests on connection failure (CASSANDRA-1927)
 * implement describeOwnership for BOP, COPP (CASSANDRA-1928)
 * make read repair behave as expected for ConsistencyLevel > ONE
   (CASSANDRA-982, 2038)
 * distributed test harness (CASSANDRA-1859, 1964)
 * reduce flush lock contention (CASSANDRA-1930)
 * optimize supercolumn deserialization (CASSANDRA-1891)
 * fix CFMetaData.apply to only compare objects of the same class 
   (CASSANDRA-1962)
 * allow specifying specific SSTables to compact from JMX (CASSANDRA-1963)
 * fix race condition in MessagingService.targets (CASSANDRA-1959, 2094, 2081)
 * refuse to open sstables from a future version (CASSANDRA-1935)
 * zero-copy reads (CASSANDRA-1714)
 * fix copy bounds for word Text in wordcount demo (CASSANDRA-1993)
 * fixes for contrib/javautils (CASSANDRA-1979)
 * check more frequently for memtable expiration (CASSANDRA-2000)
 * fix writing SSTable column count statistics (CASSANDRA-1976)
 * fix streaming of multiple CFs during bootstrap (CASSANDRA-1992)
 * explicitly set JVM GC new generation size with -Xmn (CASSANDRA-1968)
 * add short options for CLI flags (CASSANDRA-1565)
 * make keyspace argument to "describe keyspace" in CLI optional
   when authenticated to keyspace already (CASSANDRA-2029)
 * added option to specify -Dcassandra.join_ring=false on startup
   to allow "warm spare" nodes or performing JMX maintenance before
   joining the ring (CASSANDRA-526)
 * log migrations at INFO (CASSANDRA-2028)
 * add CLI verbose option in file mode (CASSANDRA-2030)
 * add single-line "--" comments to CLI (CASSANDRA-2032)
 * message serialization tests (CASSANDRA-1923)
 * switch from ivy to maven-ant-tasks (CASSANDRA-2017)
 * CLI attempts to block for new schema to propagate (CASSANDRA-2044)
 * fix potential overflow in nodetool cfstats (CASSANDRA-2057)
 * add JVM shutdownhook to sync commitlog (CASSANDRA-1919)
 * allow nodes to be up without being part of  normal traffic (CASSANDRA-1951)
 * fix CLI "show keyspaces" with null options on NTS (CASSANDRA-2049)
 * fix possible ByteBuffer race conditions (CASSANDRA-2066)
 * reduce garbage generated by MessagingService to prevent load spikes
   (CASSANDRA-2058)
 * fix math in RandomPartitioner.describeOwnership (CASSANDRA-2071)
 * fix deletion of sstable non-data components (CASSANDRA-2059)
 * avoid blocking gossip while deleting handoff hints (CASSANDRA-2073)
 * ignore messages from newer versions, keep track of nodes in gossip 
   regardless of version (CASSANDRA-1970)
 * cache writing moved to CompactionManager to reduce i/o contention and
   updated to use non-cache-polluting writes (CASSANDRA-2053)
 * page through large rows when exporting to JSON (CASSANDRA-2041)
 * add flush_largest_memtables_at and reduce_cache_sizes_at options
   (CASSANDRA-2142)
 * add cli 'describe cluster' command (CASSANDRA-2127)
 * add cli support for setting username/password at 'connect' command 
   (CASSANDRA-2111)
 * add -D option to Stress.java to allow reading hosts from a file 
   (CASSANDRA-2149)
 * bound hints CF throughput between 32M and 256M (CASSANDRA-2148)
 * continue starting when invalid saved cache entries are encountered
   (CASSANDRA-2076)
 * add max_hint_window_in_ms option (CASSANDRA-1459)


0.7.0-final
 * fix offsets to ByteBuffer.get (CASSANDRA-1939)


0.7.0-rc4
 * fix cli crash after backgrounding (CASSANDRA-1875)
 * count timeouts in storageproxy latencies, and include latency 
   histograms in StorageProxyMBean (CASSANDRA-1893)
 * fix CLI get recognition of supercolumns (CASSANDRA-1899)
 * enable keepalive on intra-cluster sockets (CASSANDRA-1766)
 * count timeouts towards dynamicsnitch latencies (CASSANDRA-1905)
 * Expose index-building status in JMX + cli schema description
   (CASSANDRA-1871)
 * allow [LOCAL|EACH]_QUORUM to be used with non-NetworkTopology 
   replication Strategies
 * increased amount of index locks for faster commitlog replay
 * collect secondary index tombstones immediately (CASSANDRA-1914)
 * revert commitlog changes from #1780 (CASSANDRA-1917)
 * change RandomPartitioner min token to -1 to avoid collision w/
   tokens on actual nodes (CASSANDRA-1901)
 * examine the right nibble when validating TimeUUID (CASSANDRA-1910)
 * include secondary indexes in cleanup (CASSANDRA-1916)
 * CFS.scrubDataDirectories should also cleanup invalid secondary indexes
   (CASSANDRA-1904)
 * ability to disable/enable gossip on nodes to force them down
   (CASSANDRA-1108)


0.7.0-rc3
 * expose getNaturalEndpoints in StorageServiceMBean taking byte[]
   key; RMI cannot serialize ByteBuffer (CASSANDRA-1833)
 * infer org.apache.cassandra.locator for replication strategy classes
   when not otherwise specified
 * validation that generates less garbage (CASSANDRA-1814)
 * add TTL support to CLI (CASSANDRA-1838)
 * cli defaults to bytestype for subcomparator when creating
   column families (CASSANDRA-1835)
 * unregister index MBeans when index is dropped (CASSANDRA-1843)
 * make ByteBufferUtil.clone thread-safe (CASSANDRA-1847)
 * change exception for read requests during bootstrap from 
   InvalidRequest to Unavailable (CASSANDRA-1862)
 * respect row-level tombstones post-flush in range scans
   (CASSANDRA-1837)
 * ReadResponseResolver check digests against each other (CASSANDRA-1830)
 * return InvalidRequest when remove of subcolumn without supercolumn
   is requested (CASSANDRA-1866)
 * flush before repair (CASSANDRA-1748)
 * SSTableExport validates key order (CASSANDRA-1884)
 * large row support for SSTableExport (CASSANDRA-1867)
 * Re-cache hot keys post-compaction without hitting disk (CASSANDRA-1878)
 * manage read repair in coordinator instead of data source, to
   provide latency information to dynamic snitch (CASSANDRA-1873)


0.7.0-rc2
 * fix live-column-count of slice ranges including tombstoned supercolumn 
   with live subcolumn (CASSANDRA-1591)
 * rename o.a.c.internal.AntientropyStage -> AntiEntropyStage,
   o.a.c.request.Request_responseStage -> RequestResponseStage,
   o.a.c.internal.Internal_responseStage -> InternalResponseStage
 * add AbstractType.fromString (CASSANDRA-1767)
 * require index_type to be present when specifying index_name
   on ColumnDef (CASSANDRA-1759)
 * fix add/remove index bugs in CFMetadata (CASSANDRA-1768)
 * rebuild Strategy during system_update_keyspace (CASSANDRA-1762)
 * cli updates prompt to ... in continuation lines (CASSANDRA-1770)
 * support multiple Mutations per key in hadoop ColumnFamilyOutputFormat
   (CASSANDRA-1774)
 * improvements to Debian init script (CASSANDRA-1772)
 * use local classloader to check for version.properties (CASSANDRA-1778)
 * Validate that column names in column_metadata are valid for the
   defined comparator, and decode properly in cli (CASSANDRA-1773)
 * use cross-platform newlines in cli (CASSANDRA-1786)
 * add ExpiringColumn support to sstable import/export (CASSANDRA-1754)
 * add flush for each append to periodic commitlog mode; added
   periodic_without_flush option to disable this (CASSANDRA-1780)
 * close file handle used for post-flush truncate (CASSANDRA-1790)
 * various code cleanup (CASSANDRA-1793, -1794, -1795)
 * fix range queries against wrapped range (CASSANDRA-1781)
 * fix consistencylevel calculations for NetworkTopologyStrategy
   (CASSANDRA-1804)
 * cli support index type enum names (CASSANDRA-1810)
 * improved validation of column_metadata (CASSANDRA-1813)
 * reads at ConsistencyLevel > 1 throw UnavailableException
   immediately if insufficient live nodes exist (CASSANDRA-1803)
 * copy bytebuffers for local writes to avoid retaining the entire
   Thrift frame (CASSANDRA-1801)
 * fix NPE adding index to column w/o prior metadata (CASSANDRA-1764)
 * reduce fat client timeout (CASSANDRA-1730)
 * fix botched merge of CASSANDRA-1316


0.7.0-rc1
 * fix compaction and flush races with schema updates (CASSANDRA-1715)
 * add clustertool, config-converter, sstablekeys, and schematool 
   Windows .bat files (CASSANDRA-1723)
 * reject range queries received during bootstrap (CASSANDRA-1739)
 * fix wrapping-range queries on non-minimum token (CASSANDRA-1700)
 * add nodetool cfhistogram (CASSANDRA-1698)
 * limit repaired ranges to what the nodes have in common (CASSANDRA-1674)
 * index scan treats missing columns as not matching secondary
   expressions (CASSANDRA-1745)
 * Fix misuse of DataOutputBuffer.getData in AntiEntropyService
   (CASSANDRA-1729)
 * detect and warn when obsolete version of JNA is present (CASSANDRA-1760)
 * reduce fat client timeout (CASSANDRA-1730)
 * cleanup smallest CFs first to increase free temp space for larger ones
   (CASSANDRA-1811)
 * Update windows .bat files to work outside of main Cassandra
   directory (CASSANDRA-1713)
 * fix read repair regression from 0.6.7 (CASSANDRA-1727)
 * more-efficient read repair (CASSANDRA-1719)
 * fix hinted handoff replay (CASSANDRA-1656)
 * log type of dropped messages (CASSANDRA-1677)
 * upgrade to SLF4J 1.6.1
 * fix ByteBuffer bug in ExpiringColumn.updateDigest (CASSANDRA-1679)
 * fix IntegerType.getString (CASSANDRA-1681)
 * make -Djava.net.preferIPv4Stack=true the default (CASSANDRA-628)
 * add INTERNAL_RESPONSE verb to differentiate from responses related
   to client requests (CASSANDRA-1685)
 * log tpstats when dropping messages (CASSANDRA-1660)
 * include unreachable nodes in describeSchemaVersions (CASSANDRA-1678)
 * Avoid dropping messages off the client request path (CASSANDRA-1676)
 * fix jna errno reporting (CASSANDRA-1694)
 * add friendlier error for UnknownHostException on startup (CASSANDRA-1697)
 * include jna dependency in RPM package (CASSANDRA-1690)
 * add --skip-keys option to stress.py (CASSANDRA-1696)
 * improve cli handling of non-string keys and column names 
   (CASSANDRA-1701, -1693)
 * r/m extra subcomparator line in cli keyspaces output (CASSANDRA-1712)
 * add read repair chance to cli "show keyspaces"
 * upgrade to ConcurrentLinkedHashMap 1.1 (CASSANDRA-975)
 * fix index scan routing (CASSANDRA-1722)
 * fix tombstoning of supercolumns in range queries (CASSANDRA-1734)
 * clear endpoint cache after updating keyspace metadata (CASSANDRA-1741)
 * fix wrapping-range queries on non-minimum token (CASSANDRA-1700)
 * truncate includes secondary indexes (CASSANDRA-1747)
 * retain reference to PendingFile sstables (CASSANDRA-1749)
 * fix sstableimport regression (CASSANDRA-1753)
 * fix for bootstrap when no non-system tables are defined (CASSANDRA-1732)
 * handle replica unavailability in index scan (CASSANDRA-1755)
 * fix service initialization order deadlock (CASSANDRA-1756)
 * multi-line cli commands (CASSANDRA-1742)
 * fix race between snapshot and compaction (CASSANDRA-1736)
 * add listEndpointsPendingHints, deleteHintsForEndpoint JMX methods 
   (CASSANDRA-1551)


0.7.0-beta3
 * add strategy options to describe_keyspace output (CASSANDRA-1560)
 * log warning when using randomly generated token (CASSANDRA-1552)
 * re-organize JMX into .db, .net, .internal, .request (CASSANDRA-1217)
 * allow nodes to change IPs between restarts (CASSANDRA-1518)
 * remember ring state between restarts by default (CASSANDRA-1518)
 * flush index built flag so we can read it before log replay (CASSANDRA-1541)
 * lock row cache updates to prevent race condition (CASSANDRA-1293)
 * remove assertion causing rare (and harmless) error messages in
   commitlog (CASSANDRA-1330)
 * fix moving nodes with no keyspaces defined (CASSANDRA-1574)
 * fix unbootstrap when no data is present in a transfer range (CASSANDRA-1573)
 * take advantage of AVRO-495 to simplify our avro IDL (CASSANDRA-1436)
 * extend authorization hierarchy to column family (CASSANDRA-1554)
 * deletion support in secondary indexes (CASSANDRA-1571)
 * meaningful error message for invalid replication strategy class 
   (CASSANDRA-1566)
 * allow keyspace creation with RF > N (CASSANDRA-1428)
 * improve cli error handling (CASSANDRA-1580)
 * add cache save/load ability (CASSANDRA-1417, 1606, 1647)
 * add StorageService.getDrainProgress (CASSANDRA-1588)
 * Disallow bootstrap to an in-use token (CASSANDRA-1561)
 * Allow dynamic secondary index creation and destruction (CASSANDRA-1532)
 * log auto-guessed memtable thresholds (CASSANDRA-1595)
 * add ColumnDef support to cli (CASSANDRA-1583)
 * reduce index sample time by 75% (CASSANDRA-1572)
 * add cli support for column, strategy metadata (CASSANDRA-1578, 1612)
 * add cli support for schema modification (CASSANDRA-1584)
 * delete temp files on failed compactions (CASSANDRA-1596)
 * avoid blocking for dead nodes during removetoken (CASSANDRA-1605)
 * remove ConsistencyLevel.ZERO (CASSANDRA-1607)
 * expose in-progress compaction type in jmx (CASSANDRA-1586)
 * removed IClock & related classes from internals (CASSANDRA-1502)
 * fix removing tokens from SystemTable on decommission and removetoken
   (CASSANDRA-1609)
 * include CF metadata in cli 'show keyspaces' (CASSANDRA-1613)
 * switch from Properties to HashMap in PropertyFileSnitch to
   avoid synchronization bottleneck (CASSANDRA-1481)
 * PropertyFileSnitch configuration file renamed to 
   cassandra-topology.properties
 * add cli support for get_range_slices (CASSANDRA-1088, CASSANDRA-1619)
 * Make memtable flush thresholds per-CF instead of global 
   (CASSANDRA-1007, 1637)
 * add cli support for binary data without CfDef hints (CASSANDRA-1603)
 * fix building SSTable statistics post-stream (CASSANDRA-1620)
 * fix potential infinite loop in 2ary index queries (CASSANDRA-1623)
 * allow creating NTS keyspaces with no replicas configured (CASSANDRA-1626)
 * add jmx histogram of sstables accessed per read (CASSANDRA-1624)
 * remove system_rename_column_family and system_rename_keyspace from the
   client API until races can be fixed (CASSANDRA-1630, CASSANDRA-1585)
 * add cli sanity tests (CASSANDRA-1582)
 * update GC settings in cassandra.bat (CASSANDRA-1636)
 * cli support for index queries (CASSANDRA-1635)
 * cli support for updating schema memtable settings (CASSANDRA-1634)
 * cli --file option (CASSANDRA-1616)
 * reduce automatically chosen memtable sizes by 50% (CASSANDRA-1641)
 * move endpoint cache from snitch to strategy (CASSANDRA-1643)
 * fix commitlog recovery deleting the newly-created segment as well as
   the old ones (CASSANDRA-1644)
 * upgrade to Thrift 0.5 (CASSANDRA-1367)
 * renamed CL.DCQUORUM to LOCAL_QUORUM and DCQUORUMSYNC to EACH_QUORUM
 * cli truncate support (CASSANDRA-1653)
 * update GC settings in cassandra.bat (CASSANDRA-1636)
 * avoid logging when a node's ip/token is gossipped back to it (CASSANDRA-1666)


0.7-beta2
 * always use UTF-8 for hint keys (CASSANDRA-1439)
 * remove cassandra.yaml dependency from Hadoop and Pig (CASSADRA-1322)
 * expose CfDef metadata in describe_keyspaces (CASSANDRA-1363)
 * restore use of mmap_index_only option (CASSANDRA-1241)
 * dropping a keyspace with no column families generated an error 
   (CASSANDRA-1378)
 * rename RackAwareStrategy to OldNetworkTopologyStrategy, RackUnawareStrategy 
   to SimpleStrategy, DatacenterShardStrategy to NetworkTopologyStrategy,
   AbstractRackAwareSnitch to AbstractNetworkTopologySnitch (CASSANDRA-1392)
 * merge StorageProxy.mutate, mutateBlocking (CASSANDRA-1396)
 * faster UUIDType, LongType comparisons (CASSANDRA-1386, 1393)
 * fix setting read_repair_chance from CLI addColumnFamily (CASSANDRA-1399)
 * fix updates to indexed columns (CASSANDRA-1373)
 * fix race condition leaving to FileNotFoundException (CASSANDRA-1382)
 * fix sharded lock hash on index write path (CASSANDRA-1402)
 * add support for GT/E, LT/E in subordinate index clauses (CASSANDRA-1401)
 * cfId counter got out of sync when CFs were added (CASSANDRA-1403)
 * less chatty schema updates (CASSANDRA-1389)
 * rename column family mbeans. 'type' will now include either 
   'IndexColumnFamilies' or 'ColumnFamilies' depending on the CFS type.
   (CASSANDRA-1385)
 * disallow invalid keyspace and column family names. This includes name that
   matches a '^\w+' regex. (CASSANDRA-1377)
 * use JNA, if present, to take snapshots (CASSANDRA-1371)
 * truncate hints if starting 0.7 for the first time (CASSANDRA-1414)
 * fix FD leak in single-row slicepredicate queries (CASSANDRA-1416)
 * allow index expressions against columns that are not part of the 
   SlicePredicate (CASSANDRA-1410)
 * config-converter properly handles snitches and framed support 
   (CASSANDRA-1420)
 * remove keyspace argument from multiget_count (CASSANDRA-1422)
 * allow specifying cassandra.yaml location as (local or remote) URL
   (CASSANDRA-1126)
 * fix using DynamicEndpointSnitch with NetworkTopologyStrategy
   (CASSANDRA-1429)
 * Add CfDef.default_validation_class (CASSANDRA-891)
 * fix EstimatedHistogram.max (CASSANDRA-1413)
 * quorum read optimization (CASSANDRA-1622)
 * handle zero-length (or missing) rows during HH paging (CASSANDRA-1432)
 * include secondary indexes during schema migrations (CASSANDRA-1406)
 * fix commitlog header race during schema change (CASSANDRA-1435)
 * fix ColumnFamilyStoreMBeanIterator to use new type name (CASSANDRA-1433)
 * correct filename generated by xml->yaml converter (CASSANDRA-1419)
 * add CMSInitiatingOccupancyFraction=75 and UseCMSInitiatingOccupancyOnly
   to default JVM options
 * decrease jvm heap for cassandra-cli (CASSANDRA-1446)
 * ability to modify keyspaces and column family definitions on a live cluster
   (CASSANDRA-1285)
 * support for Hadoop Streaming [non-jvm map/reduce via stdin/out]
   (CASSANDRA-1368)
 * Move persistent sstable stats from the system table to an sstable component
   (CASSANDRA-1430)
 * remove failed bootstrap attempt from pending ranges when gossip times
   it out after 1h (CASSANDRA-1463)
 * eager-create tcp connections to other cluster members (CASSANDRA-1465)
 * enumerate stages and derive stage from message type instead of 
   transmitting separately (CASSANDRA-1465)
 * apply reversed flag during collation from different data sources
   (CASSANDRA-1450)
 * make failure to remove commitlog segment non-fatal (CASSANDRA-1348)
 * correct ordering of drain operations so CL.recover is no longer 
   necessary (CASSANDRA-1408)
 * removed keyspace from describe_splits method (CASSANDRA-1425)
 * rename check_schema_agreement to describe_schema_versions
   (CASSANDRA-1478)
 * fix QUORUM calculation for RF > 3 (CASSANDRA-1487)
 * remove tombstones during non-major compactions when bloom filter
   verifies that row does not exist in other sstables (CASSANDRA-1074)
 * nodes that coordinated a loadbalance in the past could not be seen by
   newly added nodes (CASSANDRA-1467)
 * exposed endpoint states (gossip details) via jmx (CASSANDRA-1467)
 * ensure that compacted sstables are not included when new readers are
   instantiated (CASSANDRA-1477)
 * by default, calculate heap size and memtable thresholds at runtime (CASSANDRA-1469)
 * fix races dealing with adding/dropping keyspaces and column families in
   rapid succession (CASSANDRA-1477)
 * clean up of Streaming system (CASSANDRA-1503, 1504, 1506)
 * add options to configure Thrift socket keepalive and buffer sizes (CASSANDRA-1426)
 * make contrib CassandraServiceDataCleaner recursive (CASSANDRA-1509)
 * min, max compaction threshold are configurable and persistent 
   per-ColumnFamily (CASSANDRA-1468)
 * fix replaying the last mutation in a commitlog unnecessarily 
   (CASSANDRA-1512)
 * invoke getDefaultUncaughtExceptionHandler from DTPE with the original
   exception rather than the ExecutionException wrapper (CASSANDRA-1226)
 * remove Clock from the Thrift (and Avro) API (CASSANDRA-1501)
 * Close intra-node sockets when connection is broken (CASSANDRA-1528)
 * RPM packaging spec file (CASSANDRA-786)
 * weighted request scheduler (CASSANDRA-1485)
 * treat expired columns as deleted (CASSANDRA-1539)
 * make IndexInterval configurable (CASSANDRA-1488)
 * add describe_snitch to Thrift API (CASSANDRA-1490)
 * MD5 authenticator compares plain text submitted password with MD5'd
   saved property, instead of vice versa (CASSANDRA-1447)
 * JMX MessagingService pending and completed counts (CASSANDRA-1533)
 * fix race condition processing repair responses (CASSANDRA-1511)
 * make repair blocking (CASSANDRA-1511)
 * create EndpointSnitchInfo and MBean to expose rack and DC (CASSANDRA-1491)
 * added option to contrib/word_count to output results back to Cassandra
   (CASSANDRA-1342)
 * rewrite Hadoop ColumnFamilyRecordWriter to pool connections, retry to
   multiple Cassandra nodes, and smooth impact on the Cassandra cluster
   by using smaller batch sizes (CASSANDRA-1434)
 * fix setting gc_grace_seconds via CLI (CASSANDRA-1549)
 * support TTL'd index values (CASSANDRA-1536)
 * make removetoken work like decommission (CASSANDRA-1216)
 * make cli comparator-aware and improve quote rules (CASSANDRA-1523,-1524)
 * make nodetool compact and cleanup blocking (CASSANDRA-1449)
 * add memtable, cache information to GCInspector logs (CASSANDRA-1558)
 * enable/disable HintedHandoff via JMX (CASSANDRA-1550)
 * Ignore stray files in the commit log directory (CASSANDRA-1547)
 * Disallow bootstrap to an in-use token (CASSANDRA-1561)


0.7-beta1
 * sstable versioning (CASSANDRA-389)
 * switched to slf4j logging (CASSANDRA-625)
 * add (optional) expiration time for column (CASSANDRA-699)
 * access levels for authentication/authorization (CASSANDRA-900)
 * add ReadRepairChance to CF definition (CASSANDRA-930)
 * fix heisenbug in system tests, especially common on OS X (CASSANDRA-944)
 * convert to byte[] keys internally and all public APIs (CASSANDRA-767)
 * ability to alter schema definitions on a live cluster (CASSANDRA-44)
 * renamed configuration file to cassandra.xml, and log4j.properties to
   log4j-server.properties, which must now be loaded from
   the classpath (which is how our scripts in bin/ have always done it)
   (CASSANDRA-971)
 * change get_count to require a SlicePredicate. create multi_get_count
   (CASSANDRA-744)
 * re-organized endpointsnitch implementations and added SimpleSnitch
   (CASSANDRA-994)
 * Added preload_row_cache option (CASSANDRA-946)
 * add CRC to commitlog header (CASSANDRA-999)
 * removed deprecated batch_insert and get_range_slice methods (CASSANDRA-1065)
 * add truncate thrift method (CASSANDRA-531)
 * http mini-interface using mx4j (CASSANDRA-1068)
 * optimize away copy of sliced row on memtable read path (CASSANDRA-1046)
 * replace constant-size 2GB mmaped segments and special casing for index 
   entries spanning segment boundaries, with SegmentedFile that computes 
   segments that always contain entire entries/rows (CASSANDRA-1117)
 * avoid reading large rows into memory during compaction (CASSANDRA-16)
 * added hadoop OutputFormat (CASSANDRA-1101)
 * efficient Streaming (no more anticompaction) (CASSANDRA-579)
 * split commitlog header into separate file and add size checksum to
   mutations (CASSANDRA-1179)
 * avoid allocating a new byte[] for each mutation on replay (CASSANDRA-1219)
 * revise HH schema to be per-endpoint (CASSANDRA-1142)
 * add joining/leaving status to nodetool ring (CASSANDRA-1115)
 * allow multiple repair sessions per node (CASSANDRA-1190)
 * optimize away MessagingService for local range queries (CASSANDRA-1261)
 * make framed transport the default so malformed requests can't OOM the 
   server (CASSANDRA-475)
 * significantly faster reads from row cache (CASSANDRA-1267)
 * take advantage of row cache during range queries (CASSANDRA-1302)
 * make GCGraceSeconds a per-ColumnFamily value (CASSANDRA-1276)
 * keep persistent row size and column count statistics (CASSANDRA-1155)
 * add IntegerType (CASSANDRA-1282)
 * page within a single row during hinted handoff (CASSANDRA-1327)
 * push DatacenterShardStrategy configuration into keyspace definition,
   eliminating datacenter.properties. (CASSANDRA-1066)
 * optimize forward slices starting with '' and single-index-block name 
   queries by skipping the column index (CASSANDRA-1338)
 * streaming refactor (CASSANDRA-1189)
 * faster comparison for UUID types (CASSANDRA-1043)
 * secondary index support (CASSANDRA-749 and subtasks)
 * make compaction buckets deterministic (CASSANDRA-1265)


0.6.6
 * Allow using DynamicEndpointSnitch with RackAwareStrategy (CASSANDRA-1429)
 * remove the remaining vestiges of the unfinished DatacenterShardStrategy 
   (replaced by NetworkTopologyStrategy in 0.7)
   

0.6.5
 * fix key ordering in range query results with RandomPartitioner
   and ConsistencyLevel > ONE (CASSANDRA-1145)
 * fix for range query starting with the wrong token range (CASSANDRA-1042)
 * page within a single row during hinted handoff (CASSANDRA-1327)
 * fix compilation on non-sun JDKs (CASSANDRA-1061)
 * remove String.trim() call on row keys in batch mutations (CASSANDRA-1235)
 * Log summary of dropped messages instead of spamming log (CASSANDRA-1284)
 * add dynamic endpoint snitch (CASSANDRA-981)
 * fix streaming for keyspaces with hyphens in their name (CASSANDRA-1377)
 * fix errors in hard-coded bloom filter optKPerBucket by computing it
   algorithmically (CASSANDRA-1220
 * remove message deserialization stage, and uncap read/write stages
   so slow reads/writes don't block gossip processing (CASSANDRA-1358)
 * add jmx port configuration to Debian package (CASSANDRA-1202)
 * use mlockall via JNA, if present, to prevent Linux from swapping
   out parts of the JVM (CASSANDRA-1214)


0.6.4
 * avoid queuing multiple hint deliveries for the same endpoint
   (CASSANDRA-1229)
 * better performance for and stricter checking of UTF8 column names
   (CASSANDRA-1232)
 * extend option to lower compaction priority to hinted handoff
   as well (CASSANDRA-1260)
 * log errors in gossip instead of re-throwing (CASSANDRA-1289)
 * avoid aborting commitlog replay prematurely if a flushed-but-
   not-removed commitlog segment is encountered (CASSANDRA-1297)
 * fix duplicate rows being read during mapreduce (CASSANDRA-1142)
 * failure detection wasn't closing command sockets (CASSANDRA-1221)
 * cassandra-cli.bat works on windows (CASSANDRA-1236)
 * pre-emptively drop requests that cannot be processed within RPCTimeout
   (CASSANDRA-685)
 * add ack to Binary write verb and update CassandraBulkLoader
   to wait for acks for each row (CASSANDRA-1093)
 * added describe_partitioner Thrift method (CASSANDRA-1047)
 * Hadoop jobs no longer require the Cassandra storage-conf.xml
   (CASSANDRA-1280, CASSANDRA-1047)
 * log thread pool stats when GC is excessive (CASSANDRA-1275)
 * remove gossip message size limit (CASSANDRA-1138)
 * parallelize local and remote reads during multiget, and respect snitch 
   when determining whether to do local read for CL.ONE (CASSANDRA-1317)
 * fix read repair to use requested consistency level on digest mismatch,
   rather than assuming QUORUM (CASSANDRA-1316)
 * process digest mismatch re-reads in parallel (CASSANDRA-1323)
 * switch hints CF comparator to BytesType (CASSANDRA-1274)


0.6.3
 * retry to make streaming connections up to 8 times. (CASSANDRA-1019)
 * reject describe_ring() calls on invalid keyspaces (CASSANDRA-1111)
 * fix cache size calculation for size of 100% (CASSANDRA-1129)
 * fix cache capacity only being recalculated once (CASSANDRA-1129)
 * remove hourly scan of all hints on the off chance that the gossiper
   missed a status change; instead, expose deliverHintsToEndpoint to JMX
   so it can be done manually, if necessary (CASSANDRA-1141)
 * don't reject reads at CL.ALL (CASSANDRA-1152)
 * reject deletions to supercolumns in CFs containing only standard
   columns (CASSANDRA-1139)
 * avoid preserving login information after client disconnects
   (CASSANDRA-1057)
 * prefer sun jdk to openjdk in debian init script (CASSANDRA-1174)
 * detect partioner config changes between restarts and fail fast 
   (CASSANDRA-1146)
 * use generation time to resolve node token reassignment disagreements
   (CASSANDRA-1118)
 * restructure the startup ordering of Gossiper and MessageService to avoid
   timing anomalies (CASSANDRA-1160)
 * detect incomplete commit log hearders (CASSANDRA-1119)
 * force anti-entropy service to stream files on the stream stage to avoid
   sending streams out of order (CASSANDRA-1169)
 * remove inactive stream managers after AES streams files (CASSANDRA-1169)
 * allow removing entire row through batch_mutate Deletion (CASSANDRA-1027)
 * add JMX metrics for row-level bloom filter false positives (CASSANDRA-1212)
 * added a redhat init script to contrib (CASSANDRA-1201)
 * use midpoint when bootstrapping a new machine into range with not
   much data yet instead of random token (CASSANDRA-1112)
 * kill server on OOM in executor stage as well as Thrift (CASSANDRA-1226)
 * remove opportunistic repairs, when two machines with overlapping replica
   responsibilities happen to finish major compactions of the same CF near
   the same time.  repairs are now fully manual (CASSANDRA-1190)
 * add ability to lower compaction priority (default is no change from 0.6.2)
   (CASSANDRA-1181)


0.6.2
 * fix contrib/word_count build. (CASSANDRA-992)
 * split CommitLogExecutorService into BatchCommitLogExecutorService and 
   PeriodicCommitLogExecutorService (CASSANDRA-1014)
 * add latency histograms to CFSMBean (CASSANDRA-1024)
 * make resolving timestamp ties deterministic by using value bytes
   as a tiebreaker (CASSANDRA-1039)
 * Add option to turn off Hinted Handoff (CASSANDRA-894)
 * fix windows startup (CASSANDRA-948)
 * make concurrent_reads, concurrent_writes configurable at runtime via JMX
   (CASSANDRA-1060)
 * disable GCInspector on non-Sun JVMs (CASSANDRA-1061)
 * fix tombstone handling in sstable rows with no other data (CASSANDRA-1063)
 * fix size of row in spanned index entries (CASSANDRA-1056)
 * install json2sstable, sstable2json, and sstablekeys to Debian package
 * StreamingService.StreamDestinations wouldn't empty itself after streaming
   finished (CASSANDRA-1076)
 * added Collections.shuffle(splits) before returning the splits in 
   ColumnFamilyInputFormat (CASSANDRA-1096)
 * do not recalculate cache capacity post-compaction if it's been manually 
   modified (CASSANDRA-1079)
 * better defaults for flush sorter + writer executor queue sizes
   (CASSANDRA-1100)
 * windows scripts for SSTableImport/Export (CASSANDRA-1051)
 * windows script for nodetool (CASSANDRA-1113)
 * expose PhiConvictThreshold (CASSANDRA-1053)
 * make repair of RF==1 a no-op (CASSANDRA-1090)
 * improve default JVM GC options (CASSANDRA-1014)
 * fix SlicePredicate serialization inside Hadoop jobs (CASSANDRA-1049)
 * close Thrift sockets in Hadoop ColumnFamilyRecordReader (CASSANDRA-1081)


0.6.1
 * fix NPE in sstable2json when no excluded keys are given (CASSANDRA-934)
 * keep the replica set constant throughout the read repair process
   (CASSANDRA-937)
 * allow querying getAllRanges with empty token list (CASSANDRA-933)
 * fix command line arguments inversion in clustertool (CASSANDRA-942)
 * fix race condition that could trigger a false-positive assertion
   during post-flush discard of old commitlog segments (CASSANDRA-936)
 * fix neighbor calculation for anti-entropy repair (CASSANDRA-924)
 * perform repair even for small entropy differences (CASSANDRA-924)
 * Use hostnames in CFInputFormat to allow Hadoop's naive string-based
   locality comparisons to work (CASSANDRA-955)
 * cache read-only BufferedRandomAccessFile length to avoid
   3 system calls per invocation (CASSANDRA-950)
 * nodes with IPv6 (and no IPv4) addresses could not join cluster
   (CASSANDRA-969)
 * Retrieve the correct number of undeleted columns, if any, from
   a supercolumn in a row that had been deleted previously (CASSANDRA-920)
 * fix index scans that cross the 2GB mmap boundaries for both mmap
   and standard i/o modes (CASSANDRA-866)
 * expose drain via nodetool (CASSANDRA-978)


0.6.0-RC1
 * JMX drain to flush memtables and run through commit log (CASSANDRA-880)
 * Bootstrapping can skip ranges under the right conditions (CASSANDRA-902)
 * fix merging row versions in range_slice for CL > ONE (CASSANDRA-884)
 * default write ConsistencyLeven chaned from ZERO to ONE
 * fix for index entries spanning mmap buffer boundaries (CASSANDRA-857)
 * use lexical comparison if time part of TimeUUIDs are the same 
   (CASSANDRA-907)
 * bound read, mutation, and response stages to fix possible OOM
   during log replay (CASSANDRA-885)
 * Use microseconds-since-epoch (UTC) in cli, instead of milliseconds
 * Treat batch_mutate Deletion with null supercolumn as "apply this predicate 
   to top level supercolumns" (CASSANDRA-834)
 * Streaming destination nodes do not update their JMX status (CASSANDRA-916)
 * Fix internal RPC timeout calculation (CASSANDRA-911)
 * Added Pig loadfunc to contrib/pig (CASSANDRA-910)


0.6.0-beta3
 * fix compaction bucketing bug (CASSANDRA-814)
 * update windows batch file (CASSANDRA-824)
 * deprecate KeysCachedFraction configuration directive in favor
   of KeysCached; move to unified-per-CF key cache (CASSANDRA-801)
 * add invalidateRowCache to ColumnFamilyStoreMBean (CASSANDRA-761)
 * send Handoff hints to natural locations to reduce load on
   remaining nodes in a failure scenario (CASSANDRA-822)
 * Add RowWarningThresholdInMB configuration option to warn before very 
   large rows get big enough to threaten node stability, and -x option to
   be able to remove them with sstable2json if the warning is unheeded
   until it's too late (CASSANDRA-843)
 * Add logging of GC activity (CASSANDRA-813)
 * fix ConcurrentModificationException in commitlog discard (CASSANDRA-853)
 * Fix hardcoded row count in Hadoop RecordReader (CASSANDRA-837)
 * Add a jmx status to the streaming service and change several DEBUG
   messages to INFO (CASSANDRA-845)
 * fix classpath in cassandra-cli.bat for Windows (CASSANDRA-858)
 * allow re-specifying host, port to cassandra-cli if invalid ones
   are first tried (CASSANDRA-867)
 * fix race condition handling rpc timeout in the coordinator
   (CASSANDRA-864)
 * Remove CalloutLocation and StagingFileDirectory from storage-conf files 
   since those settings are no longer used (CASSANDRA-878)
 * Parse a long from RowWarningThresholdInMB instead of an int (CASSANDRA-882)
 * Remove obsolete ControlPort code from DatabaseDescriptor (CASSANDRA-886)
 * move skipBytes side effect out of assert (CASSANDRA-899)
 * add "double getLoad" to StorageServiceMBean (CASSANDRA-898)
 * track row stats per CF at compaction time (CASSANDRA-870)
 * disallow CommitLogDirectory matching a DataFileDirectory (CASSANDRA-888)
 * default key cache size is 200k entries, changed from 10% (CASSANDRA-863)
 * add -Dcassandra-foreground=yes to cassandra.bat
 * exit if cluster name is changed unexpectedly (CASSANDRA-769)


0.6.0-beta1/beta2
 * add batch_mutate thrift command, deprecating batch_insert (CASSANDRA-336)
 * remove get_key_range Thrift API, deprecated in 0.5 (CASSANDRA-710)
 * add optional login() Thrift call for authentication (CASSANDRA-547)
 * support fat clients using gossiper and StorageProxy to perform
   replication in-process [jvm-only] (CASSANDRA-535)
 * support mmapped I/O for reads, on by default on 64bit JVMs 
   (CASSANDRA-408, CASSANDRA-669)
 * improve insert concurrency, particularly during Hinted Handoff
   (CASSANDRA-658)
 * faster network code (CASSANDRA-675)
 * stress.py moved to contrib (CASSANDRA-635)
 * row caching [must be explicitly enabled per-CF in config] (CASSANDRA-678)
 * present a useful measure of compaction progress in JMX (CASSANDRA-599)
 * add bin/sstablekeys (CASSNADRA-679)
 * add ConsistencyLevel.ANY (CASSANDRA-687)
 * make removetoken remove nodes from gossip entirely (CASSANDRA-644)
 * add ability to set cache sizes at runtime (CASSANDRA-708)
 * report latency and cache hit rate statistics with lifetime totals
   instead of average over the last minute (CASSANDRA-702)
 * support get_range_slice for RandomPartitioner (CASSANDRA-745)
 * per-keyspace replication factory and replication strategy (CASSANDRA-620)
 * track latency in microseconds (CASSANDRA-733)
 * add describe_ Thrift methods, deprecating get_string_property and 
   get_string_list_property
 * jmx interface for tracking operation mode and streams in general.
   (CASSANDRA-709)
 * keep memtables in sorted order to improve range query performance
   (CASSANDRA-799)
 * use while loop instead of recursion when trimming sstables compaction list 
   to avoid blowing stack in pathological cases (CASSANDRA-804)
 * basic Hadoop map/reduce support (CASSANDRA-342)


0.5.1
 * ensure all files for an sstable are streamed to the same directory.
   (CASSANDRA-716)
 * more accurate load estimate for bootstrapping (CASSANDRA-762)
 * tolerate dead or unavailable bootstrap target on write (CASSANDRA-731)
 * allow larger numbers of keys (> 140M) in a sstable bloom filter
   (CASSANDRA-790)
 * include jvm argument improvements from CASSANDRA-504 in debian package
 * change streaming chunk size to 32MB to accomodate Windows XP limitations
   (was 64MB) (CASSANDRA-795)
 * fix get_range_slice returning results in the wrong order (CASSANDRA-781)
 

0.5.0 final
 * avoid attempting to delete temporary bootstrap files twice (CASSANDRA-681)
 * fix bogus NaN in nodeprobe cfstats output (CASSANDRA-646)
 * provide a policy for dealing with single thread executors w/ a full queue
   (CASSANDRA-694)
 * optimize inner read in MessagingService, vastly improving multiple-node
   performance (CASSANDRA-675)
 * wait for table flush before streaming data back to a bootstrapping node.
   (CASSANDRA-696)
 * keep track of bootstrapping sources by table so that bootstrapping doesn't 
   give the indication of finishing early (CASSANDRA-673)


0.5.0 RC3
 * commit the correct version of the patch for CASSANDRA-663


0.5.0 RC2 (unreleased)
 * fix bugs in converting get_range_slice results to Thrift 
   (CASSANDRA-647, CASSANDRA-649)
 * expose java.util.concurrent.TimeoutException in StorageProxy methods
   (CASSANDRA-600)
 * TcpConnectionManager was holding on to disconnected connections, 
   giving the false indication they were being used. (CASSANDRA-651)
 * Remove duplicated write. (CASSANDRA-662)
 * Abort bootstrap if IP is already in the token ring (CASSANDRA-663)
 * increase default commitlog sync period, and wait for last sync to 
   finish before submitting another (CASSANDRA-668)


0.5.0 RC1
 * Fix potential NPE in get_range_slice (CASSANDRA-623)
 * add CRC32 to commitlog entries (CASSANDRA-605)
 * fix data streaming on windows (CASSANDRA-630)
 * GC compacted sstables after cleanup and compaction (CASSANDRA-621)
 * Speed up anti-entropy validation (CASSANDRA-629)
 * Fix anti-entropy assertion error (CASSANDRA-639)
 * Fix pending range conflicts when bootstapping or moving
   multiple nodes at once (CASSANDRA-603)
 * Handle obsolete gossip related to node movement in the case where
   one or more nodes is down when the movement occurs (CASSANDRA-572)
 * Include dead nodes in gossip to avoid a variety of problems
   and fix HH to removed nodes (CASSANDRA-634)
 * return an InvalidRequestException for mal-formed SlicePredicates
   (CASSANDRA-643)
 * fix bug determining closest neighbor for use in multiple datacenters
   (CASSANDRA-648)
 * Vast improvements in anticompaction speed (CASSANDRA-607)
 * Speed up log replay and writes by avoiding redundant serializations
   (CASSANDRA-652)


0.5.0 beta 2
 * Bootstrap improvements (several tickets)
 * add nodeprobe repair anti-entropy feature (CASSANDRA-193, CASSANDRA-520)
 * fix possibility of partition when many nodes restart at once
   in clusters with multiple seeds (CASSANDRA-150)
 * fix NPE in get_range_slice when no data is found (CASSANDRA-578)
 * fix potential NPE in hinted handoff (CASSANDRA-585)
 * fix cleanup of local "system" keyspace (CASSANDRA-576)
 * improve computation of cluster load balance (CASSANDRA-554)
 * added super column read/write, column count, and column/row delete to
   cassandra-cli (CASSANDRA-567, CASSANDRA-594)
 * fix returning live subcolumns of deleted supercolumns (CASSANDRA-583)
 * respect JAVA_HOME in bin/ scripts (several tickets)
 * add StorageService.initClient for fat clients on the JVM (CASSANDRA-535)
   (see contrib/client_only for an example of use)
 * make consistency_level functional in get_range_slice (CASSANDRA-568)
 * optimize key deserialization for RandomPartitioner (CASSANDRA-581)
 * avoid GCing tombstones except on major compaction (CASSANDRA-604)
 * increase failure conviction threshold, resulting in less nodes
   incorrectly (and temporarily) marked as down (CASSANDRA-610)
 * respect memtable thresholds during log replay (CASSANDRA-609)
 * support ConsistencyLevel.ALL on read (CASSANDRA-584)
 * add nodeprobe removetoken command (CASSANDRA-564)


0.5.0 beta
 * Allow multiple simultaneous flushes, improving flush throughput 
   on multicore systems (CASSANDRA-401)
 * Split up locks to improve write and read throughput on multicore systems
   (CASSANDRA-444, CASSANDRA-414)
 * More efficient use of memory during compaction (CASSANDRA-436)
 * autobootstrap option: when enabled, all non-seed nodes will attempt
   to bootstrap when started, until bootstrap successfully
   completes. -b option is removed.  (CASSANDRA-438)
 * Unless a token is manually specified in the configuration xml,
   a bootstraping node will use a token that gives it half the
   keys from the most-heavily-loaded node in the cluster,
   instead of generating a random token. 
   (CASSANDRA-385, CASSANDRA-517)
 * Miscellaneous bootstrap fixes (several tickets)
 * Ability to change a node's token even after it has data on it
   (CASSANDRA-541)
 * Ability to decommission a live node from the ring (CASSANDRA-435)
 * Semi-automatic loadbalancing via nodeprobe (CASSANDRA-192)
 * Add ability to set compaction thresholds at runtime via
   JMX / nodeprobe.  (CASSANDRA-465)
 * Add "comment" field to ColumnFamily definition. (CASSANDRA-481)
 * Additional JMX metrics (CASSANDRA-482)
 * JSON based export and import tools (several tickets)
 * Hinted Handoff fixes (several tickets)
 * Add key cache to improve read performance (CASSANDRA-423)
 * Simplified construction of custom ReplicationStrategy classes
   (CASSANDRA-497)
 * Graphical application (Swing) for ring integrity verification and 
   visualization was added to contrib (CASSANDRA-252)
 * Add DCQUORUM, DCQUORUMSYNC consistency levels and corresponding
   ReplicationStrategy / EndpointSnitch classes.  Experimental.
   (CASSANDRA-492)
 * Web client interface added to contrib (CASSANDRA-457)
 * More-efficient flush for Random, CollatedOPP partitioners 
   for normal writes (CASSANDRA-446) and bulk load (CASSANDRA-420)
 * Add MemtableFlushAfterMinutes, a global replacement for the old 
   per-CF FlushPeriodInMinutes setting (CASSANDRA-463)
 * optimizations to slice reading (CASSANDRA-350) and supercolumn
   queries (CASSANDRA-510)
 * force binding to given listenaddress for nodes with multiple
   interfaces (CASSANDRA-546)
 * stress.py benchmarking tool improvements (several tickets)
 * optimized replica placement code (CASSANDRA-525)
 * faster log replay on restart (CASSANDRA-539, CASSANDRA-540)
 * optimized local-node writes (CASSANDRA-558)
 * added get_range_slice, deprecating get_key_range (CASSANDRA-344)
 * expose TimedOutException to thrift (CASSANDRA-563)
 

0.4.2
 * Add validation disallowing null keys (CASSANDRA-486)
 * Fix race conditions in TCPConnectionManager (CASSANDRA-487)
 * Fix using non-utf8-aware comparison as a sanity check.
   (CASSANDRA-493)
 * Improve default garbage collector options (CASSANDRA-504)
 * Add "nodeprobe flush" (CASSANDRA-505)
 * remove NotFoundException from get_slice throws list (CASSANDRA-518)
 * fix get (not get_slice) of entire supercolumn (CASSANDRA-508)
 * fix null token during bootstrap (CASSANDRA-501)


0.4.1
 * Fix FlushPeriod columnfamily configuration regression
   (CASSANDRA-455)
 * Fix long column name support (CASSANDRA-460)
 * Fix for serializing a row that only contains tombstones
   (CASSANDRA-458)
 * Fix for discarding unneeded commitlog segments (CASSANDRA-459)
 * Add SnapshotBeforeCompaction configuration option (CASSANDRA-426)
 * Fix compaction abort under insufficient disk space (CASSANDRA-473)
 * Fix reading subcolumn slice from tombstoned CF (CASSANDRA-484)
 * Fix race condition in RVH causing occasional NPE (CASSANDRA-478)


0.4.0
 * fix get_key_range problems when a node is down (CASSANDRA-440)
   and add UnavailableException to more Thrift methods
 * Add example EndPointSnitch contrib code (several tickets)


0.4.0 RC2
 * fix SSTable generation clash during compaction (CASSANDRA-418)
 * reject method calls with null parameters (CASSANDRA-308)
 * properly order ranges in nodeprobe output (CASSANDRA-421)
 * fix logging of certain errors on executor threads (CASSANDRA-425)


0.4.0 RC1
 * Bootstrap feature is live; use -b on startup (several tickets)
 * Added multiget api (CASSANDRA-70)
 * fix Deadlock with SelectorManager.doProcess and TcpConnection.write
   (CASSANDRA-392)
 * remove key cache b/c of concurrency bugs in third-party
   CLHM library (CASSANDRA-405)
 * update non-major compaction logic to use two threshold values
   (CASSANDRA-407)
 * add periodic / batch commitlog sync modes (several tickets)
 * inline BatchMutation into batch_insert params (CASSANDRA-403)
 * allow setting the logging level at runtime via mbean (CASSANDRA-402)
 * change default comparator to BytesType (CASSANDRA-400)
 * add forwards-compatible ConsistencyLevel parameter to get_key_range
   (CASSANDRA-322)
 * r/m special case of blocking for local destination when writing with 
   ConsistencyLevel.ZERO (CASSANDRA-399)
 * Fixes to make BinaryMemtable [bulk load interface] useful (CASSANDRA-337);
   see contrib/bmt_example for an example of using it.
 * More JMX properties added (several tickets)
 * Thrift changes (several tickets)
    - Merged _super get methods with the normal ones; return values
      are now of ColumnOrSuperColumn.
    - Similarly, merged batch_insert_super into batch_insert.



0.4.0 beta
 * On-disk data format has changed to allow billions of keys/rows per
   node instead of only millions
 * Multi-keyspace support
 * Scan all sstables for all queries to avoid situations where
   different types of operation on the same ColumnFamily could
   disagree on what data was present
 * Snapshot support via JMX
 * Thrift API has changed a _lot_:
    - removed time-sorted CFs; instead, user-defined comparators
      may be defined on the column names, which are now byte arrays.
      Default comparators are provided for UTF8, Bytes, Ascii, Long (i64),
      and UUID types.
    - removed colon-delimited strings in thrift api in favor of explicit
      structs such as ColumnPath, ColumnParent, etc.  Also normalized
      thrift struct and argument naming.
    - Added columnFamily argument to get_key_range.
    - Change signature of get_slice to accept starting and ending
      columns as well as an offset.  (This allows use of indexes.)
      Added "ascending" flag to allow reasonably-efficient reverse
      scans as well.  Removed get_slice_by_range as redundant.
    - get_key_range operates on one CF at a time
    - changed `block` boolean on insert methods to ConsistencyLevel enum,
      with options of NONE, ONE, QUORUM, and ALL.
    - added similar consistency_level parameter to read methods
    - column-name-set slice with no names given now returns zero columns
      instead of all of them.  ("all" can run your server out of memory.
      use a range-based slice with a high max column count instead.)
 * Removed the web interface. Node information can now be obtained by 
   using the newly introduced nodeprobe utility.
 * More JMX stats
 * Remove magic values from internals (e.g. special key to indicate
   when to flush memtables)
 * Rename configuration "table" to "keyspace"
 * Moved to crash-only design; no more shutdown (just kill the process)
 * Lots of bug fixes

Full list of issues resolved in 0.4 is at https://issues.apache.org/jira/secure/IssueNavigator.jspa?reset=true&&pid=12310865&fixfor=12313862&resolution=1&sorter/field=issuekey&sorter/order=DESC


0.3.0 RC3
 * Fix potential deadlock under load in TCPConnection.
   (CASSANDRA-220)


0.3.0 RC2
 * Fix possible data loss when server is stopped after replaying
   log but before new inserts force memtable flush.
   (CASSANDRA-204)
 * Added BUGS file


0.3.0 RC1
 * Range queries on keys, including user-defined key collation
 * Remove support
 * Workarounds for a weird bug in JDK select/register that seems
   particularly common on VM environments. Cassandra should deploy
   fine on EC2 now
 * Much improved infrastructure: the beginnings of a decent test suite
   ("ant test" for unit tests; "nosetests" for system tests), code
   coverage reporting, etc.
 * Expanded node status reporting via JMX
 * Improved error reporting/logging on both server and client
 * Reduced memory footprint in default configuration
 * Combined blocking and non-blocking versions of insert APIs
 * Added FlushPeriodInMinutes configuration parameter to force
   flushing of infrequently-updated ColumnFamilies<|MERGE_RESOLUTION|>--- conflicted
+++ resolved
@@ -74,8 +74,6 @@
    those static columns in query results (CASSANDRA-12123)
  * Avoid digest mismatch with empty but static rows (CASSANDRA-12090)
  * Fix EOF exception when altering column type (CASSANDRA-11820)
-<<<<<<< HEAD
-=======
 Merged from 2.2:
  * Restore JVM metric export for metric reporters (CASSANDRA-12312)
  * Release sstables of failed stream sessions only when outgoing transfers are finished (CASSANDRA-11345)
@@ -95,7 +93,6 @@
 
 3.0.8
  * Fix potential race in schema during new table creation (CASSANDRA-12083)
->>>>>>> 1cce9eb5
  * cqlsh: fix error handling in rare COPY FROM failure scenario (CASSANDRA-12070)
  * Disable autocompaction during drain (CASSANDRA-11878)
  * Add a metrics timer to MemtablePool and use it to track time spent blocked on memory in MemtableAllocator (CASSANDRA-11327)
