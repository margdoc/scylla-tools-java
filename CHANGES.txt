<<<<<<< HEAD
3.10
 * Tracing payload is passed through newSession(..) (CASSANDRA-11706)
 * avoid deleting non existing sstable files and improve related log messages (CASSANDRA-12261)
 * json/yaml output format for nodetool compactionhistory (CASSANDRA-12486)
 * Retry all internode messages once after a connection is
   closed and reopened (CASSANDRA-12192)
 * Add support to rebuild from targeted replica (CASSANDRA-9875)
 * Add sequence distribution type to cassandra stress (CASSANDRA-12490)
 * "SELECT * FROM foo LIMIT ;" does not error out (CASSANDRA-12154)
 * Define executeLocally() at the ReadQuery Level (CASSANDRA-12474)
 * Extend read/write failure messages with a map of replica addresses
   to error codes in the v5 native protocol (CASSANDRA-12311)
 * Fix rebuild of SASI indexes with existing index files (CASSANDRA-12374)
 * Let DatabaseDescriptor not implicitly startup services (CASSANDRA-9054, 12550)
 * Fix clustering indexes in presence of static columns in SASI (CASSANDRA-12378)
 * Fix queries on columns with reversed type on SASI indexes (CASSANDRA-12223)
 * Added slow query log (CASSANDRA-12403)
 * Count full coordinated request against timeout (CASSANDRA-12256)
 * Allow TTL with null value on insert and update (CASSANDRA-12216)
 * Make decommission operation resumable (CASSANDRA-12008)
 * Add support to one-way targeted repair (CASSANDRA-9876)
 * Remove clientutil jar (CASSANDRA-11635)
 * Fix compaction throughput throttle (CASSANDRA-12366)
 * Delay releasing Memtable memory on flush until PostFlush has finished running (CASSANDRA-12358)
 * Cassandra stress should dump all setting on startup (CASSANDRA-11914)
 * Make it possible to compact a given token range (CASSANDRA-10643)
 * Allow updating DynamicEndpointSnitch properties via JMX (CASSANDRA-12179)
 * Collect metrics on queries by consistency level (CASSANDRA-7384)
 * Add support for GROUP BY to SELECT statement (CASSANDRA-10707)
 * Deprecate memtable_cleanup_threshold and update default for memtable_flush_writers (CASSANDRA-12228)
 * Upgrade to OHC 0.4.4 (CASSANDRA-12133)
 * Add version command to cassandra-stress (CASSANDRA-12258)
 * Create compaction-stress tool (CASSANDRA-11844)
 * Garbage-collecting compaction operation and schema option (CASSANDRA-7019)
 * Add beta protocol flag for v5 native protocol (CASSANDRA-12142)
 * Support filtering on non-PRIMARY KEY columns in the CREATE
   MATERIALIZED VIEW statement's WHERE clause (CASSANDRA-10368)
 * Unify STDOUT and SYSTEMLOG logback format (CASSANDRA-12004)
 * COPY FROM should raise error for non-existing input files (CASSANDRA-12174)
 * Faster write path (CASSANDRA-12269)
 * Option to leave omitted columns in INSERT JSON unset (CASSANDRA-11424)
 * Support json/yaml output in nodetool tpstats (CASSANDRA-12035)
 * Expose metrics for successful/failed authentication attempts (CASSANDRA-10635)
 * Prepend snapshot name with "truncated" or "dropped" when a snapshot
   is taken before truncating or dropping a table (CASSANDRA-12178)
 * Optimize RestrictionSet (CASSANDRA-12153)
 * cqlsh does not automatically downgrade CQL version (CASSANDRA-12150)
 * Omit (de)serialization of state variable in UDAs (CASSANDRA-9613)
 * Create a system table to expose prepared statements (CASSANDRA-8831)
 * Reuse DataOutputBuffer from ColumnIndex (CASSANDRA-11970)
 * Remove DatabaseDescriptor dependency from SegmentedFile (CASSANDRA-11580)
 * Add supplied username to authentication error messages (CASSANDRA-12076)
 * Remove pre-startup check for open JMX port (CASSANDRA-12074)
 * Remove compaction Severity from DynamicEndpointSnitch (CASSANDRA-11738)
 * Restore resumable hints delivery (CASSANDRA-11960)
Merged from 3.0:
=======
3.0.9
 * Add option to state current gc_grace_seconds to tools/bin/sstablemetadata (CASSANDRA-12208)
>>>>>>> ab98b115
 * Fix file system race condition that may cause LogAwareFileLister to fail to classify files (CASSANDRA-11889)
 * Fix file handle leaks due to simultaneous compaction/repair and
   listing snapshots, calculating snapshot sizes, or making schema
   changes (CASSANDRA-11594)
 * Fix nodetool repair exits with 0 for some errors (CASSANDRA-12508)
 * Do not shut down BatchlogManager twice during drain (CASSANDRA-12504)
 * Disk failure policy should not be invoked on out of space (CASSANDRA-12385)
 * Calculate last compacted key on startup (CASSANDRA-6216)
 * Add schema to snapshot manifest, add USING TIMESTAMP clause to ALTER TABLE statements (CASSANDRA-7190)
Merged from 2.2:
 * Fail repair on non-existing table (CASSANDRA-12279)
 * Enable repair -pr and -local together (fix regression of CASSANDRA-7450) (CASSANDRA-12522)


3.8, 3.9
 * Fix value skipping with counter columns (CASSANDRA-11726)
 * Fix nodetool tablestats miss SSTable count (CASSANDRA-12205)
 * Fixed flacky SSTablesIteratedTest (CASSANDRA-12282)
 * Fixed flacky SSTableRewriterTest: check file counts before calling validateCFS (CASSANDRA-12348)
 * cqlsh: Fix handling of $$-escaped strings (CASSANDRA-12189)
 * Fix SSL JMX requiring truststore containing server cert (CASSANDRA-12109)
 * RTE from new CDC column breaks in flight queries (CASSANDRA-12236)
 * Fix hdr logging for single operation workloads (CASSANDRA-12145)
 * Fix SASI PREFIX search in CONTAINS mode with partial terms (CASSANDRA-12073)
 * Increase size of flushExecutor thread pool (CASSANDRA-12071)
 * Partial revert of CASSANDRA-11971, cannot recycle buffer in SP.sendMessagesToNonlocalDC (CASSANDRA-11950)
 * Upgrade netty to 4.0.39 (CASSANDRA-12032, CASSANDRA-12034)
 * Improve details in compaction log message (CASSANDRA-12080)
 * Allow unset values in CQLSSTableWriter (CASSANDRA-11911)
 * Chunk cache to request compressor-compatible buffers if pool space is exhausted (CASSANDRA-11993)
 * Remove DatabaseDescriptor dependencies from SequentialWriter (CASSANDRA-11579)
 * Move skip_stop_words filter before stemming (CASSANDRA-12078)
 * Support seek() in EncryptedFileSegmentInputStream (CASSANDRA-11957)
 * SSTable tools mishandling LocalPartitioner (CASSANDRA-12002)
 * When SEPWorker assigned work, set thread name to match pool (CASSANDRA-11966)
 * Add cross-DC latency metrics (CASSANDRA-11596)
 * Allow terms in selection clause (CASSANDRA-10783)
 * Add bind variables to trace (CASSANDRA-11719)
 * Switch counter shards' clock to timestamps (CASSANDRA-9811)
 * Introduce HdrHistogram and response/service/wait separation to stress tool (CASSANDRA-11853)
 * entry-weighers in QueryProcessor should respect partitionKeyBindIndexes field (CASSANDRA-11718)
 * Support older ant versions (CASSANDRA-11807)
 * Estimate compressed on disk size when deciding if sstable size limit reached (CASSANDRA-11623)
 * cassandra-stress profiles should support case sensitive schemas (CASSANDRA-11546)
 * Remove DatabaseDescriptor dependency from FileUtils (CASSANDRA-11578)
 * Faster streaming (CASSANDRA-9766)
 * Add prepared query parameter to trace for "Execute CQL3 prepared query" session (CASSANDRA-11425)
 * Add repaired percentage metric (CASSANDRA-11503)
 * Add Change-Data-Capture (CASSANDRA-8844)
Merged from 3.0:
 * Fix clean interval not sent to commit log for empty memtable flush (CASSANDRA-12436)
 * Fix potential resource leak in RMIServerSocketFactoryImpl (CASSANDRA-12331)
 * Make sure compaction stats are updated when compaction is interrupted (CASSANDRA-12100)
 * Change commitlog and sstables to track dirty and clean intervals (CASSANDRA-11828)
 * NullPointerException during compaction on table with static columns (CASSANDRA-12336)
 * Fixed ConcurrentModificationException when reading metrics in GraphiteReporter (CASSANDRA-11823)
 * Fix upgrade of super columns on thrift (CASSANDRA-12335)
 * Fixed flacky BlacklistingCompactionsTest, switched to fixed size types and increased corruption size (CASSANDRA-12359)
 * Rerun ReplicationAwareTokenAllocatorTest on failure to avoid flakiness (CASSANDRA-12277)
 * Exception when computing read-repair for range tombstones (CASSANDRA-12263)
 * Lost counter writes in compact table and static columns (CASSANDRA-12219)
 * AssertionError with MVs on updating a row that isn't indexed due to a null value (CASSANDRA-12247)
 * Disable RR and speculative retry with EACH_QUORUM reads (CASSANDRA-11980)
 * Add option to override compaction space check (CASSANDRA-12180)
 * Faster startup by only scanning each directory for temporary files once (CASSANDRA-12114)
 * Respond with v1/v2 protocol header when responding to driver that attempts
   to connect with too low of a protocol version (CASSANDRA-11464)
 * NullPointerExpception when reading/compacting table (CASSANDRA-11988)
 * Fix problem with undeleteable rows on upgrade to new sstable format (CASSANDRA-12144)
 * Fix potential bad messaging service message for paged range reads
   within mixed-version 3.x clusters (CASSANDRA-12249)
 * Fix paging logic for deleted partitions with static columns (CASSANDRA-12107)
 * Wait until the message is being send to decide which serializer must be used (CASSANDRA-11393)
 * Fix migration of static thrift column names with non-text comparators (CASSANDRA-12147)
 * Fix upgrading sparse tables that are incorrectly marked as dense (CASSANDRA-11315)
 * Fix reverse queries ignoring range tombstones (CASSANDRA-11733)
 * Avoid potential race when rebuilding CFMetaData (CASSANDRA-12098)
 * Avoid missing sstables when getting the canonical sstables (CASSANDRA-11996)
 * Always select the live sstables when getting sstables in bounds (CASSANDRA-11944)
 * Fix column ordering of results with static columns for Thrift requests in
   a mixed 2.x/3.x cluster, also fix potential non-resolved duplication of
   those static columns in query results (CASSANDRA-12123)
 * Avoid digest mismatch with empty but static rows (CASSANDRA-12090)
 * Fix EOF exception when altering column type (CASSANDRA-11820)
 * Fix potential race in schema during new table creation (CASSANDRA-12083)
 * cqlsh: fix error handling in rare COPY FROM failure scenario (CASSANDRA-12070)
 * Disable autocompaction during drain (CASSANDRA-11878)
 * Add a metrics timer to MemtablePool and use it to track time spent blocked on memory in MemtableAllocator (CASSANDRA-11327)
 * Fix upgrading schema with super columns with non-text subcomparators (CASSANDRA-12023)
 * Add TimeWindowCompactionStrategy (CASSANDRA-9666)
Merged from 2.2:
 * cqlsh copy: fix missing counter values (CASSANDRA-12476)
 * Move migration tasks to non-periodic queue, assure flush executor shutdown after non-periodic executor (CASSANDRA-12251)
 * cqlsh copy: fixed possible race in initializing feeding thread (CASSANDRA-11701)
 * Only set broadcast_rpc_address on Ec2MultiRegionSnitch if it's not set (CASSANDRA-11357)
 * Update StorageProxy range metrics for timeouts, failures and unavailables (CASSANDRA-9507)
 * Add Sigar to classes included in clientutil.jar (CASSANDRA-11635)
 * Add decay to histograms and timers used for metrics (CASSANDRA-11752)
 * Fix hanging stream session (CASSANDRA-10992)
 * Fix INSERT JSON, fromJson() support of smallint, tinyint types (CASSANDRA-12371)
 * Restore JVM metric export for metric reporters (CASSANDRA-12312)
 * Release sstables of failed stream sessions only when outgoing transfers are finished (CASSANDRA-11345)
 * Wait for tracing events before returning response and query at same consistency level client side (CASSANDRA-11465)
 * cqlsh copyutil should get host metadata by connected address (CASSANDRA-11979)
 * Fixed cqlshlib.test.remove_test_db (CASSANDRA-12214)
 * Synchronize ThriftServer::stop() (CASSANDRA-12105)
 * Use dedicated thread for JMX notifications (CASSANDRA-12146)
 * Improve streaming synchronization and fault tolerance (CASSANDRA-11414)
 * MemoryUtil.getShort() should return an unsigned short also for architectures not supporting unaligned memory accesses (CASSANDRA-11973)
 * Allow nodetool info to run with readonly JMX access (CASSANDRA-11755)
 * Validate bloom_filter_fp_chance against lowest supported
   value when the table is created (CASSANDRA-11920)
 * Don't send erroneous NEW_NODE notifications on restart (CASSANDRA-11038)
 * StorageService shutdown hook should use a volatile variable (CASSANDRA-11984)
Merged from 2.1:
 * Fix queries with empty ByteBuffer values in clustering column restrictions (CASSANDRA-12127)
 * Disable passing control to post-flush after flush failure to prevent data loss (CASSANDRA-11828)
 * Allow STCS-in-L0 compactions to reduce scope with LCS (CASSANDRA-12040)
 * cannot use cql since upgrading python to 2.7.11+ (CASSANDRA-11850)
 * Fix filtering on clustering columns when 2i is used (CASSANDRA-11907)
 * Avoid stalling paxos when the paxos state expires (CASSANDRA-12043)
 * Remove finished incoming streaming connections from MessagingService (CASSANDRA-11854)
 * Don't try to get sstables for non-repairing column families (CASSANDRA-12077)
 * Avoid marking too many sstables as repaired (CASSANDRA-11696)
 * Prevent select statements with clustering key > 64k (CASSANDRA-11882)
 * Fix clock skew corrupting other nodes with paxos (CASSANDRA-11991)
 * Remove distinction between non-existing static columns and existing but null in LWTs (CASSANDRA-9842)
 * Cache local ranges when calculating repair neighbors (CASSANDRA-11934)
 * Allow LWT operation on static column with only partition keys (CASSANDRA-10532)
 * Create interval tree over canonical sstables to avoid missing sstables during streaming (CASSANDRA-11886)
 * cqlsh COPY FROM: shutdown parent cluster after forking, to avoid corrupting SSL connections (CASSANDRA-11749)


3.7
 * Support multiple folders for user defined compaction tasks (CASSANDRA-11765)
 * Fix race in CompactionStrategyManager's pause/resume (CASSANDRA-11922)
Merged from 3.0:
 * Fix legacy serialization of Thrift-generated non-compound range tombstones
   when communicating with 2.x nodes (CASSANDRA-11930)
 * Fix Directories instantiations where CFS.initialDirectories should be used (CASSANDRA-11849)
 * Avoid referencing DatabaseDescriptor in AbstractType (CASSANDRA-11912)
 * Don't use static dataDirectories field in Directories instances (CASSANDRA-11647)
 * Fix sstables not being protected from removal during index build (CASSANDRA-11905)
 * cqlsh: Suppress stack trace from Read/WriteFailures (CASSANDRA-11032)
 * Remove unneeded code to repair index summaries that have
   been improperly down-sampled (CASSANDRA-11127)
 * Avoid WriteTimeoutExceptions during commit log replay due to materialized
   view lock contention (CASSANDRA-11891)
 * Prevent OOM failures on SSTable corruption, improve tests for corruption detection (CASSANDRA-9530)
 * Use CFS.initialDirectories when clearing snapshots (CASSANDRA-11705)
 * Allow compaction strategies to disable early open (CASSANDRA-11754)
 * Refactor Materialized View code (CASSANDRA-11475)
 * Update Java Driver (CASSANDRA-11615)
Merged from 2.2:
 * Persist local metadata earlier in startup sequence (CASSANDRA-11742)
 * cqlsh: fix tab completion for case-sensitive identifiers (CASSANDRA-11664)
 * Avoid showing estimated key as -1 in tablestats (CASSANDRA-11587)
 * Fix possible race condition in CommitLog.recover (CASSANDRA-11743)
 * Enable client encryption in sstableloader with cli options (CASSANDRA-11708)
 * Possible memory leak in NIODataInputStream (CASSANDRA-11867)
 * Add seconds to cqlsh tracing session duration (CASSANDRA-11753)
 * Fix commit log replay after out-of-order flush completion (CASSANDRA-9669)
 * Prohibit Reversed Counter type as part of the PK (CASSANDRA-9395)
 * cqlsh: correctly handle non-ascii chars in error messages (CASSANDRA-11626)
Merged from 2.1:
 * Run CommitLog tests with different compression settings (CASSANDRA-9039)
 * cqlsh: apply current keyspace to source command (CASSANDRA-11152)
 * Clear out parent repair session if repair coordinator dies (CASSANDRA-11824)
 * Set default streaming_socket_timeout_in_ms to 24 hours (CASSANDRA-11840)
 * Do not consider local node a valid source during replace (CASSANDRA-11848)
 * Add message dropped tasks to nodetool netstats (CASSANDRA-11855)
 * Avoid holding SSTableReaders for duration of incremental repair (CASSANDRA-11739)


3.6
 * Correctly migrate schema for frozen UDTs during 2.x -> 3.x upgrades
   (does not affect any released versions) (CASSANDRA-11613)
 * Allow server startup if JMX is configured directly (CASSANDRA-11725)
 * Prevent direct memory OOM on buffer pool allocations (CASSANDRA-11710)
 * Enhanced Compaction Logging (CASSANDRA-10805)
 * Make prepared statement cache size configurable (CASSANDRA-11555)
 * Integrated JMX authentication and authorization (CASSANDRA-10091)
 * Add units to stress ouput (CASSANDRA-11352)
 * Fix PER PARTITION LIMIT for single and multi partitions queries (CASSANDRA-11603)
 * Add uncompressed chunk cache for RandomAccessReader (CASSANDRA-5863)
 * Clarify ClusteringPrefix hierarchy (CASSANDRA-11213)
 * Always perform collision check before joining ring (CASSANDRA-10134)
 * SSTableWriter output discrepancy (CASSANDRA-11646)
 * Fix potential timeout in NativeTransportService.testConcurrentDestroys (CASSANDRA-10756)
 * Support large partitions on the 3.0 sstable format (CASSANDRA-11206,11763)
 * Add support to rebuild from specific range (CASSANDRA-10406)
 * Optimize the overlapping lookup by calculating all the
   bounds in advance (CASSANDRA-11571)
 * Support json/yaml output in nodetool tablestats (CASSANDRA-5977)
 * (stress) Add datacenter option to -node options (CASSANDRA-11591)
 * Fix handling of empty slices (CASSANDRA-11513)
 * Make number of cores used by cqlsh COPY visible to testing code (CASSANDRA-11437)
 * Allow filtering on clustering columns for queries without secondary indexes (CASSANDRA-11310)
 * Refactor Restriction hierarchy (CASSANDRA-11354)
 * Eliminate allocations in R/W path (CASSANDRA-11421)
 * Update Netty to 4.0.36 (CASSANDRA-11567)
 * Fix PER PARTITION LIMIT for queries requiring post-query ordering (CASSANDRA-11556)
 * Allow instantiation of UDTs and tuples in UDFs (CASSANDRA-10818)
 * Support UDT in CQLSSTableWriter (CASSANDRA-10624)
 * Support for non-frozen user-defined types, updating
   individual fields of user-defined types (CASSANDRA-7423)
 * Make LZ4 compression level configurable (CASSANDRA-11051)
 * Allow per-partition LIMIT clause in CQL (CASSANDRA-7017)
 * Make custom filtering more extensible with UserExpression (CASSANDRA-11295)
 * Improve field-checking and error reporting in cassandra.yaml (CASSANDRA-10649)
 * Print CAS stats in nodetool proxyhistograms (CASSANDRA-11507)
 * More user friendly error when providing an invalid token to nodetool (CASSANDRA-9348)
 * Add static column support to SASI index (CASSANDRA-11183)
 * Support EQ/PREFIX queries in SASI CONTAINS mode without tokenization (CASSANDRA-11434)
 * Support LIKE operator in prepared statements (CASSANDRA-11456)
 * Add a command to see if a Materialized View has finished building (CASSANDRA-9967)
 * Log endpoint and port associated with streaming operation (CASSANDRA-8777)
 * Print sensible units for all log messages (CASSANDRA-9692)
 * Upgrade Netty to version 4.0.34 (CASSANDRA-11096)
 * Break the CQL grammar into separate Parser and Lexer (CASSANDRA-11372)
 * Compress only inter-dc traffic by default (CASSANDRA-8888)
 * Add metrics to track write amplification (CASSANDRA-11420)
 * cassandra-stress: cannot handle "value-less" tables (CASSANDRA-7739)
 * Add/drop multiple columns in one ALTER TABLE statement (CASSANDRA-10411)
 * Add require_endpoint_verification opt for internode encryption (CASSANDRA-9220)
 * Add auto import java.util for UDF code block (CASSANDRA-11392)
 * Add --hex-format option to nodetool getsstables (CASSANDRA-11337)
 * sstablemetadata should print sstable min/max token (CASSANDRA-7159)
 * Do not wrap CassandraException in TriggerExecutor (CASSANDRA-9421)
 * COPY TO should have higher double precision (CASSANDRA-11255)
 * Stress should exit with non-zero status after failure (CASSANDRA-10340)
 * Add client to cqlsh SHOW_SESSION (CASSANDRA-8958)
 * Fix nodetool tablestats keyspace level metrics (CASSANDRA-11226)
 * Store repair options in parent_repair_history (CASSANDRA-11244)
 * Print current leveling in sstableofflinerelevel (CASSANDRA-9588)
 * Change repair message for keyspaces with RF 1 (CASSANDRA-11203)
 * Remove hard-coded SSL cipher suites and protocols (CASSANDRA-10508)
 * Improve concurrency in CompactionStrategyManager (CASSANDRA-10099)
 * (cqlsh) interpret CQL type for formatting blobs (CASSANDRA-11274)
 * Refuse to start and print txn log information in case of disk
   corruption (CASSANDRA-10112)
 * Resolve some eclipse-warnings (CASSANDRA-11086)
 * (cqlsh) Show static columns in a different color (CASSANDRA-11059)
 * Allow to remove TTLs on table with default_time_to_live (CASSANDRA-11207)
Merged from 3.0:
 * Disallow creating view with a static column (CASSANDRA-11602)
 * Reduce the amount of object allocations caused by the getFunctions methods (CASSANDRA-11593)
 * Potential error replaying commitlog with smallint/tinyint/date/time types (CASSANDRA-11618)
 * Fix queries with filtering on counter columns (CASSANDRA-11629)
 * Improve tombstone printing in sstabledump (CASSANDRA-11655)
 * Fix paging for range queries where all clustering columns are specified (CASSANDRA-11669)
 * Don't require HEAP_NEW_SIZE to be set when using G1 (CASSANDRA-11600)
 * Fix sstabledump not showing cells after tombstone marker (CASSANDRA-11654)
 * Ignore all LocalStrategy keyspaces for streaming and other related
   operations (CASSANDRA-11627)
 * Ensure columnfilter covers indexed columns for thrift 2i queries (CASSANDRA-11523)
 * Only open one sstable scanner per sstable (CASSANDRA-11412)
 * Option to specify ProtocolVersion in cassandra-stress (CASSANDRA-11410)
 * ArithmeticException in avgFunctionForDecimal (CASSANDRA-11485)
 * LogAwareFileLister should only use OLD sstable files in current folder to determine disk consistency (CASSANDRA-11470)
 * Notify indexers of expired rows during compaction (CASSANDRA-11329)
 * Properly respond with ProtocolError when a v1/v2 native protocol
   header is received (CASSANDRA-11464)
 * Validate that num_tokens and initial_token are consistent with one another (CASSANDRA-10120)
Merged from 2.2:
 * Exit JVM if JMX server fails to startup (CASSANDRA-11540)
 * Produce a heap dump when exiting on OOM (CASSANDRA-9861)
 * Restore ability to filter on clustering columns when using a 2i (CASSANDRA-11510)
 * JSON datetime formatting needs timezone (CASSANDRA-11137)
 * Fix is_dense recalculation for Thrift-updated tables (CASSANDRA-11502)
 * Remove unnescessary file existence check during anticompaction (CASSANDRA-11660)
 * Add missing files to debian packages (CASSANDRA-11642)
 * Avoid calling Iterables::concat in loops during ModificationStatement::getFunctions (CASSANDRA-11621)
 * cqlsh: COPY FROM should use regular inserts for single statement batches and
   report errors correctly if workers processes crash on initialization (CASSANDRA-11474)
 * Always close cluster with connection in CqlRecordWriter (CASSANDRA-11553)
 * Allow only DISTINCT queries with partition keys restrictions (CASSANDRA-11339)
 * CqlConfigHelper no longer requires both a keystore and truststore to work (CASSANDRA-11532)
 * Make deprecated repair methods backward-compatible with previous notification service (CASSANDRA-11430)
 * IncomingStreamingConnection version check message wrong (CASSANDRA-11462)
Merged from 2.1:
 * Support mlockall on IBM POWER arch (CASSANDRA-11576)
 * Add option to disable use of severity in DynamicEndpointSnitch (CASSANDRA-11737)
 * cqlsh COPY FROM fails for null values with non-prepared statements (CASSANDRA-11631)
 * Make cython optional in pylib/setup.py (CASSANDRA-11630)
 * Change order of directory searching for cassandra.in.sh to favor local one (CASSANDRA-11628)
 * cqlsh COPY FROM fails with []{} chars in UDT/tuple fields/values (CASSANDRA-11633)
 * clqsh: COPY FROM throws TypeError with Cython extensions enabled (CASSANDRA-11574)
 * cqlsh: COPY FROM ignores NULL values in conversion (CASSANDRA-11549)
 * Validate levels when building LeveledScanner to avoid overlaps with orphaned sstables (CASSANDRA-9935)


3.5
 * StaticTokenTreeBuilder should respect posibility of duplicate tokens (CASSANDRA-11525)
 * Correctly fix potential assertion error during compaction (CASSANDRA-11353)
 * Avoid index segment stitching in RAM which lead to OOM on big SSTable files (CASSANDRA-11383)
 * Fix clustering and row filters for LIKE queries on clustering columns (CASSANDRA-11397)
Merged from 3.0:
 * Fix rare NPE on schema upgrade from 2.x to 3.x (CASSANDRA-10943)
 * Improve backoff policy for cqlsh COPY FROM (CASSANDRA-11320)
 * Improve IF NOT EXISTS check in CREATE INDEX (CASSANDRA-11131)
 * Upgrade ohc to 0.4.3
 * Enable SO_REUSEADDR for JMX RMI server sockets (CASSANDRA-11093)
 * Allocate merkletrees with the correct size (CASSANDRA-11390)
 * Support streaming pre-3.0 sstables (CASSANDRA-10990)
 * Add backpressure to compressed or encrypted commit log (CASSANDRA-10971)
 * SSTableExport supports secondary index tables (CASSANDRA-11330)
 * Fix sstabledump to include missing info in debug output (CASSANDRA-11321)
 * Establish and implement canonical bulk reading workload(s) (CASSANDRA-10331)
 * Fix paging for IN queries on tables without clustering columns (CASSANDRA-11208)
 * Remove recursive call from CompositesSearcher (CASSANDRA-11304)
 * Fix filtering on non-primary key columns for queries without index (CASSANDRA-6377)
 * Fix sstableloader fail when using materialized view (CASSANDRA-11275)
Merged from 2.2:
 * DatabaseDescriptor should log stacktrace in case of Eception during seed provider creation (CASSANDRA-11312)
 * Use canonical path for directory in SSTable descriptor (CASSANDRA-10587)
 * Add cassandra-stress keystore option (CASSANDRA-9325)
 * Dont mark sstables as repairing with sub range repairs (CASSANDRA-11451)
 * Notify when sstables change after cancelling compaction (CASSANDRA-11373)
 * cqlsh: COPY FROM should check that explicit column names are valid (CASSANDRA-11333)
 * Add -Dcassandra.start_gossip startup option (CASSANDRA-10809)
 * Fix UTF8Validator.validate() for modified UTF-8 (CASSANDRA-10748)
 * Clarify that now() function is calculated on the coordinator node in CQL documentation (CASSANDRA-10900)
 * Fix bloom filter sizing with LCS (CASSANDRA-11344)
 * (cqlsh) Fix error when result is 0 rows with EXPAND ON (CASSANDRA-11092)
 * Add missing newline at end of bin/cqlsh (CASSANDRA-11325)
 * Unresolved hostname leads to replace being ignored (CASSANDRA-11210)
 * Only log yaml config once, at startup (CASSANDRA-11217)
 * Reference leak with parallel repairs on the same table (CASSANDRA-11215)
Merged from 2.1:
 * Add a -j parameter to scrub/cleanup/upgradesstables to state how
   many threads to use (CASSANDRA-11179)
 * COPY FROM on large datasets: fix progress report and debug performance (CASSANDRA-11053)
 * InvalidateKeys should have a weak ref to key cache (CASSANDRA-11176)


3.4
 * (cqlsh) add cqlshrc option to always connect using ssl (CASSANDRA-10458)
 * Cleanup a few resource warnings (CASSANDRA-11085)
 * Allow custom tracing implementations (CASSANDRA-10392)
 * Extract LoaderOptions to be able to be used from outside (CASSANDRA-10637)
 * fix OnDiskIndexTest to properly treat empty ranges (CASSANDRA-11205)
 * fix TrackerTest to handle new notifications (CASSANDRA-11178)
 * add SASI validation for partitioner and complex columns (CASSANDRA-11169)
 * Add caching of encrypted credentials in PasswordAuthenticator (CASSANDRA-7715)
 * fix SASI memtable switching on flush (CASSANDRA-11159)
 * Remove duplicate offline compaction tracking (CASSANDRA-11148)
 * fix EQ semantics of analyzed SASI indexes (CASSANDRA-11130)
 * Support long name output for nodetool commands (CASSANDRA-7950)
 * Encrypted hints (CASSANDRA-11040)
 * SASI index options validation (CASSANDRA-11136)
 * Optimize disk seek using min/max column name meta data when the LIMIT clause is used
   (CASSANDRA-8180)
 * Add LIKE support to CQL3 (CASSANDRA-11067)
 * Generic Java UDF types (CASSANDRA-10819)
 * cqlsh: Include sub-second precision in timestamps by default (CASSANDRA-10428)
 * Set javac encoding to utf-8 (CASSANDRA-11077)
 * Integrate SASI index into Cassandra (CASSANDRA-10661)
 * Add --skip-flush option to nodetool snapshot
 * Skip values for non-queried columns (CASSANDRA-10657)
 * Add support for secondary indexes on static columns (CASSANDRA-8103)
 * CommitLogUpgradeTestMaker creates broken commit logs (CASSANDRA-11051)
 * Add metric for number of dropped mutations (CASSANDRA-10866)
 * Simplify row cache invalidation code (CASSANDRA-10396)
 * Support user-defined compaction through nodetool (CASSANDRA-10660)
 * Stripe view locks by key and table ID to reduce contention (CASSANDRA-10981)
 * Add nodetool gettimeout and settimeout commands (CASSANDRA-10953)
 * Add 3.0 metadata to sstablemetadata output (CASSANDRA-10838)
Merged from 3.0:
 * MV should only query complex columns included in the view (CASSANDRA-11069)
 * Failed aggregate creation breaks server permanently (CASSANDRA-11064)
 * Add sstabledump tool (CASSANDRA-7464)
 * Introduce backpressure for hints (CASSANDRA-10972)
 * Fix ClusteringPrefix not being able to read tombstone range boundaries (CASSANDRA-11158)
 * Prevent logging in sandboxed state (CASSANDRA-11033)
 * Disallow drop/alter operations of UDTs used by UDAs (CASSANDRA-10721)
 * Add query time validation method on Index (CASSANDRA-11043)
 * Avoid potential AssertionError in mixed version cluster (CASSANDRA-11128)
 * Properly handle hinted handoff after topology changes (CASSANDRA-5902)
 * AssertionError when listing sstable files on inconsistent disk state (CASSANDRA-11156)
 * Fix wrong rack counting and invalid conditions check for TokenAllocation
   (CASSANDRA-11139)
 * Avoid creating empty hint files (CASSANDRA-11090)
 * Fix leak detection strong reference loop using weak reference (CASSANDRA-11120)
 * Configurie BatchlogManager to stop delayed tasks on shutdown (CASSANDRA-11062)
 * Hadoop integration is incompatible with Cassandra Driver 3.0.0 (CASSANDRA-11001)
 * Add dropped_columns to the list of schema table so it gets handled
   properly (CASSANDRA-11050)
 * Fix NPE when using forceRepairRangeAsync without DC (CASSANDRA-11239)
Merged from 2.2:
 * Preserve order for preferred SSL cipher suites (CASSANDRA-11164)
 * Range.compareTo() violates the contract of Comparable (CASSANDRA-11216)
 * Avoid NPE when serializing ErrorMessage with null message (CASSANDRA-11167)
 * Replacing an aggregate with a new version doesn't reset INITCOND (CASSANDRA-10840)
 * (cqlsh) cqlsh cannot be called through symlink (CASSANDRA-11037)
 * fix ohc and java-driver pom dependencies in build.xml (CASSANDRA-10793)
 * Protect from keyspace dropped during repair (CASSANDRA-11065)
 * Handle adding fields to a UDT in SELECT JSON and toJson() (CASSANDRA-11146)
 * Better error message for cleanup (CASSANDRA-10991)
 * cqlsh pg-style-strings broken if line ends with ';' (CASSANDRA-11123)
 * Always persist upsampled index summaries (CASSANDRA-10512)
 * (cqlsh) Fix inconsistent auto-complete (CASSANDRA-10733)
 * Make SELECT JSON and toJson() threadsafe (CASSANDRA-11048)
 * Fix SELECT on tuple relations for mixed ASC/DESC clustering order (CASSANDRA-7281)
 * Use cloned TokenMetadata in size estimates to avoid race against membership check
   (CASSANDRA-10736)
 * (cqlsh) Support utf-8/cp65001 encoding on Windows (CASSANDRA-11030)
 * Fix paging on DISTINCT queries repeats result when first row in partition changes
   (CASSANDRA-10010)
 * (cqlsh) Support timezone conversion using pytz (CASSANDRA-10397)
 * cqlsh: change default encoding to UTF-8 (CASSANDRA-11124)
Merged from 2.1:
 * Checking if an unlogged batch is local is inefficient (CASSANDRA-11529)
 * Fix out-of-space error treatment in memtable flushing (CASSANDRA-11448).
 * Don't do defragmentation if reading from repaired sstables (CASSANDRA-10342)
 * Fix streaming_socket_timeout_in_ms not enforced (CASSANDRA-11286)
 * Avoid dropping message too quickly due to missing unit conversion (CASSANDRA-11302)
 * Don't remove FailureDetector history on removeEndpoint (CASSANDRA-10371)
 * Only notify if repair status changed (CASSANDRA-11172)
 * Use logback setting for 'cassandra -v' command (CASSANDRA-10767)
 * Fix sstableloader to unthrottle streaming by default (CASSANDRA-9714)
 * Fix incorrect warning in 'nodetool status' (CASSANDRA-10176)
 * Properly release sstable ref when doing offline scrub (CASSANDRA-10697)
 * Improve nodetool status performance for large cluster (CASSANDRA-7238)
 * Gossiper#isEnabled is not thread safe (CASSANDRA-11116)
 * Avoid major compaction mixing repaired and unrepaired sstables in DTCS (CASSANDRA-11113)
 * Make it clear what DTCS timestamp_resolution is used for (CASSANDRA-11041)
 * (cqlsh) Display milliseconds when datetime overflows (CASSANDRA-10625)


3.3
 * Avoid infinite loop if owned range is smaller than number of
   data dirs (CASSANDRA-11034)
 * Avoid bootstrap hanging when existing nodes have no data to stream (CASSANDRA-11010)
Merged from 3.0:
 * Remove double initialization of newly added tables (CASSANDRA-11027)
 * Filter keys searcher results by target range (CASSANDRA-11104)
 * Fix deserialization of legacy read commands (CASSANDRA-11087)
 * Fix incorrect computation of deletion time in sstable metadata (CASSANDRA-11102)
 * Avoid memory leak when collecting sstable metadata (CASSANDRA-11026)
 * Mutations do not block for completion under view lock contention (CASSANDRA-10779)
 * Invalidate legacy schema tables when unloading them (CASSANDRA-11071)
 * (cqlsh) handle INSERT and UPDATE statements with LWT conditions correctly
   (CASSANDRA-11003)
 * Fix DISTINCT queries in mixed version clusters (CASSANDRA-10762)
 * Migrate build status for indexes along with legacy schema (CASSANDRA-11046)
 * Ensure SSTables for legacy KEYS indexes can be read (CASSANDRA-11045)
 * Added support for IBM zSystems architecture (CASSANDRA-11054)
 * Update CQL documentation (CASSANDRA-10899)
 * Check the column name, not cell name, for dropped columns when reading
   legacy sstables (CASSANDRA-11018)
 * Don't attempt to index clustering values of static rows (CASSANDRA-11021)
 * Remove checksum files after replaying hints (CASSANDRA-10947)
 * Support passing base table metadata to custom 2i validation (CASSANDRA-10924)
 * Ensure stale index entries are purged during reads (CASSANDRA-11013)
 * (cqlsh) Also apply --connect-timeout to control connection
   timeout (CASSANDRA-10959)
 * Fix AssertionError when removing from list using UPDATE (CASSANDRA-10954)
 * Fix UnsupportedOperationException when reading old sstable with range
   tombstone (CASSANDRA-10743)
 * MV should use the maximum timestamp of the primary key (CASSANDRA-10910)
 * Fix potential assertion error during compaction (CASSANDRA-10944)
Merged from 2.2:
 * maxPurgeableTimestamp needs to check memtables too (CASSANDRA-9949)
 * Apply change to compaction throughput in real time (CASSANDRA-10025)
 * (cqlsh) encode input correctly when saving history
 * Fix potential NPE on ORDER BY queries with IN (CASSANDRA-10955)
 * Start L0 STCS-compactions even if there is a L0 -> L1 compaction
   going (CASSANDRA-10979)
 * Make UUID LSB unique per process (CASSANDRA-7925)
 * Avoid NPE when performing sstable tasks (scrub etc.) (CASSANDRA-10980)
 * Make sure client gets tombstone overwhelmed warning (CASSANDRA-9465)
 * Fix error streaming section more than 2GB (CASSANDRA-10961)
 * Histogram buckets exposed in jmx are sorted incorrectly (CASSANDRA-10975)
 * Enable GC logging by default (CASSANDRA-10140)
 * Optimize pending range computation (CASSANDRA-9258)
 * Skip commit log and saved cache directories in SSTable version startup check (CASSANDRA-10902)
 * drop/alter user should be case sensitive (CASSANDRA-10817)
Merged from 2.1:
 * test_bulk_round_trip_blogposts is failing occasionally (CASSANDRA-10938)
 * Fix isJoined return true only after becoming cluster member (CASANDRA-11007)
 * Fix bad gossip generation seen in long-running clusters (CASSANDRA-10969)
 * Avoid NPE when incremental repair fails (CASSANDRA-10909)
 * Unmark sstables compacting once they are done in cleanup/scrub/upgradesstables (CASSANDRA-10829)
 * Allow simultaneous bootstrapping with strict consistency when no vnodes are used (CASSANDRA-11005)
 * Log a message when major compaction does not result in a single file (CASSANDRA-10847)
 * (cqlsh) fix cqlsh_copy_tests when vnodes are disabled (CASSANDRA-10997)
 * (cqlsh) Add request timeout option to cqlsh (CASSANDRA-10686)
 * Avoid AssertionError while submitting hint with LWT (CASSANDRA-10477)
 * If CompactionMetadata is not in stats file, use index summary instead (CASSANDRA-10676)
 * Retry sending gossip syn multiple times during shadow round (CASSANDRA-8072)
 * Fix pending range calculation during moves (CASSANDRA-10887)
 * Sane default (200Mbps) for inter-DC streaming througput (CASSANDRA-8708)



3.2
 * Make sure tokens don't exist in several data directories (CASSANDRA-6696)
 * Add requireAuthorization method to IAuthorizer (CASSANDRA-10852)
 * Move static JVM options to conf/jvm.options file (CASSANDRA-10494)
 * Fix CassandraVersion to accept x.y version string (CASSANDRA-10931)
 * Add forceUserDefinedCleanup to allow more flexible cleanup (CASSANDRA-10708)
 * (cqlsh) allow setting TTL with COPY (CASSANDRA-9494)
 * Fix counting of received sstables in streaming (CASSANDRA-10949)
 * Implement hints compression (CASSANDRA-9428)
 * Fix potential assertion error when reading static columns (CASSANDRA-10903)
 * Fix EstimatedHistogram creation in nodetool tablehistograms (CASSANDRA-10859)
 * Establish bootstrap stream sessions sequentially (CASSANDRA-6992)
 * Sort compactionhistory output by timestamp (CASSANDRA-10464)
 * More efficient BTree removal (CASSANDRA-9991)
 * Make tablehistograms accept the same syntax as tablestats (CASSANDRA-10149)
 * Group pending compactions based on table (CASSANDRA-10718)
 * Add compressor name in sstablemetadata output (CASSANDRA-9879)
 * Fix type casting for counter columns (CASSANDRA-10824)
 * Prevent running Cassandra as root (CASSANDRA-8142)
 * bound maximum in-flight commit log replay mutation bytes to 64 megabytes (CASSANDRA-8639)
 * Normalize all scripts (CASSANDRA-10679)
 * Make compression ratio much more accurate (CASSANDRA-10225)
 * Optimize building of Clustering object when only one is created (CASSANDRA-10409)
 * Make index building pluggable (CASSANDRA-10681)
 * Add sstable flush observer (CASSANDRA-10678)
 * Improve NTS endpoints calculation (CASSANDRA-10200)
 * Improve performance of the folderSize function (CASSANDRA-10677)
 * Add support for type casting in selection clause (CASSANDRA-10310)
 * Added graphing option to cassandra-stress (CASSANDRA-7918)
 * Abort in-progress queries that time out (CASSANDRA-7392)
 * Add transparent data encryption core classes (CASSANDRA-9945)
Merged from 3.0:
 * Better handling of SSL connection errors inter-node (CASSANDRA-10816)
 * Avoid NoSuchElementException when executing empty batch (CASSANDRA-10711)
 * Avoid building PartitionUpdate in toString (CASSANDRA-10897)
 * Reduce heap spent when receiving many SSTables (CASSANDRA-10797)
 * Add back support for 3rd party auth providers to bulk loader (CASSANDRA-10873)
 * Eliminate the dependency on jgrapht for UDT resolution (CASSANDRA-10653)
 * (Hadoop) Close Clusters and Sessions in Hadoop Input/Output classes (CASSANDRA-10837)
 * Fix sstableloader not working with upper case keyspace name (CASSANDRA-10806)
Merged from 2.2:
 * jemalloc detection fails due to quoting issues in regexv (CASSANDRA-10946)
 * (cqlsh) show correct column names for empty result sets (CASSANDRA-9813)
 * Add new types to Stress (CASSANDRA-9556)
 * Add property to allow listening on broadcast interface (CASSANDRA-9748)
Merged from 2.1:
 * Match cassandra-loader options in COPY FROM (CASSANDRA-9303)
 * Fix binding to any address in CqlBulkRecordWriter (CASSANDRA-9309)
 * cqlsh fails to decode utf-8 characters for text typed columns (CASSANDRA-10875)
 * Log error when stream session fails (CASSANDRA-9294)
 * Fix bugs in commit log archiving startup behavior (CASSANDRA-10593)
 * (cqlsh) further optimise COPY FROM (CASSANDRA-9302)
 * Allow CREATE TABLE WITH ID (CASSANDRA-9179)
 * Make Stress compiles within eclipse (CASSANDRA-10807)
 * Cassandra Daemon should print JVM arguments (CASSANDRA-10764)
 * Allow cancellation of index summary redistribution (CASSANDRA-8805)


3.1.1
Merged from 3.0:
  * Fix upgrade data loss due to range tombstone deleting more data than then should
    (CASSANDRA-10822)


3.1
Merged from 3.0:
 * Avoid MV race during node decommission (CASSANDRA-10674)
 * Disable reloading of GossipingPropertyFileSnitch (CASSANDRA-9474)
 * Handle single-column deletions correction in materialized views
   when the column is part of the view primary key (CASSANDRA-10796)
 * Fix issue with datadir migration on upgrade (CASSANDRA-10788)
 * Fix bug with range tombstones on reverse queries and test coverage for
   AbstractBTreePartition (CASSANDRA-10059)
 * Remove 64k limit on collection elements (CASSANDRA-10374)
 * Remove unclear Indexer.indexes() method (CASSANDRA-10690)
 * Fix NPE on stream read error (CASSANDRA-10771)
 * Normalize cqlsh DESC output (CASSANDRA-10431)
 * Rejects partition range deletions when columns are specified (CASSANDRA-10739)
 * Fix error when saving cached key for old format sstable (CASSANDRA-10778)
 * Invalidate prepared statements on DROP INDEX (CASSANDRA-10758)
 * Fix SELECT statement with IN restrictions on partition key,
   ORDER BY and LIMIT (CASSANDRA-10729)
 * Improve stress performance over 1k threads (CASSANDRA-7217)
 * Wait for migration responses to complete before bootstrapping (CASSANDRA-10731)
 * Unable to create a function with argument of type Inet (CASSANDRA-10741)
 * Fix backward incompatibiliy in CqlInputFormat (CASSANDRA-10717)
 * Correctly preserve deletion info on updated rows when notifying indexers
   of single-row deletions (CASSANDRA-10694)
 * Notify indexers of partition delete during cleanup (CASSANDRA-10685)
 * Keep the file open in trySkipCache (CASSANDRA-10669)
 * Updated trigger example (CASSANDRA-10257)
Merged from 2.2:
 * Verify tables in pseudo-system keyspaces at startup (CASSANDRA-10761)
 * Fix IllegalArgumentException in DataOutputBuffer.reallocate for large buffers (CASSANDRA-10592)
 * Show CQL help in cqlsh in web browser (CASSANDRA-7225)
 * Serialize on disk the proper SSTable compression ratio (CASSANDRA-10775)
 * Reject index queries while the index is building (CASSANDRA-8505)
 * CQL.textile syntax incorrectly includes optional keyspace for aggregate SFUNC and FINALFUNC (CASSANDRA-10747)
 * Fix JSON update with prepared statements (CASSANDRA-10631)
 * Don't do anticompaction after subrange repair (CASSANDRA-10422)
 * Fix SimpleDateType type compatibility (CASSANDRA-10027)
 * (Hadoop) fix splits calculation (CASSANDRA-10640)
 * (Hadoop) ensure that Cluster instances are always closed (CASSANDRA-10058)
Merged from 2.1:
 * Fix Stress profile parsing on Windows (CASSANDRA-10808)
 * Fix incremental repair hang when replica is down (CASSANDRA-10288)
 * Optimize the way we check if a token is repaired in anticompaction (CASSANDRA-10768)
 * Add proper error handling to stream receiver (CASSANDRA-10774)
 * Warn or fail when changing cluster topology live (CASSANDRA-10243)
 * Status command in debian/ubuntu init script doesn't work (CASSANDRA-10213)
 * Some DROP ... IF EXISTS incorrectly result in exceptions on non-existing KS (CASSANDRA-10658)
 * DeletionTime.compareTo wrong in rare cases (CASSANDRA-10749)
 * Force encoding when computing statement ids (CASSANDRA-10755)
 * Properly reject counters as map keys (CASSANDRA-10760)
 * Fix the sstable-needs-cleanup check (CASSANDRA-10740)
 * (cqlsh) Print column names before COPY operation (CASSANDRA-8935)
 * Fix CompressedInputStream for proper cleanup (CASSANDRA-10012)
 * (cqlsh) Support counters in COPY commands (CASSANDRA-9043)
 * Try next replica if not possible to connect to primary replica on
   ColumnFamilyRecordReader (CASSANDRA-2388)
 * Limit window size in DTCS (CASSANDRA-10280)
 * sstableloader does not use MAX_HEAP_SIZE env parameter (CASSANDRA-10188)
 * (cqlsh) Improve COPY TO performance and error handling (CASSANDRA-9304)
 * Create compression chunk for sending file only (CASSANDRA-10680)
 * Forbid compact clustering column type changes in ALTER TABLE (CASSANDRA-8879)
 * Reject incremental repair with subrange repair (CASSANDRA-10422)
 * Add a nodetool command to refresh size_estimates (CASSANDRA-9579)
 * Invalidate cache after stream receive task is completed (CASSANDRA-10341)
 * Reject counter writes in CQLSSTableWriter (CASSANDRA-10258)
 * Remove superfluous COUNTER_MUTATION stage mapping (CASSANDRA-10605)


3.0
 * Fix AssertionError while flushing memtable due to materialized views
   incorrectly inserting empty rows (CASSANDRA-10614)
 * Store UDA initcond as CQL literal in the schema table, instead of a blob (CASSANDRA-10650)
 * Don't use -1 for the position of partition key in schema (CASSANDRA-10491)
 * Fix distinct queries in mixed version cluster (CASSANDRA-10573)
 * Skip sstable on clustering in names query (CASSANDRA-10571)
 * Remove value skipping as it breaks read-repair (CASSANDRA-10655)
 * Fix bootstrapping with MVs (CASSANDRA-10621)
 * Make sure EACH_QUORUM reads are using NTS (CASSANDRA-10584)
 * Fix MV replica filtering for non-NetworkTopologyStrategy (CASSANDRA-10634)
 * (Hadoop) fix CIF describeSplits() not handling 0 size estimates (CASSANDRA-10600)
 * Fix reading of legacy sstables (CASSANDRA-10590)
 * Use CQL type names in schema metadata tables (CASSANDRA-10365)
 * Guard batchlog replay against integer division by zero (CASSANDRA-9223)
 * Fix bug when adding a column to thrift with the same name than a primary key (CASSANDRA-10608)
 * Add client address argument to IAuthenticator::newSaslNegotiator (CASSANDRA-8068)
 * Fix implementation of LegacyLayout.LegacyBoundComparator (CASSANDRA-10602)
 * Don't use 'names query' read path for counters (CASSANDRA-10572)
 * Fix backward compatibility for counters (CASSANDRA-10470)
 * Remove memory_allocator paramter from cassandra.yaml (CASSANDRA-10581,10628)
 * Execute the metadata reload task of all registered indexes on CFS::reload (CASSANDRA-10604)
 * Fix thrift cas operations with defined columns (CASSANDRA-10576)
 * Fix PartitionUpdate.operationCount()for updates with static column operations (CASSANDRA-10606)
 * Fix thrift get() queries with defined columns (CASSANDRA-10586)
 * Fix marking of indexes as built and removed (CASSANDRA-10601)
 * Skip initialization of non-registered 2i instances, remove Index::getIndexName (CASSANDRA-10595)
 * Fix batches on multiple tables (CASSANDRA-10554)
 * Ensure compaction options are validated when updating KeyspaceMetadata (CASSANDRA-10569)
 * Flatten Iterator Transformation Hierarchy (CASSANDRA-9975)
 * Remove token generator (CASSANDRA-5261)
 * RolesCache should not be created for any authenticator that does not requireAuthentication (CASSANDRA-10562)
 * Fix LogTransaction checking only a single directory for files (CASSANDRA-10421)
 * Fix handling of range tombstones when reading old format sstables (CASSANDRA-10360)
 * Aggregate with Initial Condition fails with C* 3.0 (CASSANDRA-10367)
Merged from 2.2:
 * (cqlsh) show partial trace if incomplete after max_trace_wait (CASSANDRA-7645)
 * Use most up-to-date version of schema for system tables (CASSANDRA-10652)
 * Deprecate memory_allocator in cassandra.yaml (CASSANDRA-10581,10628)
 * Expose phi values from failure detector via JMX and tweak debug
   and trace logging (CASSANDRA-9526)
 * Fix IllegalArgumentException in DataOutputBuffer.reallocate for large buffers (CASSANDRA-10592)
Merged from 2.1:
 * Shutdown compaction in drain to prevent leak (CASSANDRA-10079)
 * (cqlsh) fix COPY using wrong variable name for time_format (CASSANDRA-10633)
 * Do not run SizeEstimatesRecorder if a node is not a member of the ring (CASSANDRA-9912)
 * Improve handling of dead nodes in gossip (CASSANDRA-10298)
 * Fix logback-tools.xml incorrectly configured for outputing to System.err
   (CASSANDRA-9937)
 * Fix streaming to catch exception so retry not fail (CASSANDRA-10557)
 * Add validation method to PerRowSecondaryIndex (CASSANDRA-10092)
 * Support encrypted and plain traffic on the same port (CASSANDRA-10559)
 * Do STCS in DTCS windows (CASSANDRA-10276)
 * Avoid repetition of JVM_OPTS in debian package (CASSANDRA-10251)
 * Fix potential NPE from handling result of SIM.highestSelectivityIndex (CASSANDRA-10550)
 * Fix paging issues with partitions containing only static columns data (CASSANDRA-10381)
 * Fix conditions on static columns (CASSANDRA-10264)
 * AssertionError: attempted to delete non-existing file CommitLog (CASSANDRA-10377)
 * Fix sorting for queries with an IN condition on partition key columns (CASSANDRA-10363)


3.0-rc2
 * Fix SELECT DISTINCT queries between 2.2.2 nodes and 3.0 nodes (CASSANDRA-10473)
 * Remove circular references in SegmentedFile (CASSANDRA-10543)
 * Ensure validation of indexed values only occurs once per-partition (CASSANDRA-10536)
 * Fix handling of static columns for range tombstones in thrift (CASSANDRA-10174)
 * Support empty ColumnFilter for backward compatility on empty IN (CASSANDRA-10471)
 * Remove Pig support (CASSANDRA-10542)
 * Fix LogFile throws Exception when assertion is disabled (CASSANDRA-10522)
 * Revert CASSANDRA-7486, make CMS default GC, move GC config to
   conf/jvm.options (CASSANDRA-10403)
 * Fix TeeingAppender causing some logs to be truncated/empty (CASSANDRA-10447)
 * Allow EACH_QUORUM for reads (CASSANDRA-9602)
 * Fix potential ClassCastException while upgrading (CASSANDRA-10468)
 * Fix NPE in MVs on update (CASSANDRA-10503)
 * Only include modified cell data in indexing deltas (CASSANDRA-10438)
 * Do not load keyspace when creating sstable writer (CASSANDRA-10443)
 * If node is not yet gossiping write all MV updates to batchlog only (CASSANDRA-10413)
 * Re-populate token metadata after commit log recovery (CASSANDRA-10293)
 * Provide additional metrics for materialized views (CASSANDRA-10323)
 * Flush system schema tables after local schema changes (CASSANDRA-10429)
Merged from 2.2:
 * Reduce contention getting instances of CompositeType (CASSANDRA-10433)
 * Fix the regression when using LIMIT with aggregates (CASSANDRA-10487)
 * Avoid NoClassDefFoundError during DataDescriptor initialization on windows (CASSANDRA-10412)
 * Preserve case of quoted Role & User names (CASSANDRA-10394)
 * cqlsh pg-style-strings broken (CASSANDRA-10484)
 * cqlsh prompt includes name of keyspace after failed `use` statement (CASSANDRA-10369)
Merged from 2.1:
 * (cqlsh) Distinguish negative and positive infinity in output (CASSANDRA-10523)
 * (cqlsh) allow custom time_format for COPY TO (CASSANDRA-8970)
 * Don't allow startup if the node's rack has changed (CASSANDRA-10242)
 * (cqlsh) show partial trace if incomplete after max_trace_wait (CASSANDRA-7645)
 * Allow LOCAL_JMX to be easily overridden (CASSANDRA-10275)
 * Mark nodes as dead even if they've already left (CASSANDRA-10205)


3.0.0-rc1
 * Fix mixed version read request compatibility for compact static tables
   (CASSANDRA-10373)
 * Fix paging of DISTINCT with static and IN (CASSANDRA-10354)
 * Allow MATERIALIZED VIEW's SELECT statement to restrict primary key
   columns (CASSANDRA-9664)
 * Move crc_check_chance out of compression options (CASSANDRA-9839)
 * Fix descending iteration past end of BTreeSearchIterator (CASSANDRA-10301)
 * Transfer hints to a different node on decommission (CASSANDRA-10198)
 * Check partition keys for CAS operations during stmt validation (CASSANDRA-10338)
 * Add custom query expressions to SELECT (CASSANDRA-10217)
 * Fix minor bugs in MV handling (CASSANDRA-10362)
 * Allow custom indexes with 0,1 or multiple target columns (CASSANDRA-10124)
 * Improve MV schema representation (CASSANDRA-9921)
 * Add flag to enable/disable coordinator batchlog for MV writes (CASSANDRA-10230)
 * Update cqlsh COPY for new internal driver serialization interface (CASSANDRA-10318)
 * Give index implementations more control over rebuild operations (CASSANDRA-10312)
 * Update index file format (CASSANDRA-10314)
 * Add "shadowable" row tombstones to deal with mv timestamp issues (CASSANDRA-10261)
 * CFS.loadNewSSTables() broken for pre-3.0 sstables
 * Cache selected index in read command to reduce lookups (CASSANDRA-10215)
 * Small optimizations of sstable index serialization (CASSANDRA-10232)
 * Support for both encrypted and unencrypted native transport connections (CASSANDRA-9590)
Merged from 2.2:
 * Configurable page size in cqlsh (CASSANDRA-9855)
 * Defer default role manager setup until all nodes are on 2.2+ (CASSANDRA-9761)
 * Handle missing RoleManager in config after upgrade to 2.2 (CASSANDRA-10209)
Merged from 2.1:
 * Bulk Loader API could not tolerate even node failure (CASSANDRA-10347)
 * Avoid misleading pushed notifications when multiple nodes
   share an rpc_address (CASSANDRA-10052)
 * Fix dropping undroppable when message queue is full (CASSANDRA-10113)
 * Fix potential ClassCastException during paging (CASSANDRA-10352)
 * Prevent ALTER TYPE from creating circular references (CASSANDRA-10339)
 * Fix cache handling of 2i and base tables (CASSANDRA-10155, 10359)
 * Fix NPE in nodetool compactionhistory (CASSANDRA-9758)
 * (Pig) support BulkOutputFormat as a URL parameter (CASSANDRA-7410)
 * BATCH statement is broken in cqlsh (CASSANDRA-10272)
 * (cqlsh) Make cqlsh PEP8 Compliant (CASSANDRA-10066)
 * (cqlsh) Fix error when starting cqlsh with --debug (CASSANDRA-10282)
 * Scrub, Cleanup and Upgrade do not unmark compacting until all operations
   have completed, regardless of the occurence of exceptions (CASSANDRA-10274)


3.0.0-beta2
 * Fix columns returned by AbstractBtreePartitions (CASSANDRA-10220)
 * Fix backward compatibility issue due to AbstractBounds serialization bug (CASSANDRA-9857)
 * Fix startup error when upgrading nodes (CASSANDRA-10136)
 * Base table PRIMARY KEY can be assumed to be NOT NULL in MV creation (CASSANDRA-10147)
 * Improve batchlog write patch (CASSANDRA-9673)
 * Re-apply MaterializedView updates on commitlog replay (CASSANDRA-10164)
 * Require AbstractType.isByteOrderComparable declaration in constructor (CASSANDRA-9901)
 * Avoid digest mismatch on upgrade to 3.0 (CASSANDRA-9554)
 * Fix Materialized View builder when adding multiple MVs (CASSANDRA-10156)
 * Choose better poolingOptions for protocol v4 in cassandra-stress (CASSANDRA-10182)
 * Fix LWW bug affecting Materialized Views (CASSANDRA-10197)
 * Ensures frozen sets and maps are always sorted (CASSANDRA-10162)
 * Don't deadlock when flushing CFS backed custom indexes (CASSANDRA-10181)
 * Fix double flushing of secondary index tables (CASSANDRA-10180)
 * Fix incorrect handling of range tombstones in thrift (CASSANDRA-10046)
 * Only use batchlog when paired materialized view replica is remote (CASSANDRA-10061)
 * Reuse TemporalRow when updating multiple MaterializedViews (CASSANDRA-10060)
 * Validate gc_grace_seconds for batchlog writes and MVs (CASSANDRA-9917)
 * Fix sstablerepairedset (CASSANDRA-10132)
Merged from 2.2:
 * Cancel transaction for sstables we wont redistribute index summary
   for (CASSANDRA-10270)
 * Retry snapshot deletion after compaction and gc on Windows (CASSANDRA-10222)
 * Fix failure to start with space in directory path on Windows (CASSANDRA-10239)
 * Fix repair hang when snapshot failed (CASSANDRA-10057)
 * Fall back to 1/4 commitlog volume for commitlog_total_space on small disks
   (CASSANDRA-10199)
Merged from 2.1:
 * Added configurable warning threshold for GC duration (CASSANDRA-8907)
 * Fix handling of streaming EOF (CASSANDRA-10206)
 * Only check KeyCache when it is enabled
 * Change streaming_socket_timeout_in_ms default to 1 hour (CASSANDRA-8611)
 * (cqlsh) update list of CQL keywords (CASSANDRA-9232)
 * Add nodetool gettraceprobability command (CASSANDRA-10234)
Merged from 2.0:
 * Fix rare race where older gossip states can be shadowed (CASSANDRA-10366)
 * Fix consolidating racks violating the RF contract (CASSANDRA-10238)
 * Disallow decommission when node is in drained state (CASSANDRA-8741)


2.2.1
 * Fix race during construction of commit log (CASSANDRA-10049)
 * Fix LeveledCompactionStrategyTest (CASSANDRA-9757)
 * Fix broken UnbufferedDataOutputStreamPlus.writeUTF (CASSANDRA-10203)
 * (cqlsh) default load-from-file encoding to utf-8 (CASSANDRA-9898)
 * Avoid returning Permission.NONE when failing to query users table (CASSANDRA-10168)
 * (cqlsh) add CLEAR command (CASSANDRA-10086)
 * Support string literals as Role names for compatibility (CASSANDRA-10135)
Merged from 2.1:
 * Only check KeyCache when it is enabled
 * Change streaming_socket_timeout_in_ms default to 1 hour (CASSANDRA-8611)
 * (cqlsh) update list of CQL keywords (CASSANDRA-9232)


3.0.0-beta1
 * Redesign secondary index API (CASSANDRA-9459, 7771, 9041)
 * Fix throwing ReadFailure instead of ReadTimeout on range queries (CASSANDRA-10125)
 * Rewrite hinted handoff (CASSANDRA-6230)
 * Fix query on static compact tables (CASSANDRA-10093)
 * Fix race during construction of commit log (CASSANDRA-10049)
 * Add option to only purge repaired tombstones (CASSANDRA-6434)
 * Change authorization handling for MVs (CASSANDRA-9927)
 * Add custom JMX enabled executor for UDF sandbox (CASSANDRA-10026)
 * Fix row deletion bug for Materialized Views (CASSANDRA-10014)
 * Support mixed-version clusters with Cassandra 2.1 and 2.2 (CASSANDRA-9704)
 * Fix multiple slices on RowSearchers (CASSANDRA-10002)
 * Fix bug in merging of collections (CASSANDRA-10001)
 * Optimize batchlog replay to avoid full scans (CASSANDRA-7237)
 * Repair improvements when using vnodes (CASSANDRA-5220)
 * Disable scripted UDFs by default (CASSANDRA-9889)
 * Bytecode inspection for Java-UDFs (CASSANDRA-9890)
 * Use byte to serialize MT hash length (CASSANDRA-9792)
 * Replace usage of Adler32 with CRC32 (CASSANDRA-8684)
 * Fix migration to new format from 2.1 SSTable (CASSANDRA-10006)
 * SequentialWriter should extend BufferedDataOutputStreamPlus (CASSANDRA-9500)
 * Use the same repairedAt timestamp within incremental repair session (CASSANDRA-9111)
Merged from 2.2:
 * Allow count(*) and count(1) to be use as normal aggregation (CASSANDRA-10114)
 * An NPE is thrown if the column name is unknown for an IN relation (CASSANDRA-10043)
 * Apply commit_failure_policy to more errors on startup (CASSANDRA-9749)
 * Fix histogram overflow exception (CASSANDRA-9973)
 * Route gossip messages over dedicated socket (CASSANDRA-9237)
 * Add checksum to saved cache files (CASSANDRA-9265)
 * Log warning when using an aggregate without partition key (CASSANDRA-9737)
Merged from 2.1:
 * (cqlsh) Allow encoding to be set through command line (CASSANDRA-10004)
 * Add new JMX methods to change local compaction strategy (CASSANDRA-9965)
 * Write hints for paxos commits (CASSANDRA-7342)
 * (cqlsh) Fix timestamps before 1970 on Windows, always
   use UTC for timestamp display (CASSANDRA-10000)
 * (cqlsh) Avoid overwriting new config file with old config
   when both exist (CASSANDRA-9777)
 * Release snapshot selfRef when doing snapshot repair (CASSANDRA-9998)
 * Cannot replace token does not exist - DN node removed as Fat Client (CASSANDRA-9871)
Merged from 2.0:
 * Don't cast expected bf size to an int (CASSANDRA-9959)
 * Make getFullyExpiredSSTables less expensive (CASSANDRA-9882)


3.0.0-alpha1
 * Implement proper sandboxing for UDFs (CASSANDRA-9402)
 * Simplify (and unify) cleanup of compaction leftovers (CASSANDRA-7066)
 * Allow extra schema definitions in cassandra-stress yaml (CASSANDRA-9850)
 * Metrics should use up to date nomenclature (CASSANDRA-9448)
 * Change CREATE/ALTER TABLE syntax for compression (CASSANDRA-8384)
 * Cleanup crc and adler code for java 8 (CASSANDRA-9650)
 * Storage engine refactor (CASSANDRA-8099, 9743, 9746, 9759, 9781, 9808, 9825,
   9848, 9705, 9859, 9867, 9874, 9828, 9801)
 * Update Guava to 18.0 (CASSANDRA-9653)
 * Bloom filter false positive ratio is not honoured (CASSANDRA-8413)
 * New option for cassandra-stress to leave a ratio of columns null (CASSANDRA-9522)
 * Change hinted_handoff_enabled yaml setting, JMX (CASSANDRA-9035)
 * Add algorithmic token allocation (CASSANDRA-7032)
 * Add nodetool command to replay batchlog (CASSANDRA-9547)
 * Make file buffer cache independent of paths being read (CASSANDRA-8897)
 * Remove deprecated legacy Hadoop code (CASSANDRA-9353)
 * Decommissioned nodes will not rejoin the cluster (CASSANDRA-8801)
 * Change gossip stabilization to use endpoit size (CASSANDRA-9401)
 * Change default garbage collector to G1 (CASSANDRA-7486)
 * Populate TokenMetadata early during startup (CASSANDRA-9317)
 * Undeprecate cache recentHitRate (CASSANDRA-6591)
 * Add support for selectively varint encoding fields (CASSANDRA-9499, 9865)
 * Materialized Views (CASSANDRA-6477)
Merged from 2.2:
 * Avoid grouping sstables for anticompaction with DTCS (CASSANDRA-9900)
 * UDF / UDA execution time in trace (CASSANDRA-9723)
 * Fix broken internode SSL (CASSANDRA-9884)
Merged from 2.1:
 * Add new JMX methods to change local compaction strategy (CASSANDRA-9965)
 * Fix handling of enable/disable autocompaction (CASSANDRA-9899)
 * Add consistency level to tracing ouput (CASSANDRA-9827)
 * Remove repair snapshot leftover on startup (CASSANDRA-7357)
 * Use random nodes for batch log when only 2 racks (CASSANDRA-8735)
 * Ensure atomicity inside thrift and stream session (CASSANDRA-7757)
 * Fix nodetool info error when the node is not joined (CASSANDRA-9031)
Merged from 2.0:
 * Log when messages are dropped due to cross_node_timeout (CASSANDRA-9793)
 * Don't track hotness when opening from snapshot for validation (CASSANDRA-9382)


2.2.0
 * Allow the selection of columns together with aggregates (CASSANDRA-9767)
 * Fix cqlsh copy methods and other windows specific issues (CASSANDRA-9795)
 * Don't wrap byte arrays in SequentialWriter (CASSANDRA-9797)
 * sum() and avg() functions missing for smallint and tinyint types (CASSANDRA-9671)
 * Revert CASSANDRA-9542 (allow native functions in UDA) (CASSANDRA-9771)
Merged from 2.1:
 * Fix MarshalException when upgrading superColumn family (CASSANDRA-9582)
 * Fix broken logging for "empty" flushes in Memtable (CASSANDRA-9837)
 * Handle corrupt files on startup (CASSANDRA-9686)
 * Fix clientutil jar and tests (CASSANDRA-9760)
 * (cqlsh) Allow the SSL protocol version to be specified through the
    config file or environment variables (CASSANDRA-9544)
Merged from 2.0:
 * Add tool to find why expired sstables are not getting dropped (CASSANDRA-10015)
 * Remove erroneous pending HH tasks from tpstats/jmx (CASSANDRA-9129)
 * Don't cast expected bf size to an int (CASSANDRA-9959)
 * checkForEndpointCollision fails for legitimate collisions (CASSANDRA-9765)
 * Complete CASSANDRA-8448 fix (CASSANDRA-9519)
 * Don't include auth credentials in debug log (CASSANDRA-9682)
 * Can't transition from write survey to normal mode (CASSANDRA-9740)
 * Scrub (recover) sstables even when -Index.db is missing (CASSANDRA-9591)
 * Fix growing pending background compaction (CASSANDRA-9662)


2.2.0-rc2
 * Re-enable memory-mapped I/O on Windows (CASSANDRA-9658)
 * Warn when an extra-large partition is compacted (CASSANDRA-9643)
 * (cqlsh) Allow setting the initial connection timeout (CASSANDRA-9601)
 * BulkLoader has --transport-factory option but does not use it (CASSANDRA-9675)
 * Allow JMX over SSL directly from nodetool (CASSANDRA-9090)
 * Update cqlsh for UDFs (CASSANDRA-7556)
 * Change Windows kernel default timer resolution (CASSANDRA-9634)
 * Deprected sstable2json and json2sstable (CASSANDRA-9618)
 * Allow native functions in user-defined aggregates (CASSANDRA-9542)
 * Don't repair system_distributed by default (CASSANDRA-9621)
 * Fix mixing min, max, and count aggregates for blob type (CASSANRA-9622)
 * Rename class for DATE type in Java driver (CASSANDRA-9563)
 * Duplicate compilation of UDFs on coordinator (CASSANDRA-9475)
 * Fix connection leak in CqlRecordWriter (CASSANDRA-9576)
 * Mlockall before opening system sstables & remove boot_without_jna option (CASSANDRA-9573)
 * Add functions to convert timeuuid to date or time, deprecate dateOf and unixTimestampOf (CASSANDRA-9229)
 * Make sure we cancel non-compacting sstables from LifecycleTransaction (CASSANDRA-9566)
 * Fix deprecated repair JMX API (CASSANDRA-9570)
 * Add logback metrics (CASSANDRA-9378)
 * Update and refactor ant test/test-compression to run the tests in parallel (CASSANDRA-9583)
 * Fix upgrading to new directory for secondary index (CASSANDRA-9687)
Merged from 2.1:
 * (cqlsh) Fix bad check for CQL compatibility when DESCRIBE'ing
   COMPACT STORAGE tables with no clustering columns
 * Eliminate strong self-reference chains in sstable ref tidiers (CASSANDRA-9656)
 * Ensure StreamSession uses canonical sstable reader instances (CASSANDRA-9700)
 * Ensure memtable book keeping is not corrupted in the event we shrink usage (CASSANDRA-9681)
 * Update internal python driver for cqlsh (CASSANDRA-9064)
 * Fix IndexOutOfBoundsException when inserting tuple with too many
   elements using the string literal notation (CASSANDRA-9559)
 * Enable describe on indices (CASSANDRA-7814)
 * Fix incorrect result for IN queries where column not found (CASSANDRA-9540)
 * ColumnFamilyStore.selectAndReference may block during compaction (CASSANDRA-9637)
 * Fix bug in cardinality check when compacting (CASSANDRA-9580)
 * Fix memory leak in Ref due to ConcurrentLinkedQueue.remove() behaviour (CASSANDRA-9549)
 * Make rebuild only run one at a time (CASSANDRA-9119)
Merged from 2.0:
 * Avoid NPE in AuthSuccess#decode (CASSANDRA-9727)
 * Add listen_address to system.local (CASSANDRA-9603)
 * Bug fixes to resultset metadata construction (CASSANDRA-9636)
 * Fix setting 'durable_writes' in ALTER KEYSPACE (CASSANDRA-9560)
 * Avoids ballot clash in Paxos (CASSANDRA-9649)
 * Improve trace messages for RR (CASSANDRA-9479)
 * Fix suboptimal secondary index selection when restricted
   clustering column is also indexed (CASSANDRA-9631)
 * (cqlsh) Add min_threshold to DTCS option autocomplete (CASSANDRA-9385)
 * Fix error message when attempting to create an index on a column
   in a COMPACT STORAGE table with clustering columns (CASSANDRA-9527)
 * 'WITH WITH' in alter keyspace statements causes NPE (CASSANDRA-9565)
 * Expose some internals of SelectStatement for inspection (CASSANDRA-9532)
 * ArrivalWindow should use primitives (CASSANDRA-9496)
 * Periodically submit background compaction tasks (CASSANDRA-9592)
 * Set HAS_MORE_PAGES flag to false when PagingState is null (CASSANDRA-9571)


2.2.0-rc1
 * Compressed commit log should measure compressed space used (CASSANDRA-9095)
 * Fix comparison bug in CassandraRoleManager#collectRoles (CASSANDRA-9551)
 * Add tinyint,smallint,time,date support for UDFs (CASSANDRA-9400)
 * Deprecates SSTableSimpleWriter and SSTableSimpleUnsortedWriter (CASSANDRA-9546)
 * Empty INITCOND treated as null in aggregate (CASSANDRA-9457)
 * Remove use of Cell in Thrift MapReduce classes (CASSANDRA-8609)
 * Integrate pre-release Java Driver 2.2-rc1, custom build (CASSANDRA-9493)
 * Clean up gossiper logic for old versions (CASSANDRA-9370)
 * Fix custom payload coding/decoding to match the spec (CASSANDRA-9515)
 * ant test-all results incomplete when parsed (CASSANDRA-9463)
 * Disallow frozen<> types in function arguments and return types for
   clarity (CASSANDRA-9411)
 * Static Analysis to warn on unsafe use of Autocloseable instances (CASSANDRA-9431)
 * Update commitlog archiving examples now that commitlog segments are
   not recycled (CASSANDRA-9350)
 * Extend Transactional API to sstable lifecycle management (CASSANDRA-8568)
 * (cqlsh) Add support for native protocol 4 (CASSANDRA-9399)
 * Ensure that UDF and UDAs are keyspace-isolated (CASSANDRA-9409)
 * Revert CASSANDRA-7807 (tracing completion client notifications) (CASSANDRA-9429)
 * Add ability to stop compaction by ID (CASSANDRA-7207)
 * Let CassandraVersion handle SNAPSHOT version (CASSANDRA-9438)
Merged from 2.1:
 * (cqlsh) Fix using COPY through SOURCE or -f (CASSANDRA-9083)
 * Fix occasional lack of `system` keyspace in schema tables (CASSANDRA-8487)
 * Use ProtocolError code instead of ServerError code for native protocol
   error responses to unsupported protocol versions (CASSANDRA-9451)
 * Default commitlog_sync_batch_window_in_ms changed to 2ms (CASSANDRA-9504)
 * Fix empty partition assertion in unsorted sstable writing tools (CASSANDRA-9071)
 * Ensure truncate without snapshot cannot produce corrupt responses (CASSANDRA-9388)
 * Consistent error message when a table mixes counter and non-counter
   columns (CASSANDRA-9492)
 * Avoid getting unreadable keys during anticompaction (CASSANDRA-9508)
 * (cqlsh) Better float precision by default (CASSANDRA-9224)
 * Improve estimated row count (CASSANDRA-9107)
 * Optimize range tombstone memory footprint (CASSANDRA-8603)
 * Use configured gcgs in anticompaction (CASSANDRA-9397)
Merged from 2.0:
 * Don't accumulate more range than necessary in RangeTombstone.Tracker (CASSANDRA-9486)
 * Add broadcast and rpc addresses to system.local (CASSANDRA-9436)
 * Always mark sstable suspect when corrupted (CASSANDRA-9478)
 * Add database users and permissions to CQL3 documentation (CASSANDRA-7558)
 * Allow JVM_OPTS to be passed to standalone tools (CASSANDRA-5969)
 * Fix bad condition in RangeTombstoneList (CASSANDRA-9485)
 * Fix potential StackOverflow when setting CrcCheckChance over JMX (CASSANDRA-9488)
 * Fix null static columns in pages after the first, paged reversed
   queries (CASSANDRA-8502)
 * Fix counting cache serialization in request metrics (CASSANDRA-9466)
 * Add option not to validate atoms during scrub (CASSANDRA-9406)


2.2.0-beta1
 * Introduce Transactional API for internal state changes (CASSANDRA-8984)
 * Add a flag in cassandra.yaml to enable UDFs (CASSANDRA-9404)
 * Better support of null for UDF (CASSANDRA-8374)
 * Use ecj instead of javassist for UDFs (CASSANDRA-8241)
 * faster async logback configuration for tests (CASSANDRA-9376)
 * Add `smallint` and `tinyint` data types (CASSANDRA-8951)
 * Avoid thrift schema creation when native driver is used in stress tool (CASSANDRA-9374)
 * Make Functions.declared thread-safe
 * Add client warnings to native protocol v4 (CASSANDRA-8930)
 * Allow roles cache to be invalidated (CASSANDRA-8967)
 * Upgrade Snappy (CASSANDRA-9063)
 * Don't start Thrift rpc by default (CASSANDRA-9319)
 * Only stream from unrepaired sstables with incremental repair (CASSANDRA-8267)
 * Aggregate UDFs allow SFUNC return type to differ from STYPE if FFUNC specified (CASSANDRA-9321)
 * Remove Thrift dependencies in bundled tools (CASSANDRA-8358)
 * Disable memory mapping of hsperfdata file for JVM statistics (CASSANDRA-9242)
 * Add pre-startup checks to detect potential incompatibilities (CASSANDRA-8049)
 * Distinguish between null and unset in protocol v4 (CASSANDRA-7304)
 * Add user/role permissions for user-defined functions (CASSANDRA-7557)
 * Allow cassandra config to be updated to restart daemon without unloading classes (CASSANDRA-9046)
 * Don't initialize compaction writer before checking if iter is empty (CASSANDRA-9117)
 * Don't execute any functions at prepare-time (CASSANDRA-9037)
 * Share file handles between all instances of a SegmentedFile (CASSANDRA-8893)
 * Make it possible to major compact LCS (CASSANDRA-7272)
 * Make FunctionExecutionException extend RequestExecutionException
   (CASSANDRA-9055)
 * Add support for SELECT JSON, INSERT JSON syntax and new toJson(), fromJson()
   functions (CASSANDRA-7970)
 * Optimise max purgeable timestamp calculation in compaction (CASSANDRA-8920)
 * Constrain internode message buffer sizes, and improve IO class hierarchy (CASSANDRA-8670)
 * New tool added to validate all sstables in a node (CASSANDRA-5791)
 * Push notification when tracing completes for an operation (CASSANDRA-7807)
 * Delay "node up" and "node added" notifications until native protocol server is started (CASSANDRA-8236)
 * Compressed Commit Log (CASSANDRA-6809)
 * Optimise IntervalTree (CASSANDRA-8988)
 * Add a key-value payload for third party usage (CASSANDRA-8553, 9212)
 * Bump metrics-reporter-config dependency for metrics 3.0 (CASSANDRA-8149)
 * Partition intra-cluster message streams by size, not type (CASSANDRA-8789)
 * Add WriteFailureException to native protocol, notify coordinator of
   write failures (CASSANDRA-8592)
 * Convert SequentialWriter to nio (CASSANDRA-8709)
 * Add role based access control (CASSANDRA-7653, 8650, 7216, 8760, 8849, 8761, 8850)
 * Record client ip address in tracing sessions (CASSANDRA-8162)
 * Indicate partition key columns in response metadata for prepared
   statements (CASSANDRA-7660)
 * Merge UUIDType and TimeUUIDType parse logic (CASSANDRA-8759)
 * Avoid memory allocation when searching index summary (CASSANDRA-8793)
 * Optimise (Time)?UUIDType Comparisons (CASSANDRA-8730)
 * Make CRC32Ex into a separate maven dependency (CASSANDRA-8836)
 * Use preloaded jemalloc w/ Unsafe (CASSANDRA-8714, 9197)
 * Avoid accessing partitioner through StorageProxy (CASSANDRA-8244, 8268)
 * Upgrade Metrics library and remove depricated metrics (CASSANDRA-5657)
 * Serializing Row cache alternative, fully off heap (CASSANDRA-7438)
 * Duplicate rows returned when in clause has repeated values (CASSANDRA-6706)
 * Make CassandraException unchecked, extend RuntimeException (CASSANDRA-8560)
 * Support direct buffer decompression for reads (CASSANDRA-8464)
 * DirectByteBuffer compatible LZ4 methods (CASSANDRA-7039)
 * Group sstables for anticompaction correctly (CASSANDRA-8578)
 * Add ReadFailureException to native protocol, respond
   immediately when replicas encounter errors while handling
   a read request (CASSANDRA-7886)
 * Switch CommitLogSegment from RandomAccessFile to nio (CASSANDRA-8308)
 * Allow mixing token and partition key restrictions (CASSANDRA-7016)
 * Support index key/value entries on map collections (CASSANDRA-8473)
 * Modernize schema tables (CASSANDRA-8261)
 * Support for user-defined aggregation functions (CASSANDRA-8053)
 * Fix NPE in SelectStatement with empty IN values (CASSANDRA-8419)
 * Refactor SelectStatement, return IN results in natural order instead
   of IN value list order and ignore duplicate values in partition key IN restrictions (CASSANDRA-7981)
 * Support UDTs, tuples, and collections in user-defined
   functions (CASSANDRA-7563)
 * Fix aggregate fn results on empty selection, result column name,
   and cqlsh parsing (CASSANDRA-8229)
 * Mark sstables as repaired after full repair (CASSANDRA-7586)
 * Extend Descriptor to include a format value and refactor reader/writer
   APIs (CASSANDRA-7443)
 * Integrate JMH for microbenchmarks (CASSANDRA-8151)
 * Keep sstable levels when bootstrapping (CASSANDRA-7460)
 * Add Sigar library and perform basic OS settings check on startup (CASSANDRA-7838)
 * Support for aggregation functions (CASSANDRA-4914)
 * Remove cassandra-cli (CASSANDRA-7920)
 * Accept dollar quoted strings in CQL (CASSANDRA-7769)
 * Make assassinate a first class command (CASSANDRA-7935)
 * Support IN clause on any partition key column (CASSANDRA-7855)
 * Support IN clause on any clustering column (CASSANDRA-4762)
 * Improve compaction logging (CASSANDRA-7818)
 * Remove YamlFileNetworkTopologySnitch (CASSANDRA-7917)
 * Do anticompaction in groups (CASSANDRA-6851)
 * Support user-defined functions (CASSANDRA-7395, 7526, 7562, 7740, 7781, 7929,
   7924, 7812, 8063, 7813, 7708)
 * Permit configurable timestamps with cassandra-stress (CASSANDRA-7416)
 * Move sstable RandomAccessReader to nio2, which allows using the
   FILE_SHARE_DELETE flag on Windows (CASSANDRA-4050)
 * Remove CQL2 (CASSANDRA-5918)
 * Optimize fetching multiple cells by name (CASSANDRA-6933)
 * Allow compilation in java 8 (CASSANDRA-7028)
 * Make incremental repair default (CASSANDRA-7250)
 * Enable code coverage thru JaCoCo (CASSANDRA-7226)
 * Switch external naming of 'column families' to 'tables' (CASSANDRA-4369)
 * Shorten SSTable path (CASSANDRA-6962)
 * Use unsafe mutations for most unit tests (CASSANDRA-6969)
 * Fix race condition during calculation of pending ranges (CASSANDRA-7390)
 * Fail on very large batch sizes (CASSANDRA-8011)
 * Improve concurrency of repair (CASSANDRA-6455, 8208, 9145)
 * Select optimal CRC32 implementation at runtime (CASSANDRA-8614)
 * Evaluate MurmurHash of Token once per query (CASSANDRA-7096)
 * Generalize progress reporting (CASSANDRA-8901)
 * Resumable bootstrap streaming (CASSANDRA-8838, CASSANDRA-8942)
 * Allow scrub for secondary index (CASSANDRA-5174)
 * Save repair data to system table (CASSANDRA-5839)
 * fix nodetool names that reference column families (CASSANDRA-8872)
 Merged from 2.1:
 * Warn on misuse of unlogged batches (CASSANDRA-9282)
 * Failure detector detects and ignores local pauses (CASSANDRA-9183)
 * Add utility class to support for rate limiting a given log statement (CASSANDRA-9029)
 * Add missing consistency levels to cassandra-stess (CASSANDRA-9361)
 * Fix commitlog getCompletedTasks to not increment (CASSANDRA-9339)
 * Fix for harmless exceptions logged as ERROR (CASSANDRA-8564)
 * Delete processed sstables in sstablesplit/sstableupgrade (CASSANDRA-8606)
 * Improve sstable exclusion from partition tombstones (CASSANDRA-9298)
 * Validate the indexed column rather than the cell's contents for 2i (CASSANDRA-9057)
 * Add support for top-k custom 2i queries (CASSANDRA-8717)
 * Fix error when dropping table during compaction (CASSANDRA-9251)
 * cassandra-stress supports validation operations over user profiles (CASSANDRA-8773)
 * Add support for rate limiting log messages (CASSANDRA-9029)
 * Log the partition key with tombstone warnings (CASSANDRA-8561)
 * Reduce runWithCompactionsDisabled poll interval to 1ms (CASSANDRA-9271)
 * Fix PITR commitlog replay (CASSANDRA-9195)
 * GCInspector logs very different times (CASSANDRA-9124)
 * Fix deleting from an empty list (CASSANDRA-9198)
 * Update tuple and collection types that use a user-defined type when that UDT
   is modified (CASSANDRA-9148, CASSANDRA-9192)
 * Use higher timeout for prepair and snapshot in repair (CASSANDRA-9261)
 * Fix anticompaction blocking ANTI_ENTROPY stage (CASSANDRA-9151)
 * Repair waits for anticompaction to finish (CASSANDRA-9097)
 * Fix streaming not holding ref when stream error (CASSANDRA-9295)
 * Fix canonical view returning early opened SSTables (CASSANDRA-9396)
Merged from 2.0:
 * (cqlsh) Add LOGIN command to switch users (CASSANDRA-7212)
 * Clone SliceQueryFilter in AbstractReadCommand implementations (CASSANDRA-8940)
 * Push correct protocol notification for DROP INDEX (CASSANDRA-9310)
 * token-generator - generated tokens too long (CASSANDRA-9300)
 * Fix counting of tombstones for TombstoneOverwhelmingException (CASSANDRA-9299)
 * Fix ReconnectableSnitch reconnecting to peers during upgrade (CASSANDRA-6702)
 * Include keyspace and table name in error log for collections over the size
   limit (CASSANDRA-9286)
 * Avoid potential overlap in LCS with single-partition sstables (CASSANDRA-9322)
 * Log warning message when a table is queried before the schema has fully
   propagated (CASSANDRA-9136)
 * Overload SecondaryIndex#indexes to accept the column definition (CASSANDRA-9314)
 * (cqlsh) Add SERIAL and LOCAL_SERIAL consistency levels (CASSANDRA-8051)
 * Fix index selection during rebuild with certain table layouts (CASSANDRA-9281)
 * Fix partition-level-delete-only workload accounting (CASSANDRA-9194)
 * Allow scrub to handle corrupted compressed chunks (CASSANDRA-9140)
 * Fix assertion error when resetlocalschema is run during repair (CASSANDRA-9249)
 * Disable single sstable tombstone compactions for DTCS by default (CASSANDRA-9234)
 * IncomingTcpConnection thread is not named (CASSANDRA-9262)
 * Close incoming connections when MessagingService is stopped (CASSANDRA-9238)
 * Fix streaming hang when retrying (CASSANDRA-9132)


2.1.5
 * Re-add deprecated cold_reads_to_omit param for backwards compat (CASSANDRA-9203)
 * Make anticompaction visible in compactionstats (CASSANDRA-9098)
 * Improve nodetool getendpoints documentation about the partition
   key parameter (CASSANDRA-6458)
 * Don't check other keyspaces for schema changes when an user-defined
   type is altered (CASSANDRA-9187)
 * Add generate-idea-files target to build.xml (CASSANDRA-9123)
 * Allow takeColumnFamilySnapshot to take a list of tables (CASSANDRA-8348)
 * Limit major sstable operations to their canonical representation (CASSANDRA-8669)
 * cqlsh: Add tests for INSERT and UPDATE tab completion (CASSANDRA-9125)
 * cqlsh: quote column names when needed in COPY FROM inserts (CASSANDRA-9080)
 * Do not load read meter for offline operations (CASSANDRA-9082)
 * cqlsh: Make CompositeType data readable (CASSANDRA-8919)
 * cqlsh: Fix display of triggers (CASSANDRA-9081)
 * Fix NullPointerException when deleting or setting an element by index on
   a null list collection (CASSANDRA-9077)
 * Buffer bloom filter serialization (CASSANDRA-9066)
 * Fix anti-compaction target bloom filter size (CASSANDRA-9060)
 * Make FROZEN and TUPLE unreserved keywords in CQL (CASSANDRA-9047)
 * Prevent AssertionError from SizeEstimatesRecorder (CASSANDRA-9034)
 * Avoid overwriting index summaries for sstables with an older format that
   does not support downsampling; rebuild summaries on startup when this
   is detected (CASSANDRA-8993)
 * Fix potential data loss in CompressedSequentialWriter (CASSANDRA-8949)
 * Make PasswordAuthenticator number of hashing rounds configurable (CASSANDRA-8085)
 * Fix AssertionError when binding nested collections in DELETE (CASSANDRA-8900)
 * Check for overlap with non-early sstables in LCS (CASSANDRA-8739)
 * Only calculate max purgable timestamp if we have to (CASSANDRA-8914)
 * (cqlsh) Greatly improve performance of COPY FROM (CASSANDRA-8225)
 * IndexSummary effectiveIndexInterval is now a guideline, not a rule (CASSANDRA-8993)
 * Use correct bounds for page cache eviction of compressed files (CASSANDRA-8746)
 * SSTableScanner enforces its bounds (CASSANDRA-8946)
 * Cleanup cell equality (CASSANDRA-8947)
 * Introduce intra-cluster message coalescing (CASSANDRA-8692)
 * DatabaseDescriptor throws NPE when rpc_interface is used (CASSANDRA-8839)
 * Don't check if an sstable is live for offline compactions (CASSANDRA-8841)
 * Don't set clientMode in SSTableLoader (CASSANDRA-8238)
 * Fix SSTableRewriter with disabled early open (CASSANDRA-8535)
 * Fix cassandra-stress so it respects the CL passed in user mode (CASSANDRA-8948)
 * Fix rare NPE in ColumnDefinition#hasIndexOption() (CASSANDRA-8786)
 * cassandra-stress reports per-operation statistics, plus misc (CASSANDRA-8769)
 * Add SimpleDate (cql date) and Time (cql time) types (CASSANDRA-7523)
 * Use long for key count in cfstats (CASSANDRA-8913)
 * Make SSTableRewriter.abort() more robust to failure (CASSANDRA-8832)
 * Remove cold_reads_to_omit from STCS (CASSANDRA-8860)
 * Make EstimatedHistogram#percentile() use ceil instead of floor (CASSANDRA-8883)
 * Fix top partitions reporting wrong cardinality (CASSANDRA-8834)
 * Fix rare NPE in KeyCacheSerializer (CASSANDRA-8067)
 * Pick sstables for validation as late as possible inc repairs (CASSANDRA-8366)
 * Fix commitlog getPendingTasks to not increment (CASSANDRA-8862)
 * Fix parallelism adjustment in range and secondary index queries
   when the first fetch does not satisfy the limit (CASSANDRA-8856)
 * Check if the filtered sstables is non-empty in STCS (CASSANDRA-8843)
 * Upgrade java-driver used for cassandra-stress (CASSANDRA-8842)
 * Fix CommitLog.forceRecycleAllSegments() memory access error (CASSANDRA-8812)
 * Improve assertions in Memory (CASSANDRA-8792)
 * Fix SSTableRewriter cleanup (CASSANDRA-8802)
 * Introduce SafeMemory for CompressionMetadata.Writer (CASSANDRA-8758)
 * 'nodetool info' prints exception against older node (CASSANDRA-8796)
 * Ensure SSTableReader.last corresponds exactly with the file end (CASSANDRA-8750)
 * Make SSTableWriter.openEarly more robust and obvious (CASSANDRA-8747)
 * Enforce SSTableReader.first/last (CASSANDRA-8744)
 * Cleanup SegmentedFile API (CASSANDRA-8749)
 * Avoid overlap with early compaction replacement (CASSANDRA-8683)
 * Safer Resource Management++ (CASSANDRA-8707)
 * Write partition size estimates into a system table (CASSANDRA-7688)
 * cqlsh: Fix keys() and full() collection indexes in DESCRIBE output
   (CASSANDRA-8154)
 * Show progress of streaming in nodetool netstats (CASSANDRA-8886)
 * IndexSummaryBuilder utilises offheap memory, and shares data between
   each IndexSummary opened from it (CASSANDRA-8757)
 * markCompacting only succeeds if the exact SSTableReader instances being
   marked are in the live set (CASSANDRA-8689)
 * cassandra-stress support for varint (CASSANDRA-8882)
 * Fix Adler32 digest for compressed sstables (CASSANDRA-8778)
 * Add nodetool statushandoff/statusbackup (CASSANDRA-8912)
 * Use stdout for progress and stats in sstableloader (CASSANDRA-8982)
 * Correctly identify 2i datadir from older versions (CASSANDRA-9116)
Merged from 2.0:
 * Ignore gossip SYNs after shutdown (CASSANDRA-9238)
 * Avoid overflow when calculating max sstable size in LCS (CASSANDRA-9235)
 * Make sstable blacklisting work with compression (CASSANDRA-9138)
 * Do not attempt to rebuild indexes if no index accepts any column (CASSANDRA-9196)
 * Don't initiate snitch reconnection for dead states (CASSANDRA-7292)
 * Fix ArrayIndexOutOfBoundsException in CQLSSTableWriter (CASSANDRA-8978)
 * Add shutdown gossip state to prevent timeouts during rolling restarts (CASSANDRA-8336)
 * Fix running with java.net.preferIPv6Addresses=true (CASSANDRA-9137)
 * Fix failed bootstrap/replace attempts being persisted in system.peers (CASSANDRA-9180)
 * Flush system.IndexInfo after marking index built (CASSANDRA-9128)
 * Fix updates to min/max_compaction_threshold through cassandra-cli
   (CASSANDRA-8102)
 * Don't include tmp files when doing offline relevel (CASSANDRA-9088)
 * Use the proper CAS WriteType when finishing a previous round during Paxos
   preparation (CASSANDRA-8672)
 * Avoid race in cancelling compactions (CASSANDRA-9070)
 * More aggressive check for expired sstables in DTCS (CASSANDRA-8359)
 * Fix ignored index_interval change in ALTER TABLE statements (CASSANDRA-7976)
 * Do more aggressive compaction in old time windows in DTCS (CASSANDRA-8360)
 * java.lang.AssertionError when reading saved cache (CASSANDRA-8740)
 * "disk full" when running cleanup (CASSANDRA-9036)
 * Lower logging level from ERROR to DEBUG when a scheduled schema pull
   cannot be completed due to a node being down (CASSANDRA-9032)
 * Fix MOVED_NODE client event (CASSANDRA-8516)
 * Allow overriding MAX_OUTSTANDING_REPLAY_COUNT (CASSANDRA-7533)
 * Fix malformed JMX ObjectName containing IPv6 addresses (CASSANDRA-9027)
 * (cqlsh) Allow increasing CSV field size limit through
   cqlshrc config option (CASSANDRA-8934)
 * Stop logging range tombstones when exceeding the threshold
   (CASSANDRA-8559)
 * Fix NullPointerException when nodetool getendpoints is run
   against invalid keyspaces or tables (CASSANDRA-8950)
 * Allow specifying the tmp dir (CASSANDRA-7712)
 * Improve compaction estimated tasks estimation (CASSANDRA-8904)
 * Fix duplicate up/down messages sent to native clients (CASSANDRA-7816)
 * Expose commit log archive status via JMX (CASSANDRA-8734)
 * Provide better exceptions for invalid replication strategy parameters
   (CASSANDRA-8909)
 * Fix regression in mixed single and multi-column relation support for
   SELECT statements (CASSANDRA-8613)
 * Add ability to limit number of native connections (CASSANDRA-8086)
 * Fix CQLSSTableWriter throwing exception and spawning threads
   (CASSANDRA-8808)
 * Fix MT mismatch between empty and GC-able data (CASSANDRA-8979)
 * Fix incorrect validation when snapshotting single table (CASSANDRA-8056)
 * Add offline tool to relevel sstables (CASSANDRA-8301)
 * Preserve stream ID for more protocol errors (CASSANDRA-8848)
 * Fix combining token() function with multi-column relations on
   clustering columns (CASSANDRA-8797)
 * Make CFS.markReferenced() resistant to bad refcounting (CASSANDRA-8829)
 * Fix StreamTransferTask abort/complete bad refcounting (CASSANDRA-8815)
 * Fix AssertionError when querying a DESC clustering ordered
   table with ASC ordering and paging (CASSANDRA-8767)
 * AssertionError: "Memory was freed" when running cleanup (CASSANDRA-8716)
 * Make it possible to set max_sstable_age to fractional days (CASSANDRA-8406)
 * Fix some multi-column relations with indexes on some clustering
   columns (CASSANDRA-8275)
 * Fix memory leak in SSTableSimple*Writer and SSTableReader.validate()
   (CASSANDRA-8748)
 * Throw OOM if allocating memory fails to return a valid pointer (CASSANDRA-8726)
 * Fix SSTableSimpleUnsortedWriter ConcurrentModificationException (CASSANDRA-8619)
 * 'nodetool info' prints exception against older node (CASSANDRA-8796)
 * Ensure SSTableSimpleUnsortedWriter.close() terminates if
   disk writer has crashed (CASSANDRA-8807)


2.1.4
 * Bind JMX to localhost unless explicitly configured otherwise (CASSANDRA-9085)


2.1.3
 * Fix HSHA/offheap_objects corruption (CASSANDRA-8719)
 * Upgrade libthrift to 0.9.2 (CASSANDRA-8685)
 * Don't use the shared ref in sstableloader (CASSANDRA-8704)
 * Purge internal prepared statements if related tables or
   keyspaces are dropped (CASSANDRA-8693)
 * (cqlsh) Handle unicode BOM at start of files (CASSANDRA-8638)
 * Stop compactions before exiting offline tools (CASSANDRA-8623)
 * Update tools/stress/README.txt to match current behaviour (CASSANDRA-7933)
 * Fix schema from Thrift conversion with empty metadata (CASSANDRA-8695)
 * Safer Resource Management (CASSANDRA-7705)
 * Make sure we compact highly overlapping cold sstables with
   STCS (CASSANDRA-8635)
 * rpc_interface and listen_interface generate NPE on startup when specified
   interface doesn't exist (CASSANDRA-8677)
 * Fix ArrayIndexOutOfBoundsException in nodetool cfhistograms (CASSANDRA-8514)
 * Switch from yammer metrics for nodetool cf/proxy histograms (CASSANDRA-8662)
 * Make sure we don't add tmplink files to the compaction
   strategy (CASSANDRA-8580)
 * (cqlsh) Handle maps with blob keys (CASSANDRA-8372)
 * (cqlsh) Handle DynamicCompositeType schemas correctly (CASSANDRA-8563)
 * Duplicate rows returned when in clause has repeated values (CASSANDRA-6706)
 * Add tooling to detect hot partitions (CASSANDRA-7974)
 * Fix cassandra-stress user-mode truncation of partition generation (CASSANDRA-8608)
 * Only stream from unrepaired sstables during inc repair (CASSANDRA-8267)
 * Don't allow starting multiple inc repairs on the same sstables (CASSANDRA-8316)
 * Invalidate prepared BATCH statements when related tables
   or keyspaces are dropped (CASSANDRA-8652)
 * Fix missing results in secondary index queries on collections
   with ALLOW FILTERING (CASSANDRA-8421)
 * Expose EstimatedHistogram metrics for range slices (CASSANDRA-8627)
 * (cqlsh) Escape clqshrc passwords properly (CASSANDRA-8618)
 * Fix NPE when passing wrong argument in ALTER TABLE statement (CASSANDRA-8355)
 * Pig: Refactor and deprecate CqlStorage (CASSANDRA-8599)
 * Don't reuse the same cleanup strategy for all sstables (CASSANDRA-8537)
 * Fix case-sensitivity of index name on CREATE and DROP INDEX
   statements (CASSANDRA-8365)
 * Better detection/logging for corruption in compressed sstables (CASSANDRA-8192)
 * Use the correct repairedAt value when closing writer (CASSANDRA-8570)
 * (cqlsh) Handle a schema mismatch being detected on startup (CASSANDRA-8512)
 * Properly calculate expected write size during compaction (CASSANDRA-8532)
 * Invalidate affected prepared statements when a table's columns
   are altered (CASSANDRA-7910)
 * Stress - user defined writes should populate sequentally (CASSANDRA-8524)
 * Fix regression in SSTableRewriter causing some rows to become unreadable
   during compaction (CASSANDRA-8429)
 * Run major compactions for repaired/unrepaired in parallel (CASSANDRA-8510)
 * (cqlsh) Fix compression options in DESCRIBE TABLE output when compression
   is disabled (CASSANDRA-8288)
 * (cqlsh) Fix DESCRIBE output after keyspaces are altered (CASSANDRA-7623)
 * Make sure we set lastCompactedKey correctly (CASSANDRA-8463)
 * (cqlsh) Fix output of CONSISTENCY command (CASSANDRA-8507)
 * (cqlsh) Fixed the handling of LIST statements (CASSANDRA-8370)
 * Make sstablescrub check leveled manifest again (CASSANDRA-8432)
 * Check first/last keys in sstable when giving out positions (CASSANDRA-8458)
 * Disable mmap on Windows (CASSANDRA-6993)
 * Add missing ConsistencyLevels to cassandra-stress (CASSANDRA-8253)
 * Add auth support to cassandra-stress (CASSANDRA-7985)
 * Fix ArrayIndexOutOfBoundsException when generating error message
   for some CQL syntax errors (CASSANDRA-8455)
 * Scale memtable slab allocation logarithmically (CASSANDRA-7882)
 * cassandra-stress simultaneous inserts over same seed (CASSANDRA-7964)
 * Reduce cassandra-stress sampling memory requirements (CASSANDRA-7926)
 * Ensure memtable flush cannot expire commit log entries from its future (CASSANDRA-8383)
 * Make read "defrag" async to reclaim memtables (CASSANDRA-8459)
 * Remove tmplink files for offline compactions (CASSANDRA-8321)
 * Reduce maxHintsInProgress (CASSANDRA-8415)
 * BTree updates may call provided update function twice (CASSANDRA-8018)
 * Release sstable references after anticompaction (CASSANDRA-8386)
 * Handle abort() in SSTableRewriter properly (CASSANDRA-8320)
 * Centralize shared executors (CASSANDRA-8055)
 * Fix filtering for CONTAINS (KEY) relations on frozen collection
   clustering columns when the query is restricted to a single
   partition (CASSANDRA-8203)
 * Do more aggressive entire-sstable TTL expiry checks (CASSANDRA-8243)
 * Add more log info if readMeter is null (CASSANDRA-8238)
 * add check of the system wall clock time at startup (CASSANDRA-8305)
 * Support for frozen collections (CASSANDRA-7859)
 * Fix overflow on histogram computation (CASSANDRA-8028)
 * Have paxos reuse the timestamp generation of normal queries (CASSANDRA-7801)
 * Fix incremental repair not remove parent session on remote (CASSANDRA-8291)
 * Improve JBOD disk utilization (CASSANDRA-7386)
 * Log failed host when preparing incremental repair (CASSANDRA-8228)
 * Force config client mode in CQLSSTableWriter (CASSANDRA-8281)
 * Fix sstableupgrade throws exception (CASSANDRA-8688)
 * Fix hang when repairing empty keyspace (CASSANDRA-8694)
Merged from 2.0:
 * Fix IllegalArgumentException in dynamic snitch (CASSANDRA-8448)
 * Add support for UPDATE ... IF EXISTS (CASSANDRA-8610)
 * Fix reversal of list prepends (CASSANDRA-8733)
 * Prevent non-zero default_time_to_live on tables with counters
   (CASSANDRA-8678)
 * Fix SSTableSimpleUnsortedWriter ConcurrentModificationException
   (CASSANDRA-8619)
 * Round up time deltas lower than 1ms in BulkLoader (CASSANDRA-8645)
 * Add batch remove iterator to ABSC (CASSANDRA-8414, 8666)
 * Round up time deltas lower than 1ms in BulkLoader (CASSANDRA-8645)
 * Fix isClientMode check in Keyspace (CASSANDRA-8687)
 * Use more efficient slice size for querying internal secondary
   index tables (CASSANDRA-8550)
 * Fix potentially returning deleted rows with range tombstone (CASSANDRA-8558)
 * Check for available disk space before starting a compaction (CASSANDRA-8562)
 * Fix DISTINCT queries with LIMITs or paging when some partitions
   contain only tombstones (CASSANDRA-8490)
 * Introduce background cache refreshing to permissions cache
   (CASSANDRA-8194)
 * Fix race condition in StreamTransferTask that could lead to
   infinite loops and premature sstable deletion (CASSANDRA-7704)
 * Add an extra version check to MigrationTask (CASSANDRA-8462)
 * Ensure SSTableWriter cleans up properly after failure (CASSANDRA-8499)
 * Increase bf true positive count on key cache hit (CASSANDRA-8525)
 * Move MeteredFlusher to its own thread (CASSANDRA-8485)
 * Fix non-distinct results in DISTNCT queries on static columns when
   paging is enabled (CASSANDRA-8087)
 * Move all hints related tasks to hints internal executor (CASSANDRA-8285)
 * Fix paging for multi-partition IN queries (CASSANDRA-8408)
 * Fix MOVED_NODE topology event never being emitted when a node
   moves its token (CASSANDRA-8373)
 * Fix validation of indexes in COMPACT tables (CASSANDRA-8156)
 * Avoid StackOverflowError when a large list of IN values
   is used for a clustering column (CASSANDRA-8410)
 * Fix NPE when writetime() or ttl() calls are wrapped by
   another function call (CASSANDRA-8451)
 * Fix NPE after dropping a keyspace (CASSANDRA-8332)
 * Fix error message on read repair timeouts (CASSANDRA-7947)
 * Default DTCS base_time_seconds changed to 60 (CASSANDRA-8417)
 * Refuse Paxos operation with more than one pending endpoint (CASSANDRA-8346, 8640)
 * Throw correct exception when trying to bind a keyspace or table
   name (CASSANDRA-6952)
 * Make HHOM.compact synchronized (CASSANDRA-8416)
 * cancel latency-sampling task when CF is dropped (CASSANDRA-8401)
 * don't block SocketThread for MessagingService (CASSANDRA-8188)
 * Increase quarantine delay on replacement (CASSANDRA-8260)
 * Expose off-heap memory usage stats (CASSANDRA-7897)
 * Ignore Paxos commits for truncated tables (CASSANDRA-7538)
 * Validate size of indexed column values (CASSANDRA-8280)
 * Make LCS split compaction results over all data directories (CASSANDRA-8329)
 * Fix some failing queries that use multi-column relations
   on COMPACT STORAGE tables (CASSANDRA-8264)
 * Fix InvalidRequestException with ORDER BY (CASSANDRA-8286)
 * Disable SSLv3 for POODLE (CASSANDRA-8265)
 * Fix millisecond timestamps in Tracing (CASSANDRA-8297)
 * Include keyspace name in error message when there are insufficient
   live nodes to stream from (CASSANDRA-8221)
 * Avoid overlap in L1 when L0 contains many nonoverlapping
   sstables (CASSANDRA-8211)
 * Improve PropertyFileSnitch logging (CASSANDRA-8183)
 * Add DC-aware sequential repair (CASSANDRA-8193)
 * Use live sstables in snapshot repair if possible (CASSANDRA-8312)
 * Fix hints serialized size calculation (CASSANDRA-8587)


2.1.2
 * (cqlsh) parse_for_table_meta errors out on queries with undefined
   grammars (CASSANDRA-8262)
 * (cqlsh) Fix SELECT ... TOKEN() function broken in C* 2.1.1 (CASSANDRA-8258)
 * Fix Cassandra crash when running on JDK8 update 40 (CASSANDRA-8209)
 * Optimize partitioner tokens (CASSANDRA-8230)
 * Improve compaction of repaired/unrepaired sstables (CASSANDRA-8004)
 * Make cache serializers pluggable (CASSANDRA-8096)
 * Fix issues with CONTAINS (KEY) queries on secondary indexes
   (CASSANDRA-8147)
 * Fix read-rate tracking of sstables for some queries (CASSANDRA-8239)
 * Fix default timestamp in QueryOptions (CASSANDRA-8246)
 * Set socket timeout when reading remote version (CASSANDRA-8188)
 * Refactor how we track live size (CASSANDRA-7852)
 * Make sure unfinished compaction files are removed (CASSANDRA-8124)
 * Fix shutdown when run as Windows service (CASSANDRA-8136)
 * Fix DESCRIBE TABLE with custom indexes (CASSANDRA-8031)
 * Fix race in RecoveryManagerTest (CASSANDRA-8176)
 * Avoid IllegalArgumentException while sorting sstables in
   IndexSummaryManager (CASSANDRA-8182)
 * Shutdown JVM on file descriptor exhaustion (CASSANDRA-7579)
 * Add 'die' policy for commit log and disk failure (CASSANDRA-7927)
 * Fix installing as service on Windows (CASSANDRA-8115)
 * Fix CREATE TABLE for CQL2 (CASSANDRA-8144)
 * Avoid boxing in ColumnStats min/max trackers (CASSANDRA-8109)
Merged from 2.0:
 * Correctly handle non-text column names in cql3 (CASSANDRA-8178)
 * Fix deletion for indexes on primary key columns (CASSANDRA-8206)
 * Add 'nodetool statusgossip' (CASSANDRA-8125)
 * Improve client notification that nodes are ready for requests (CASSANDRA-7510)
 * Handle negative timestamp in writetime method (CASSANDRA-8139)
 * Pig: Remove errant LIMIT clause in CqlNativeStorage (CASSANDRA-8166)
 * Throw ConfigurationException when hsha is used with the default
   rpc_max_threads setting of 'unlimited' (CASSANDRA-8116)
 * Allow concurrent writing of the same table in the same JVM using
   CQLSSTableWriter (CASSANDRA-7463)
 * Fix totalDiskSpaceUsed calculation (CASSANDRA-8205)


2.1.1
 * Fix spin loop in AtomicSortedColumns (CASSANDRA-7546)
 * Dont notify when replacing tmplink files (CASSANDRA-8157)
 * Fix validation with multiple CONTAINS clause (CASSANDRA-8131)
 * Fix validation of collections in TriggerExecutor (CASSANDRA-8146)
 * Fix IllegalArgumentException when a list of IN values containing tuples
   is passed as a single arg to a prepared statement with the v1 or v2
   protocol (CASSANDRA-8062)
 * Fix ClassCastException in DISTINCT query on static columns with
   query paging (CASSANDRA-8108)
 * Fix NPE on null nested UDT inside a set (CASSANDRA-8105)
 * Fix exception when querying secondary index on set items or map keys
   when some clustering columns are specified (CASSANDRA-8073)
 * Send proper error response when there is an error during native
   protocol message decode (CASSANDRA-8118)
 * Gossip should ignore generation numbers too far in the future (CASSANDRA-8113)
 * Fix NPE when creating a table with frozen sets, lists (CASSANDRA-8104)
 * Fix high memory use due to tracking reads on incrementally opened sstable
   readers (CASSANDRA-8066)
 * Fix EXECUTE request with skipMetadata=false returning no metadata
   (CASSANDRA-8054)
 * Allow concurrent use of CQLBulkOutputFormat (CASSANDRA-7776)
 * Shutdown JVM on OOM (CASSANDRA-7507)
 * Upgrade netty version and enable epoll event loop (CASSANDRA-7761)
 * Don't duplicate sstables smaller than split size when using
   the sstablesplitter tool (CASSANDRA-7616)
 * Avoid re-parsing already prepared statements (CASSANDRA-7923)
 * Fix some Thrift slice deletions and updates of COMPACT STORAGE
   tables with some clustering columns omitted (CASSANDRA-7990)
 * Fix filtering for CONTAINS on sets (CASSANDRA-8033)
 * Properly track added size (CASSANDRA-7239)
 * Allow compilation in java 8 (CASSANDRA-7208)
 * Fix Assertion error on RangeTombstoneList diff (CASSANDRA-8013)
 * Release references to overlapping sstables during compaction (CASSANDRA-7819)
 * Send notification when opening compaction results early (CASSANDRA-8034)
 * Make native server start block until properly bound (CASSANDRA-7885)
 * (cqlsh) Fix IPv6 support (CASSANDRA-7988)
 * Ignore fat clients when checking for endpoint collision (CASSANDRA-7939)
 * Make sstablerepairedset take a list of files (CASSANDRA-7995)
 * (cqlsh) Tab completeion for indexes on map keys (CASSANDRA-7972)
 * (cqlsh) Fix UDT field selection in select clause (CASSANDRA-7891)
 * Fix resource leak in event of corrupt sstable
 * (cqlsh) Add command line option for cqlshrc file path (CASSANDRA-7131)
 * Provide visibility into prepared statements churn (CASSANDRA-7921, CASSANDRA-7930)
 * Invalidate prepared statements when their keyspace or table is
   dropped (CASSANDRA-7566)
 * cassandra-stress: fix support for NetworkTopologyStrategy (CASSANDRA-7945)
 * Fix saving caches when a table is dropped (CASSANDRA-7784)
 * Add better error checking of new stress profile (CASSANDRA-7716)
 * Use ThreadLocalRandom and remove FBUtilities.threadLocalRandom (CASSANDRA-7934)
 * Prevent operator mistakes due to simultaneous bootstrap (CASSANDRA-7069)
 * cassandra-stress supports whitelist mode for node config (CASSANDRA-7658)
 * GCInspector more closely tracks GC; cassandra-stress and nodetool report it (CASSANDRA-7916)
 * nodetool won't output bogus ownership info without a keyspace (CASSANDRA-7173)
 * Add human readable option to nodetool commands (CASSANDRA-5433)
 * Don't try to set repairedAt on old sstables (CASSANDRA-7913)
 * Add metrics for tracking PreparedStatement use (CASSANDRA-7719)
 * (cqlsh) tab-completion for triggers (CASSANDRA-7824)
 * (cqlsh) Support for query paging (CASSANDRA-7514)
 * (cqlsh) Show progress of COPY operations (CASSANDRA-7789)
 * Add syntax to remove multiple elements from a map (CASSANDRA-6599)
 * Support non-equals conditions in lightweight transactions (CASSANDRA-6839)
 * Add IF [NOT] EXISTS to create/drop triggers (CASSANDRA-7606)
 * (cqlsh) Display the current logged-in user (CASSANDRA-7785)
 * (cqlsh) Don't ignore CTRL-C during COPY FROM execution (CASSANDRA-7815)
 * (cqlsh) Order UDTs according to cross-type dependencies in DESCRIBE
   output (CASSANDRA-7659)
 * (cqlsh) Fix handling of CAS statement results (CASSANDRA-7671)
 * (cqlsh) COPY TO/FROM improvements (CASSANDRA-7405)
 * Support list index operations with conditions (CASSANDRA-7499)
 * Add max live/tombstoned cells to nodetool cfstats output (CASSANDRA-7731)
 * Validate IPv6 wildcard addresses properly (CASSANDRA-7680)
 * (cqlsh) Error when tracing query (CASSANDRA-7613)
 * Avoid IOOBE when building SyntaxError message snippet (CASSANDRA-7569)
 * SSTableExport uses correct validator to create string representation of partition
   keys (CASSANDRA-7498)
 * Avoid NPEs when receiving type changes for an unknown keyspace (CASSANDRA-7689)
 * Add support for custom 2i validation (CASSANDRA-7575)
 * Pig support for hadoop CqlInputFormat (CASSANDRA-6454)
 * Add duration mode to cassandra-stress (CASSANDRA-7468)
 * Add listen_interface and rpc_interface options (CASSANDRA-7417)
 * Improve schema merge performance (CASSANDRA-7444)
 * Adjust MT depth based on # of partition validating (CASSANDRA-5263)
 * Optimise NativeCell comparisons (CASSANDRA-6755)
 * Configurable client timeout for cqlsh (CASSANDRA-7516)
 * Include snippet of CQL query near syntax error in messages (CASSANDRA-7111)
 * Make repair -pr work with -local (CASSANDRA-7450)
 * Fix error in sstableloader with -cph > 1 (CASSANDRA-8007)
 * Fix snapshot repair error on indexed tables (CASSANDRA-8020)
 * Do not exit nodetool repair when receiving JMX NOTIF_LOST (CASSANDRA-7909)
 * Stream to private IP when available (CASSANDRA-8084)
Merged from 2.0:
 * Reject conditions on DELETE unless full PK is given (CASSANDRA-6430)
 * Properly reject the token function DELETE (CASSANDRA-7747)
 * Force batchlog replay before decommissioning a node (CASSANDRA-7446)
 * Fix hint replay with many accumulated expired hints (CASSANDRA-6998)
 * Fix duplicate results in DISTINCT queries on static columns with query
   paging (CASSANDRA-8108)
 * Add DateTieredCompactionStrategy (CASSANDRA-6602)
 * Properly validate ascii and utf8 string literals in CQL queries (CASSANDRA-8101)
 * (cqlsh) Fix autocompletion for alter keyspace (CASSANDRA-8021)
 * Create backup directories for commitlog archiving during startup (CASSANDRA-8111)
 * Reduce totalBlockFor() for LOCAL_* consistency levels (CASSANDRA-8058)
 * Fix merging schemas with re-dropped keyspaces (CASSANDRA-7256)
 * Fix counters in supercolumns during live upgrades from 1.2 (CASSANDRA-7188)
 * Notify DT subscribers when a column family is truncated (CASSANDRA-8088)
 * Add sanity check of $JAVA on startup (CASSANDRA-7676)
 * Schedule fat client schema pull on join (CASSANDRA-7993)
 * Don't reset nodes' versions when closing IncomingTcpConnections
   (CASSANDRA-7734)
 * Record the real messaging version in all cases in OutboundTcpConnection
   (CASSANDRA-8057)
 * SSL does not work in cassandra-cli (CASSANDRA-7899)
 * Fix potential exception when using ReversedType in DynamicCompositeType
   (CASSANDRA-7898)
 * Better validation of collection values (CASSANDRA-7833)
 * Track min/max timestamps correctly (CASSANDRA-7969)
 * Fix possible overflow while sorting CL segments for replay (CASSANDRA-7992)
 * Increase nodetool Xmx (CASSANDRA-7956)
 * Archive any commitlog segments present at startup (CASSANDRA-6904)
 * CrcCheckChance should adjust based on live CFMetadata not
   sstable metadata (CASSANDRA-7978)
 * token() should only accept columns in the partitioning
   key order (CASSANDRA-6075)
 * Add method to invalidate permission cache via JMX (CASSANDRA-7977)
 * Allow propagating multiple gossip states atomically (CASSANDRA-6125)
 * Log exceptions related to unclean native protocol client disconnects
   at DEBUG or INFO (CASSANDRA-7849)
 * Allow permissions cache to be set via JMX (CASSANDRA-7698)
 * Include schema_triggers CF in readable system resources (CASSANDRA-7967)
 * Fix RowIndexEntry to report correct serializedSize (CASSANDRA-7948)
 * Make CQLSSTableWriter sync within partitions (CASSANDRA-7360)
 * Potentially use non-local replicas in CqlConfigHelper (CASSANDRA-7906)
 * Explicitly disallow mixing multi-column and single-column
   relations on clustering columns (CASSANDRA-7711)
 * Better error message when condition is set on PK column (CASSANDRA-7804)
 * Don't send schema change responses and events for no-op DDL
   statements (CASSANDRA-7600)
 * (Hadoop) fix cluster initialisation for a split fetching (CASSANDRA-7774)
 * Throw InvalidRequestException when queries contain relations on entire
   collection columns (CASSANDRA-7506)
 * (cqlsh) enable CTRL-R history search with libedit (CASSANDRA-7577)
 * (Hadoop) allow ACFRW to limit nodes to local DC (CASSANDRA-7252)
 * (cqlsh) cqlsh should automatically disable tracing when selecting
   from system_traces (CASSANDRA-7641)
 * (Hadoop) Add CqlOutputFormat (CASSANDRA-6927)
 * Don't depend on cassandra config for nodetool ring (CASSANDRA-7508)
 * (cqlsh) Fix failing cqlsh formatting tests (CASSANDRA-7703)
 * Fix IncompatibleClassChangeError from hadoop2 (CASSANDRA-7229)
 * Add 'nodetool sethintedhandoffthrottlekb' (CASSANDRA-7635)
 * (cqlsh) Add tab-completion for CREATE/DROP USER IF [NOT] EXISTS (CASSANDRA-7611)
 * Catch errors when the JVM pulls the rug out from GCInspector (CASSANDRA-5345)
 * cqlsh fails when version number parts are not int (CASSANDRA-7524)
 * Fix NPE when table dropped during streaming (CASSANDRA-7946)
 * Fix wrong progress when streaming uncompressed (CASSANDRA-7878)
 * Fix possible infinite loop in creating repair range (CASSANDRA-7983)
 * Fix unit in nodetool for streaming throughput (CASSANDRA-7375)
Merged from 1.2:
 * Don't index tombstones (CASSANDRA-7828)
 * Improve PasswordAuthenticator default super user setup (CASSANDRA-7788)


2.1.0
 * (cqlsh) Removed "ALTER TYPE <name> RENAME TO <name>" from tab-completion
   (CASSANDRA-7895)
 * Fixed IllegalStateException in anticompaction (CASSANDRA-7892)
 * cqlsh: DESCRIBE support for frozen UDTs, tuples (CASSANDRA-7863)
 * Avoid exposing internal classes over JMX (CASSANDRA-7879)
 * Add null check for keys when freezing collection (CASSANDRA-7869)
 * Improve stress workload realism (CASSANDRA-7519)
Merged from 2.0:
 * Configure system.paxos with LeveledCompactionStrategy (CASSANDRA-7753)
 * Fix ALTER clustering column type from DateType to TimestampType when
   using DESC clustering order (CASSANRDA-7797)
 * Throw EOFException if we run out of chunks in compressed datafile
   (CASSANDRA-7664)
 * Fix PRSI handling of CQL3 row markers for row cleanup (CASSANDRA-7787)
 * Fix dropping collection when it's the last regular column (CASSANDRA-7744)
 * Make StreamReceiveTask thread safe and gc friendly (CASSANDRA-7795)
 * Validate empty cell names from counter updates (CASSANDRA-7798)
Merged from 1.2:
 * Don't allow compacted sstables to be marked as compacting (CASSANDRA-7145)
 * Track expired tombstones (CASSANDRA-7810)


2.1.0-rc7
 * Add frozen keyword and require UDT to be frozen (CASSANDRA-7857)
 * Track added sstable size correctly (CASSANDRA-7239)
 * (cqlsh) Fix case insensitivity (CASSANDRA-7834)
 * Fix failure to stream ranges when moving (CASSANDRA-7836)
 * Correctly remove tmplink files (CASSANDRA-7803)
 * (cqlsh) Fix column name formatting for functions, CAS operations,
   and UDT field selections (CASSANDRA-7806)
 * (cqlsh) Fix COPY FROM handling of null/empty primary key
   values (CASSANDRA-7792)
 * Fix ordering of static cells (CASSANDRA-7763)
Merged from 2.0:
 * Forbid re-adding dropped counter columns (CASSANDRA-7831)
 * Fix CFMetaData#isThriftCompatible() for PK-only tables (CASSANDRA-7832)
 * Always reject inequality on the partition key without token()
   (CASSANDRA-7722)
 * Always send Paxos commit to all replicas (CASSANDRA-7479)
 * Make disruptor_thrift_server invocation pool configurable (CASSANDRA-7594)
 * Make repair no-op when RF=1 (CASSANDRA-7864)


2.1.0-rc6
 * Fix OOM issue from netty caching over time (CASSANDRA-7743)
 * json2sstable couldn't import JSON for CQL table (CASSANDRA-7477)
 * Invalidate all caches on table drop (CASSANDRA-7561)
 * Skip strict endpoint selection for ranges if RF == nodes (CASSANRA-7765)
 * Fix Thrift range filtering without 2ary index lookups (CASSANDRA-7741)
 * Add tracing entries about concurrent range requests (CASSANDRA-7599)
 * (cqlsh) Fix DESCRIBE for NTS keyspaces (CASSANDRA-7729)
 * Remove netty buffer ref-counting (CASSANDRA-7735)
 * Pass mutated cf to index updater for use by PRSI (CASSANDRA-7742)
 * Include stress yaml example in release and deb (CASSANDRA-7717)
 * workaround for netty issue causing corrupted data off the wire (CASSANDRA-7695)
 * cqlsh DESC CLUSTER fails retrieving ring information (CASSANDRA-7687)
 * Fix binding null values inside UDT (CASSANDRA-7685)
 * Fix UDT field selection with empty fields (CASSANDRA-7670)
 * Bogus deserialization of static cells from sstable (CASSANDRA-7684)
 * Fix NPE on compaction leftover cleanup for dropped table (CASSANDRA-7770)
Merged from 2.0:
 * Fix race condition in StreamTransferTask that could lead to
   infinite loops and premature sstable deletion (CASSANDRA-7704)
 * (cqlsh) Wait up to 10 sec for a tracing session (CASSANDRA-7222)
 * Fix NPE in FileCacheService.sizeInBytes (CASSANDRA-7756)
 * Remove duplicates from StorageService.getJoiningNodes (CASSANDRA-7478)
 * Clone token map outside of hot gossip loops (CASSANDRA-7758)
 * Fix MS expiring map timeout for Paxos messages (CASSANDRA-7752)
 * Do not flush on truncate if durable_writes is false (CASSANDRA-7750)
 * Give CRR a default input_cql Statement (CASSANDRA-7226)
 * Better error message when adding a collection with the same name
   than a previously dropped one (CASSANDRA-6276)
 * Fix validation when adding static columns (CASSANDRA-7730)
 * (Thrift) fix range deletion of supercolumns (CASSANDRA-7733)
 * Fix potential AssertionError in RangeTombstoneList (CASSANDRA-7700)
 * Validate arguments of blobAs* functions (CASSANDRA-7707)
 * Fix potential AssertionError with 2ndary indexes (CASSANDRA-6612)
 * Avoid logging CompactionInterrupted at ERROR (CASSANDRA-7694)
 * Minor leak in sstable2jon (CASSANDRA-7709)
 * Add cassandra.auto_bootstrap system property (CASSANDRA-7650)
 * Update java driver (for hadoop) (CASSANDRA-7618)
 * Remove CqlPagingRecordReader/CqlPagingInputFormat (CASSANDRA-7570)
 * Support connecting to ipv6 jmx with nodetool (CASSANDRA-7669)


2.1.0-rc5
 * Reject counters inside user types (CASSANDRA-7672)
 * Switch to notification-based GCInspector (CASSANDRA-7638)
 * (cqlsh) Handle nulls in UDTs and tuples correctly (CASSANDRA-7656)
 * Don't use strict consistency when replacing (CASSANDRA-7568)
 * Fix min/max cell name collection on 2.0 SSTables with range
   tombstones (CASSANDRA-7593)
 * Tolerate min/max cell names of different lengths (CASSANDRA-7651)
 * Filter cached results correctly (CASSANDRA-7636)
 * Fix tracing on the new SEPExecutor (CASSANDRA-7644)
 * Remove shuffle and taketoken (CASSANDRA-7601)
 * Clean up Windows batch scripts (CASSANDRA-7619)
 * Fix native protocol drop user type notification (CASSANDRA-7571)
 * Give read access to system.schema_usertypes to all authenticated users
   (CASSANDRA-7578)
 * (cqlsh) Fix cqlsh display when zero rows are returned (CASSANDRA-7580)
 * Get java version correctly when JAVA_TOOL_OPTIONS is set (CASSANDRA-7572)
 * Fix NPE when dropping index from non-existent keyspace, AssertionError when
   dropping non-existent index with IF EXISTS (CASSANDRA-7590)
 * Fix sstablelevelresetter hang (CASSANDRA-7614)
 * (cqlsh) Fix deserialization of blobs (CASSANDRA-7603)
 * Use "keyspace updated" schema change message for UDT changes in v1 and
   v2 protocols (CASSANDRA-7617)
 * Fix tracing of range slices and secondary index lookups that are local
   to the coordinator (CASSANDRA-7599)
 * Set -Dcassandra.storagedir for all tool shell scripts (CASSANDRA-7587)
 * Don't swap max/min col names when mutating sstable metadata (CASSANDRA-7596)
 * (cqlsh) Correctly handle paged result sets (CASSANDRA-7625)
 * (cqlsh) Improve waiting for a trace to complete (CASSANDRA-7626)
 * Fix tracing of concurrent range slices and 2ary index queries (CASSANDRA-7626)
 * Fix scrub against collection type (CASSANDRA-7665)
Merged from 2.0:
 * Set gc_grace_seconds to seven days for system schema tables (CASSANDRA-7668)
 * SimpleSeedProvider no longer caches seeds forever (CASSANDRA-7663)
 * Always flush on truncate (CASSANDRA-7511)
 * Fix ReversedType(DateType) mapping to native protocol (CASSANDRA-7576)
 * Always merge ranges owned by a single node (CASSANDRA-6930)
 * Track max/min timestamps for range tombstones (CASSANDRA-7647)
 * Fix NPE when listing saved caches dir (CASSANDRA-7632)


2.1.0-rc4
 * Fix word count hadoop example (CASSANDRA-7200)
 * Updated memtable_cleanup_threshold and memtable_flush_writers defaults
   (CASSANDRA-7551)
 * (Windows) fix startup when WMI memory query fails (CASSANDRA-7505)
 * Anti-compaction proceeds if any part of the repair failed (CASSANDRA-7521)
 * Add missing table name to DROP INDEX responses and notifications (CASSANDRA-7539)
 * Bump CQL version to 3.2.0 and update CQL documentation (CASSANDRA-7527)
 * Fix configuration error message when running nodetool ring (CASSANDRA-7508)
 * Support conditional updates, tuple type, and the v3 protocol in cqlsh (CASSANDRA-7509)
 * Handle queries on multiple secondary index types (CASSANDRA-7525)
 * Fix cqlsh authentication with v3 native protocol (CASSANDRA-7564)
 * Fix NPE when unknown prepared statement ID is used (CASSANDRA-7454)
Merged from 2.0:
 * (Windows) force range-based repair to non-sequential mode (CASSANDRA-7541)
 * Fix range merging when DES scores are zero (CASSANDRA-7535)
 * Warn when SSL certificates have expired (CASSANDRA-7528)
 * Fix error when doing reversed queries with static columns (CASSANDRA-7490)
Merged from 1.2:
 * Set correct stream ID on responses when non-Exception Throwables
   are thrown while handling native protocol messages (CASSANDRA-7470)


2.1.0-rc3
 * Consider expiry when reconciling otherwise equal cells (CASSANDRA-7403)
 * Introduce CQL support for stress tool (CASSANDRA-6146)
 * Fix ClassCastException processing expired messages (CASSANDRA-7496)
 * Fix prepared marker for collections inside UDT (CASSANDRA-7472)
 * Remove left-over populate_io_cache_on_flush and replicate_on_write
   uses (CASSANDRA-7493)
 * (Windows) handle spaces in path names (CASSANDRA-7451)
 * Ensure writes have completed after dropping a table, before recycling
   commit log segments (CASSANDRA-7437)
 * Remove left-over rows_per_partition_to_cache (CASSANDRA-7493)
 * Fix error when CONTAINS is used with a bind marker (CASSANDRA-7502)
 * Properly reject unknown UDT field (CASSANDRA-7484)
Merged from 2.0:
 * Fix CC#collectTimeOrderedData() tombstone optimisations (CASSANDRA-7394)
 * Support DISTINCT for static columns and fix behaviour when DISTINC is
   not use (CASSANDRA-7305).
 * Workaround JVM NPE on JMX bind failure (CASSANDRA-7254)
 * Fix race in FileCacheService RemovalListener (CASSANDRA-7278)
 * Fix inconsistent use of consistencyForCommit that allowed LOCAL_QUORUM
   operations to incorrect become full QUORUM (CASSANDRA-7345)
 * Properly handle unrecognized opcodes and flags (CASSANDRA-7440)
 * (Hadoop) close CqlRecordWriter clients when finished (CASSANDRA-7459)
 * Commit disk failure policy (CASSANDRA-7429)
 * Make sure high level sstables get compacted (CASSANDRA-7414)
 * Fix AssertionError when using empty clustering columns and static columns
   (CASSANDRA-7455)
 * Add option to disable STCS in L0 (CASSANDRA-6621)
 * Upgrade to snappy-java 1.0.5.2 (CASSANDRA-7476)


2.1.0-rc2
 * Fix heap size calculation for CompoundSparseCellName and
   CompoundSparseCellName.WithCollection (CASSANDRA-7421)
 * Allow counter mutations in UNLOGGED batches (CASSANDRA-7351)
 * Modify reconcile logic to always pick a tombstone over a counter cell
   (CASSANDRA-7346)
 * Avoid incremental compaction on Windows (CASSANDRA-7365)
 * Fix exception when querying a composite-keyed table with a collection index
   (CASSANDRA-7372)
 * Use node's host id in place of counter ids (CASSANDRA-7366)
 * Fix error when doing reversed queries with static columns (CASSANDRA-7490)
 * Backport CASSANDRA-6747 (CASSANDRA-7560)
 * Track max/min timestamps for range tombstones (CASSANDRA-7647)
 * Fix NPE when listing saved caches dir (CASSANDRA-7632)
 * Fix sstableloader unable to connect encrypted node (CASSANDRA-7585)
Merged from 1.2:
 * Clone token map outside of hot gossip loops (CASSANDRA-7758)
 * Add stop method to EmbeddedCassandraService (CASSANDRA-7595)
 * Support connecting to ipv6 jmx with nodetool (CASSANDRA-7669)
 * Set gc_grace_seconds to seven days for system schema tables (CASSANDRA-7668)
 * SimpleSeedProvider no longer caches seeds forever (CASSANDRA-7663)
 * Set correct stream ID on responses when non-Exception Throwables
   are thrown while handling native protocol messages (CASSANDRA-7470)
 * Fix row size miscalculation in LazilyCompactedRow (CASSANDRA-7543)
 * Fix race in background compaction check (CASSANDRA-7745)
 * Don't clear out range tombstones during compaction (CASSANDRA-7808)


2.1.0-rc1
 * Revert flush directory (CASSANDRA-6357)
 * More efficient executor service for fast operations (CASSANDRA-4718)
 * Move less common tools into a new cassandra-tools package (CASSANDRA-7160)
 * Support more concurrent requests in native protocol (CASSANDRA-7231)
 * Add tab-completion to debian nodetool packaging (CASSANDRA-6421)
 * Change concurrent_compactors defaults (CASSANDRA-7139)
 * Add PowerShell Windows launch scripts (CASSANDRA-7001)
 * Make commitlog archive+restore more robust (CASSANDRA-6974)
 * Fix marking commitlogsegments clean (CASSANDRA-6959)
 * Add snapshot "manifest" describing files included (CASSANDRA-6326)
 * Parallel streaming for sstableloader (CASSANDRA-3668)
 * Fix bugs in supercolumns handling (CASSANDRA-7138)
 * Fix ClassClassException on composite dense tables (CASSANDRA-7112)
 * Cleanup and optimize collation and slice iterators (CASSANDRA-7107)
 * Upgrade NBHM lib (CASSANDRA-7128)
 * Optimize netty server (CASSANDRA-6861)
 * Fix repair hang when given CF does not exist (CASSANDRA-7189)
 * Allow c* to be shutdown in an embedded mode (CASSANDRA-5635)
 * Add server side batching to native transport (CASSANDRA-5663)
 * Make batchlog replay asynchronous (CASSANDRA-6134)
 * remove unused classes (CASSANDRA-7197)
 * Limit user types to the keyspace they are defined in (CASSANDRA-6643)
 * Add validate method to CollectionType (CASSANDRA-7208)
 * New serialization format for UDT values (CASSANDRA-7209, CASSANDRA-7261)
 * Fix nodetool netstats (CASSANDRA-7270)
 * Fix potential ClassCastException in HintedHandoffManager (CASSANDRA-7284)
 * Use prepared statements internally (CASSANDRA-6975)
 * Fix broken paging state with prepared statement (CASSANDRA-7120)
 * Fix IllegalArgumentException in CqlStorage (CASSANDRA-7287)
 * Allow nulls/non-existant fields in UDT (CASSANDRA-7206)
 * Add Thrift MultiSliceRequest (CASSANDRA-6757, CASSANDRA-7027)
 * Handle overlapping MultiSlices (CASSANDRA-7279)
 * Fix DataOutputTest on Windows (CASSANDRA-7265)
 * Embedded sets in user defined data-types are not updating (CASSANDRA-7267)
 * Add tuple type to CQL/native protocol (CASSANDRA-7248)
 * Fix CqlPagingRecordReader on tables with few rows (CASSANDRA-7322)
Merged from 2.0:
 * Copy compaction options to make sure they are reloaded (CASSANDRA-7290)
 * Add option to do more aggressive tombstone compactions (CASSANDRA-6563)
 * Don't try to compact already-compacting files in HHOM (CASSANDRA-7288)
 * Always reallocate buffers in HSHA (CASSANDRA-6285)
 * (Hadoop) support authentication in CqlRecordReader (CASSANDRA-7221)
 * (Hadoop) Close java driver Cluster in CQLRR.close (CASSANDRA-7228)
 * Warn when 'USING TIMESTAMP' is used on a CAS BATCH (CASSANDRA-7067)
 * return all cpu values from BackgroundActivityMonitor.readAndCompute (CASSANDRA-7183)
 * Correctly delete scheduled range xfers (CASSANDRA-7143)
 * return all cpu values from BackgroundActivityMonitor.readAndCompute (CASSANDRA-7183)
 * reduce garbage creation in calculatePendingRanges (CASSANDRA-7191)
 * fix c* launch issues on Russian os's due to output of linux 'free' cmd (CASSANDRA-6162)
 * Fix disabling autocompaction (CASSANDRA-7187)
 * Fix potential NumberFormatException when deserializing IntegerType (CASSANDRA-7088)
 * cqlsh can't tab-complete disabling compaction (CASSANDRA-7185)
 * cqlsh: Accept and execute CQL statement(s) from command-line parameter (CASSANDRA-7172)
 * Fix IllegalStateException in CqlPagingRecordReader (CASSANDRA-7198)
 * Fix the InvertedIndex trigger example (CASSANDRA-7211)
 * Add --resolve-ip option to 'nodetool ring' (CASSANDRA-7210)
 * reduce garbage on codec flag deserialization (CASSANDRA-7244)
 * Fix duplicated error messages on directory creation error at startup (CASSANDRA-5818)
 * Proper null handle for IF with map element access (CASSANDRA-7155)
 * Improve compaction visibility (CASSANDRA-7242)
 * Correctly delete scheduled range xfers (CASSANDRA-7143)
 * Make batchlog replica selection rack-aware (CASSANDRA-6551)
 * Fix CFMetaData#getColumnDefinitionFromColumnName() (CASSANDRA-7074)
 * Fix writetime/ttl functions for static columns (CASSANDRA-7081)
 * Suggest CTRL-C or semicolon after three blank lines in cqlsh (CASSANDRA-7142)
 * Fix 2ndary index queries with DESC clustering order (CASSANDRA-6950)
 * Invalid key cache entries on DROP (CASSANDRA-6525)
 * Fix flapping RecoveryManagerTest (CASSANDRA-7084)
 * Add missing iso8601 patterns for date strings (CASSANDRA-6973)
 * Support selecting multiple rows in a partition using IN (CASSANDRA-6875)
 * Add authentication support to shuffle (CASSANDRA-6484)
 * Swap local and global default read repair chances (CASSANDRA-7320)
 * Add conditional CREATE/DROP USER support (CASSANDRA-7264)
 * Cqlsh counts non-empty lines for "Blank lines" warning (CASSANDRA-7325)
Merged from 1.2:
 * Add Cloudstack snitch (CASSANDRA-7147)
 * Update system.peers correctly when relocating tokens (CASSANDRA-7126)
 * Add Google Compute Engine snitch (CASSANDRA-7132)
 * remove duplicate query for local tokens (CASSANDRA-7182)
 * exit CQLSH with error status code if script fails (CASSANDRA-6344)
 * Fix bug with some IN queries missig results (CASSANDRA-7105)
 * Fix availability validation for LOCAL_ONE CL (CASSANDRA-7319)
 * Hint streaming can cause decommission to fail (CASSANDRA-7219)


2.1.0-beta2
 * Increase default CL space to 8GB (CASSANDRA-7031)
 * Add range tombstones to read repair digests (CASSANDRA-6863)
 * Fix BTree.clear for large updates (CASSANDRA-6943)
 * Fail write instead of logging a warning when unable to append to CL
   (CASSANDRA-6764)
 * Eliminate possibility of CL segment appearing twice in active list
   (CASSANDRA-6557)
 * Apply DONTNEED fadvise to commitlog segments (CASSANDRA-6759)
 * Switch CRC component to Adler and include it for compressed sstables
   (CASSANDRA-4165)
 * Allow cassandra-stress to set compaction strategy options (CASSANDRA-6451)
 * Add broadcast_rpc_address option to cassandra.yaml (CASSANDRA-5899)
 * Auto reload GossipingPropertyFileSnitch config (CASSANDRA-5897)
 * Fix overflow of memtable_total_space_in_mb (CASSANDRA-6573)
 * Fix ABTC NPE and apply update function correctly (CASSANDRA-6692)
 * Allow nodetool to use a file or prompt for password (CASSANDRA-6660)
 * Fix AIOOBE when concurrently accessing ABSC (CASSANDRA-6742)
 * Fix assertion error in ALTER TYPE RENAME (CASSANDRA-6705)
 * Scrub should not always clear out repaired status (CASSANDRA-5351)
 * Improve handling of range tombstone for wide partitions (CASSANDRA-6446)
 * Fix ClassCastException for compact table with composites (CASSANDRA-6738)
 * Fix potentially repairing with wrong nodes (CASSANDRA-6808)
 * Change caching option syntax (CASSANDRA-6745)
 * Fix stress to do proper counter reads (CASSANDRA-6835)
 * Fix help message for stress counter_write (CASSANDRA-6824)
 * Fix stress smart Thrift client to pick servers correctly (CASSANDRA-6848)
 * Add logging levels (minimal, normal or verbose) to stress tool (CASSANDRA-6849)
 * Fix race condition in Batch CLE (CASSANDRA-6860)
 * Improve cleanup/scrub/upgradesstables failure handling (CASSANDRA-6774)
 * ByteBuffer write() methods for serializing sstables (CASSANDRA-6781)
 * Proper compare function for CollectionType (CASSANDRA-6783)
 * Update native server to Netty 4 (CASSANDRA-6236)
 * Fix off-by-one error in stress (CASSANDRA-6883)
 * Make OpOrder AutoCloseable (CASSANDRA-6901)
 * Remove sync repair JMX interface (CASSANDRA-6900)
 * Add multiple memory allocation options for memtables (CASSANDRA-6689, 6694)
 * Remove adjusted op rate from stress output (CASSANDRA-6921)
 * Add optimized CF.hasColumns() implementations (CASSANDRA-6941)
 * Serialize batchlog mutations with the version of the target node
   (CASSANDRA-6931)
 * Optimize CounterColumn#reconcile() (CASSANDRA-6953)
 * Properly remove 1.2 sstable support in 2.1 (CASSANDRA-6869)
 * Lock counter cells, not partitions (CASSANDRA-6880)
 * Track presence of legacy counter shards in sstables (CASSANDRA-6888)
 * Ensure safe resource cleanup when replacing sstables (CASSANDRA-6912)
 * Add failure handler to async callback (CASSANDRA-6747)
 * Fix AE when closing SSTable without releasing reference (CASSANDRA-7000)
 * Clean up IndexInfo on keyspace/table drops (CASSANDRA-6924)
 * Only snapshot relative SSTables when sequential repair (CASSANDRA-7024)
 * Require nodetool rebuild_index to specify index names (CASSANDRA-7038)
 * fix cassandra stress errors on reads with native protocol (CASSANDRA-7033)
 * Use OpOrder to guard sstable references for reads (CASSANDRA-6919)
 * Preemptive opening of compaction result (CASSANDRA-6916)
 * Multi-threaded scrub/cleanup/upgradesstables (CASSANDRA-5547)
 * Optimize cellname comparison (CASSANDRA-6934)
 * Native protocol v3 (CASSANDRA-6855)
 * Optimize Cell liveness checks and clean up Cell (CASSANDRA-7119)
 * Support consistent range movements (CASSANDRA-2434)
 * Display min timestamp in sstablemetadata viewer (CASSANDRA-6767)
Merged from 2.0:
 * Avoid race-prone second "scrub" of system keyspace (CASSANDRA-6797)
 * Pool CqlRecordWriter clients by inetaddress rather than Range
   (CASSANDRA-6665)
 * Fix compaction_history timestamps (CASSANDRA-6784)
 * Compare scores of full replica ordering in DES (CASSANDRA-6683)
 * fix CME in SessionInfo updateProgress affecting netstats (CASSANDRA-6577)
 * Allow repairing between specific replicas (CASSANDRA-6440)
 * Allow per-dc enabling of hints (CASSANDRA-6157)
 * Add compatibility for Hadoop 0.2.x (CASSANDRA-5201)
 * Fix EstimatedHistogram races (CASSANDRA-6682)
 * Failure detector correctly converts initial value to nanos (CASSANDRA-6658)
 * Add nodetool taketoken to relocate vnodes (CASSANDRA-4445)
 * Expose bulk loading progress over JMX (CASSANDRA-4757)
 * Correctly handle null with IF conditions and TTL (CASSANDRA-6623)
 * Account for range/row tombstones in tombstone drop
   time histogram (CASSANDRA-6522)
 * Stop CommitLogSegment.close() from calling sync() (CASSANDRA-6652)
 * Make commitlog failure handling configurable (CASSANDRA-6364)
 * Avoid overlaps in LCS (CASSANDRA-6688)
 * Improve support for paginating over composites (CASSANDRA-4851)
 * Fix count(*) queries in a mixed cluster (CASSANDRA-6707)
 * Improve repair tasks(snapshot, differencing) concurrency (CASSANDRA-6566)
 * Fix replaying pre-2.0 commit logs (CASSANDRA-6714)
 * Add static columns to CQL3 (CASSANDRA-6561)
 * Optimize single partition batch statements (CASSANDRA-6737)
 * Disallow post-query re-ordering when paging (CASSANDRA-6722)
 * Fix potential paging bug with deleted columns (CASSANDRA-6748)
 * Fix NPE on BulkLoader caused by losing StreamEvent (CASSANDRA-6636)
 * Fix truncating compression metadata (CASSANDRA-6791)
 * Add CMSClassUnloadingEnabled JVM option (CASSANDRA-6541)
 * Catch memtable flush exceptions during shutdown (CASSANDRA-6735)
 * Fix upgradesstables NPE for non-CF-based indexes (CASSANDRA-6645)
 * Fix UPDATE updating PRIMARY KEY columns implicitly (CASSANDRA-6782)
 * Fix IllegalArgumentException when updating from 1.2 with SuperColumns
   (CASSANDRA-6733)
 * FBUtilities.singleton() should use the CF comparator (CASSANDRA-6778)
 * Fix CQLSStableWriter.addRow(Map<String, Object>) (CASSANDRA-6526)
 * Fix HSHA server introducing corrupt data (CASSANDRA-6285)
 * Fix CAS conditions for COMPACT STORAGE tables (CASSANDRA-6813)
 * Starting threads in OutboundTcpConnectionPool constructor causes race conditions (CASSANDRA-7177)
 * Allow overriding cassandra-rackdc.properties file (CASSANDRA-7072)
 * Set JMX RMI port to 7199 (CASSANDRA-7087)
 * Use LOCAL_QUORUM for data reads at LOCAL_SERIAL (CASSANDRA-6939)
 * Log a warning for large batches (CASSANDRA-6487)
 * Put nodes in hibernate when join_ring is false (CASSANDRA-6961)
 * Avoid early loading of non-system keyspaces before compaction-leftovers
   cleanup at startup (CASSANDRA-6913)
 * Restrict Windows to parallel repairs (CASSANDRA-6907)
 * (Hadoop) Allow manually specifying start/end tokens in CFIF (CASSANDRA-6436)
 * Fix NPE in MeteredFlusher (CASSANDRA-6820)
 * Fix race processing range scan responses (CASSANDRA-6820)
 * Allow deleting snapshots from dropped keyspaces (CASSANDRA-6821)
 * Add uuid() function (CASSANDRA-6473)
 * Omit tombstones from schema digests (CASSANDRA-6862)
 * Include correct consistencyLevel in LWT timeout (CASSANDRA-6884)
 * Lower chances for losing new SSTables during nodetool refresh and
   ColumnFamilyStore.loadNewSSTables (CASSANDRA-6514)
 * Add support for DELETE ... IF EXISTS to CQL3 (CASSANDRA-5708)
 * Update hadoop_cql3_word_count example (CASSANDRA-6793)
 * Fix handling of RejectedExecution in sync Thrift server (CASSANDRA-6788)
 * Log more information when exceeding tombstone_warn_threshold (CASSANDRA-6865)
 * Fix truncate to not abort due to unreachable fat clients (CASSANDRA-6864)
 * Fix schema concurrency exceptions (CASSANDRA-6841)
 * Fix leaking validator FH in StreamWriter (CASSANDRA-6832)
 * Fix saving triggers to schema (CASSANDRA-6789)
 * Fix trigger mutations when base mutation list is immutable (CASSANDRA-6790)
 * Fix accounting in FileCacheService to allow re-using RAR (CASSANDRA-6838)
 * Fix static counter columns (CASSANDRA-6827)
 * Restore expiring->deleted (cell) compaction optimization (CASSANDRA-6844)
 * Fix CompactionManager.needsCleanup (CASSANDRA-6845)
 * Correctly compare BooleanType values other than 0 and 1 (CASSANDRA-6779)
 * Read message id as string from earlier versions (CASSANDRA-6840)
 * Properly use the Paxos consistency for (non-protocol) batch (CASSANDRA-6837)
 * Add paranoid disk failure option (CASSANDRA-6646)
 * Improve PerRowSecondaryIndex performance (CASSANDRA-6876)
 * Extend triggers to support CAS updates (CASSANDRA-6882)
 * Static columns with IF NOT EXISTS don't always work as expected (CASSANDRA-6873)
 * Fix paging with SELECT DISTINCT (CASSANDRA-6857)
 * Fix UnsupportedOperationException on CAS timeout (CASSANDRA-6923)
 * Improve MeteredFlusher handling of MF-unaffected column families
   (CASSANDRA-6867)
 * Add CqlRecordReader using native pagination (CASSANDRA-6311)
 * Add QueryHandler interface (CASSANDRA-6659)
 * Track liveRatio per-memtable, not per-CF (CASSANDRA-6945)
 * Make sure upgradesstables keeps sstable level (CASSANDRA-6958)
 * Fix LIMIT with static columns (CASSANDRA-6956)
 * Fix clash with CQL column name in thrift validation (CASSANDRA-6892)
 * Fix error with super columns in mixed 1.2-2.0 clusters (CASSANDRA-6966)
 * Fix bad skip of sstables on slice query with composite start/finish (CASSANDRA-6825)
 * Fix unintended update with conditional statement (CASSANDRA-6893)
 * Fix map element access in IF (CASSANDRA-6914)
 * Avoid costly range calculations for range queries on system keyspaces
   (CASSANDRA-6906)
 * Fix SSTable not released if stream session fails (CASSANDRA-6818)
 * Avoid build failure due to ANTLR timeout (CASSANDRA-6991)
 * Queries on compact tables can return more rows that requested (CASSANDRA-7052)
 * USING TIMESTAMP for batches does not work (CASSANDRA-7053)
 * Fix performance regression from CASSANDRA-5614 (CASSANDRA-6949)
 * Ensure that batchlog and hint timeouts do not produce hints (CASSANDRA-7058)
 * Merge groupable mutations in TriggerExecutor#execute() (CASSANDRA-7047)
 * Plug holes in resource release when wiring up StreamSession (CASSANDRA-7073)
 * Re-add parameter columns to tracing session (CASSANDRA-6942)
 * Preserves CQL metadata when updating table from thrift (CASSANDRA-6831)
Merged from 1.2:
 * Fix nodetool display with vnodes (CASSANDRA-7082)
 * Add UNLOGGED, COUNTER options to BATCH documentation (CASSANDRA-6816)
 * add extra SSL cipher suites (CASSANDRA-6613)
 * fix nodetool getsstables for blob PK (CASSANDRA-6803)
 * Fix BatchlogManager#deleteBatch() use of millisecond timestamps
   (CASSANDRA-6822)
 * Continue assassinating even if the endpoint vanishes (CASSANDRA-6787)
 * Schedule schema pulls on change (CASSANDRA-6971)
 * Non-droppable verbs shouldn't be dropped from OTC (CASSANDRA-6980)
 * Shutdown batchlog executor in SS#drain() (CASSANDRA-7025)
 * Fix batchlog to account for CF truncation records (CASSANDRA-6999)
 * Fix CQLSH parsing of functions and BLOB literals (CASSANDRA-7018)
 * Properly load trustore in the native protocol (CASSANDRA-6847)
 * Always clean up references in SerializingCache (CASSANDRA-6994)
 * Don't shut MessagingService down when replacing a node (CASSANDRA-6476)
 * fix npe when doing -Dcassandra.fd_initial_value_ms (CASSANDRA-6751)


2.1.0-beta1
 * Add flush directory distinct from compaction directories (CASSANDRA-6357)
 * Require JNA by default (CASSANDRA-6575)
 * add listsnapshots command to nodetool (CASSANDRA-5742)
 * Introduce AtomicBTreeColumns (CASSANDRA-6271, 6692)
 * Multithreaded commitlog (CASSANDRA-3578)
 * allocate fixed index summary memory pool and resample cold index summaries
   to use less memory (CASSANDRA-5519)
 * Removed multithreaded compaction (CASSANDRA-6142)
 * Parallelize fetching rows for low-cardinality indexes (CASSANDRA-1337)
 * change logging from log4j to logback (CASSANDRA-5883)
 * switch to LZ4 compression for internode communication (CASSANDRA-5887)
 * Stop using Thrift-generated Index* classes internally (CASSANDRA-5971)
 * Remove 1.2 network compatibility code (CASSANDRA-5960)
 * Remove leveled json manifest migration code (CASSANDRA-5996)
 * Remove CFDefinition (CASSANDRA-6253)
 * Use AtomicIntegerFieldUpdater in RefCountedMemory (CASSANDRA-6278)
 * User-defined types for CQL3 (CASSANDRA-5590)
 * Use of o.a.c.metrics in nodetool (CASSANDRA-5871, 6406)
 * Batch read from OTC's queue and cleanup (CASSANDRA-1632)
 * Secondary index support for collections (CASSANDRA-4511, 6383)
 * SSTable metadata(Stats.db) format change (CASSANDRA-6356)
 * Push composites support in the storage engine
   (CASSANDRA-5417, CASSANDRA-6520)
 * Add snapshot space used to cfstats (CASSANDRA-6231)
 * Add cardinality estimator for key count estimation (CASSANDRA-5906)
 * CF id is changed to be non-deterministic. Data dir/key cache are created
   uniquely for CF id (CASSANDRA-5202)
 * New counters implementation (CASSANDRA-6504)
 * Replace UnsortedColumns, EmptyColumns, TreeMapBackedSortedColumns with new
   ArrayBackedSortedColumns (CASSANDRA-6630, CASSANDRA-6662, CASSANDRA-6690)
 * Add option to use row cache with a given amount of rows (CASSANDRA-5357)
 * Avoid repairing already repaired data (CASSANDRA-5351)
 * Reject counter updates with USING TTL/TIMESTAMP (CASSANDRA-6649)
 * Replace index_interval with min/max_index_interval (CASSANDRA-6379)
 * Lift limitation that order by columns must be selected for IN queries (CASSANDRA-4911)


2.0.5
 * Reduce garbage generated by bloom filter lookups (CASSANDRA-6609)
 * Add ks.cf names to tombstone logging (CASSANDRA-6597)
 * Use LOCAL_QUORUM for LWT operations at LOCAL_SERIAL (CASSANDRA-6495)
 * Wait for gossip to settle before accepting client connections (CASSANDRA-4288)
 * Delete unfinished compaction incrementally (CASSANDRA-6086)
 * Allow specifying custom secondary index options in CQL3 (CASSANDRA-6480)
 * Improve replica pinning for cache efficiency in DES (CASSANDRA-6485)
 * Fix LOCAL_SERIAL from thrift (CASSANDRA-6584)
 * Don't special case received counts in CAS timeout exceptions (CASSANDRA-6595)
 * Add support for 2.1 global counter shards (CASSANDRA-6505)
 * Fix NPE when streaming connection is not yet established (CASSANDRA-6210)
 * Avoid rare duplicate read repair triggering (CASSANDRA-6606)
 * Fix paging discardFirst (CASSANDRA-6555)
 * Fix ArrayIndexOutOfBoundsException in 2ndary index query (CASSANDRA-6470)
 * Release sstables upon rebuilding 2i (CASSANDRA-6635)
 * Add AbstractCompactionStrategy.startup() method (CASSANDRA-6637)
 * SSTableScanner may skip rows during cleanup (CASSANDRA-6638)
 * sstables from stalled repair sessions can resurrect deleted data (CASSANDRA-6503)
 * Switch stress to use ITransportFactory (CASSANDRA-6641)
 * Fix IllegalArgumentException during prepare (CASSANDRA-6592)
 * Fix possible loss of 2ndary index entries during compaction (CASSANDRA-6517)
 * Fix direct Memory on architectures that do not support unaligned long access
   (CASSANDRA-6628)
 * Let scrub optionally skip broken counter partitions (CASSANDRA-5930)
Merged from 1.2:
 * fsync compression metadata (CASSANDRA-6531)
 * Validate CF existence on execution for prepared statement (CASSANDRA-6535)
 * Add ability to throttle batchlog replay (CASSANDRA-6550)
 * Fix executing LOCAL_QUORUM with SimpleStrategy (CASSANDRA-6545)
 * Avoid StackOverflow when using large IN queries (CASSANDRA-6567)
 * Nodetool upgradesstables includes secondary indexes (CASSANDRA-6598)
 * Paginate batchlog replay (CASSANDRA-6569)
 * skip blocking on streaming during drain (CASSANDRA-6603)
 * Improve error message when schema doesn't match loaded sstable (CASSANDRA-6262)
 * Add properties to adjust FD initial value and max interval (CASSANDRA-4375)
 * Fix preparing with batch and delete from collection (CASSANDRA-6607)
 * Fix ABSC reverse iterator's remove() method (CASSANDRA-6629)
 * Handle host ID conflicts properly (CASSANDRA-6615)
 * Move handling of migration event source to solve bootstrap race. (CASSANDRA-6648)
 * Make sure compaction throughput value doesn't overflow with int math (CASSANDRA-6647)


2.0.4
 * Allow removing snapshots of no-longer-existing CFs (CASSANDRA-6418)
 * add StorageService.stopDaemon() (CASSANDRA-4268)
 * add IRE for invalid CF supplied to get_count (CASSANDRA-5701)
 * add client encryption support to sstableloader (CASSANDRA-6378)
 * Fix accept() loop for SSL sockets post-shutdown (CASSANDRA-6468)
 * Fix size-tiered compaction in LCS L0 (CASSANDRA-6496)
 * Fix assertion failure in filterColdSSTables (CASSANDRA-6483)
 * Fix row tombstones in larger-than-memory compactions (CASSANDRA-6008)
 * Fix cleanup ClassCastException (CASSANDRA-6462)
 * Reduce gossip memory use by interning VersionedValue strings (CASSANDRA-6410)
 * Allow specifying datacenters to participate in a repair (CASSANDRA-6218)
 * Fix divide-by-zero in PCI (CASSANDRA-6403)
 * Fix setting last compacted key in the wrong level for LCS (CASSANDRA-6284)
 * Add millisecond precision formats to the timestamp parser (CASSANDRA-6395)
 * Expose a total memtable size metric for a CF (CASSANDRA-6391)
 * cqlsh: handle symlinks properly (CASSANDRA-6425)
 * Fix potential infinite loop when paging query with IN (CASSANDRA-6464)
 * Fix assertion error in AbstractQueryPager.discardFirst (CASSANDRA-6447)
 * Fix streaming older SSTable yields unnecessary tombstones (CASSANDRA-6527)
Merged from 1.2:
 * Improved error message on bad properties in DDL queries (CASSANDRA-6453)
 * Randomize batchlog candidates selection (CASSANDRA-6481)
 * Fix thundering herd on endpoint cache invalidation (CASSANDRA-6345, 6485)
 * Improve batchlog write performance with vnodes (CASSANDRA-6488)
 * cqlsh: quote single quotes in strings inside collections (CASSANDRA-6172)
 * Improve gossip performance for typical messages (CASSANDRA-6409)
 * Throw IRE if a prepared statement has more markers than supported
   (CASSANDRA-5598)
 * Expose Thread metrics for the native protocol server (CASSANDRA-6234)
 * Change snapshot response message verb to INTERNAL to avoid dropping it
   (CASSANDRA-6415)
 * Warn when collection read has > 65K elements (CASSANDRA-5428)
 * Fix cache persistence when both row and key cache are enabled
   (CASSANDRA-6413)
 * (Hadoop) add describe_local_ring (CASSANDRA-6268)
 * Fix handling of concurrent directory creation failure (CASSANDRA-6459)
 * Allow executing CREATE statements multiple times (CASSANDRA-6471)
 * Don't send confusing info with timeouts (CASSANDRA-6491)
 * Don't resubmit counter mutation runnables internally (CASSANDRA-6427)
 * Don't drop local mutations without a hint (CASSANDRA-6510)
 * Don't allow null max_hint_window_in_ms (CASSANDRA-6419)
 * Validate SliceRange start and finish lengths (CASSANDRA-6521)


2.0.3
 * Fix FD leak on slice read path (CASSANDRA-6275)
 * Cancel read meter task when closing SSTR (CASSANDRA-6358)
 * free off-heap IndexSummary during bulk (CASSANDRA-6359)
 * Recover from IOException in accept() thread (CASSANDRA-6349)
 * Improve Gossip tolerance of abnormally slow tasks (CASSANDRA-6338)
 * Fix trying to hint timed out counter writes (CASSANDRA-6322)
 * Allow restoring specific columnfamilies from archived CL (CASSANDRA-4809)
 * Avoid flushing compaction_history after each operation (CASSANDRA-6287)
 * Fix repair assertion error when tombstones expire (CASSANDRA-6277)
 * Skip loading corrupt key cache (CASSANDRA-6260)
 * Fixes for compacting larger-than-memory rows (CASSANDRA-6274)
 * Compact hottest sstables first and optionally omit coldest from
   compaction entirely (CASSANDRA-6109)
 * Fix modifying column_metadata from thrift (CASSANDRA-6182)
 * cqlsh: fix LIST USERS output (CASSANDRA-6242)
 * Add IRequestSink interface (CASSANDRA-6248)
 * Update memtable size while flushing (CASSANDRA-6249)
 * Provide hooks around CQL2/CQL3 statement execution (CASSANDRA-6252)
 * Require Permission.SELECT for CAS updates (CASSANDRA-6247)
 * New CQL-aware SSTableWriter (CASSANDRA-5894)
 * Reject CAS operation when the protocol v1 is used (CASSANDRA-6270)
 * Correctly throw error when frame too large (CASSANDRA-5981)
 * Fix serialization bug in PagedRange with 2ndary indexes (CASSANDRA-6299)
 * Fix CQL3 table validation in Thrift (CASSANDRA-6140)
 * Fix bug missing results with IN clauses (CASSANDRA-6327)
 * Fix paging with reversed slices (CASSANDRA-6343)
 * Set minTimestamp correctly to be able to drop expired sstables (CASSANDRA-6337)
 * Support NaN and Infinity as float literals (CASSANDRA-6003)
 * Remove RF from nodetool ring output (CASSANDRA-6289)
 * Fix attempting to flush empty rows (CASSANDRA-6374)
 * Fix potential out of bounds exception when paging (CASSANDRA-6333)
Merged from 1.2:
 * Optimize FD phi calculation (CASSANDRA-6386)
 * Improve initial FD phi estimate when starting up (CASSANDRA-6385)
 * Don't list CQL3 table in CLI describe even if named explicitely
   (CASSANDRA-5750)
 * Invalidate row cache when dropping CF (CASSANDRA-6351)
 * add non-jamm path for cached statements (CASSANDRA-6293)
 * add windows bat files for shell commands (CASSANDRA-6145)
 * Require logging in for Thrift CQL2/3 statement preparation (CASSANDRA-6254)
 * restrict max_num_tokens to 1536 (CASSANDRA-6267)
 * Nodetool gets default JMX port from cassandra-env.sh (CASSANDRA-6273)
 * make calculatePendingRanges asynchronous (CASSANDRA-6244)
 * Remove blocking flushes in gossip thread (CASSANDRA-6297)
 * Fix potential socket leak in connectionpool creation (CASSANDRA-6308)
 * Allow LOCAL_ONE/LOCAL_QUORUM to work with SimpleStrategy (CASSANDRA-6238)
 * cqlsh: handle 'null' as session duration (CASSANDRA-6317)
 * Fix json2sstable handling of range tombstones (CASSANDRA-6316)
 * Fix missing one row in reverse query (CASSANDRA-6330)
 * Fix reading expired row value from row cache (CASSANDRA-6325)
 * Fix AssertionError when doing set element deletion (CASSANDRA-6341)
 * Make CL code for the native protocol match the one in C* 2.0
   (CASSANDRA-6347)
 * Disallow altering CQL3 table from thrift (CASSANDRA-6370)
 * Fix size computation of prepared statement (CASSANDRA-6369)


2.0.2
 * Update FailureDetector to use nanontime (CASSANDRA-4925)
 * Fix FileCacheService regressions (CASSANDRA-6149)
 * Never return WriteTimeout for CL.ANY (CASSANDRA-6132)
 * Fix race conditions in bulk loader (CASSANDRA-6129)
 * Add configurable metrics reporting (CASSANDRA-4430)
 * drop queries exceeding a configurable number of tombstones (CASSANDRA-6117)
 * Track and persist sstable read activity (CASSANDRA-5515)
 * Fixes for speculative retry (CASSANDRA-5932, CASSANDRA-6194)
 * Improve memory usage of metadata min/max column names (CASSANDRA-6077)
 * Fix thrift validation refusing row markers on CQL3 tables (CASSANDRA-6081)
 * Fix insertion of collections with CAS (CASSANDRA-6069)
 * Correctly send metadata on SELECT COUNT (CASSANDRA-6080)
 * Track clients' remote addresses in ClientState (CASSANDRA-6070)
 * Create snapshot dir if it does not exist when migrating
   leveled manifest (CASSANDRA-6093)
 * make sequential nodetool repair the default (CASSANDRA-5950)
 * Add more hooks for compaction strategy implementations (CASSANDRA-6111)
 * Fix potential NPE on composite 2ndary indexes (CASSANDRA-6098)
 * Delete can potentially be skipped in batch (CASSANDRA-6115)
 * Allow alter keyspace on system_traces (CASSANDRA-6016)
 * Disallow empty column names in cql (CASSANDRA-6136)
 * Use Java7 file-handling APIs and fix file moving on Windows (CASSANDRA-5383)
 * Save compaction history to system keyspace (CASSANDRA-5078)
 * Fix NPE if StorageService.getOperationMode() is executed before full startup (CASSANDRA-6166)
 * CQL3: support pre-epoch longs for TimestampType (CASSANDRA-6212)
 * Add reloadtriggers command to nodetool (CASSANDRA-4949)
 * cqlsh: ignore empty 'value alias' in DESCRIBE (CASSANDRA-6139)
 * Fix sstable loader (CASSANDRA-6205)
 * Reject bootstrapping if the node already exists in gossip (CASSANDRA-5571)
 * Fix NPE while loading paxos state (CASSANDRA-6211)
 * cqlsh: add SHOW SESSION <tracing-session> command (CASSANDRA-6228)
Merged from 1.2:
 * (Hadoop) Require CFRR batchSize to be at least 2 (CASSANDRA-6114)
 * Add a warning for small LCS sstable size (CASSANDRA-6191)
 * Add ability to list specific KS/CF combinations in nodetool cfstats (CASSANDRA-4191)
 * Mark CF clean if a mutation raced the drop and got it marked dirty (CASSANDRA-5946)
 * Add a LOCAL_ONE consistency level (CASSANDRA-6202)
 * Limit CQL prepared statement cache by size instead of count (CASSANDRA-6107)
 * Tracing should log write failure rather than raw exceptions (CASSANDRA-6133)
 * lock access to TM.endpointToHostIdMap (CASSANDRA-6103)
 * Allow estimated memtable size to exceed slab allocator size (CASSANDRA-6078)
 * Start MeteredFlusher earlier to prevent OOM during CL replay (CASSANDRA-6087)
 * Avoid sending Truncate command to fat clients (CASSANDRA-6088)
 * Allow where clause conditions to be in parenthesis (CASSANDRA-6037)
 * Do not open non-ssl storage port if encryption option is all (CASSANDRA-3916)
 * Move batchlog replay to its own executor (CASSANDRA-6079)
 * Add tombstone debug threshold and histogram (CASSANDRA-6042, 6057)
 * Enable tcp keepalive on incoming connections (CASSANDRA-4053)
 * Fix fat client schema pull NPE (CASSANDRA-6089)
 * Fix memtable flushing for indexed tables (CASSANDRA-6112)
 * Fix skipping columns with multiple slices (CASSANDRA-6119)
 * Expose connected thrift + native client counts (CASSANDRA-5084)
 * Optimize auth setup (CASSANDRA-6122)
 * Trace index selection (CASSANDRA-6001)
 * Update sstablesPerReadHistogram to use biased sampling (CASSANDRA-6164)
 * Log UnknownColumnfamilyException when closing socket (CASSANDRA-5725)
 * Properly error out on CREATE INDEX for counters table (CASSANDRA-6160)
 * Handle JMX notification failure for repair (CASSANDRA-6097)
 * (Hadoop) Fetch no more than 128 splits in parallel (CASSANDRA-6169)
 * stress: add username/password authentication support (CASSANDRA-6068)
 * Fix indexed queries with row cache enabled on parent table (CASSANDRA-5732)
 * Fix compaction race during columnfamily drop (CASSANDRA-5957)
 * Fix validation of empty column names for compact tables (CASSANDRA-6152)
 * Skip replaying mutations that pass CRC but fail to deserialize (CASSANDRA-6183)
 * Rework token replacement to use replace_address (CASSANDRA-5916)
 * Fix altering column types (CASSANDRA-6185)
 * cqlsh: fix CREATE/ALTER WITH completion (CASSANDRA-6196)
 * add windows bat files for shell commands (CASSANDRA-6145)
 * Fix potential stack overflow during range tombstones insertion (CASSANDRA-6181)
 * (Hadoop) Make LOCAL_ONE the default consistency level (CASSANDRA-6214)


2.0.1
 * Fix bug that could allow reading deleted data temporarily (CASSANDRA-6025)
 * Improve memory use defaults (CASSANDRA-6059)
 * Make ThriftServer more easlly extensible (CASSANDRA-6058)
 * Remove Hadoop dependency from ITransportFactory (CASSANDRA-6062)
 * add file_cache_size_in_mb setting (CASSANDRA-5661)
 * Improve error message when yaml contains invalid properties (CASSANDRA-5958)
 * Improve leveled compaction's ability to find non-overlapping L0 compactions
   to work on concurrently (CASSANDRA-5921)
 * Notify indexer of columns shadowed by range tombstones (CASSANDRA-5614)
 * Log Merkle tree stats (CASSANDRA-2698)
 * Switch from crc32 to adler32 for compressed sstable checksums (CASSANDRA-5862)
 * Improve offheap memcpy performance (CASSANDRA-5884)
 * Use a range aware scanner for cleanup (CASSANDRA-2524)
 * Cleanup doesn't need to inspect sstables that contain only local data
   (CASSANDRA-5722)
 * Add ability for CQL3 to list partition keys (CASSANDRA-4536)
 * Improve native protocol serialization (CASSANDRA-5664)
 * Upgrade Thrift to 0.9.1 (CASSANDRA-5923)
 * Require superuser status for adding triggers (CASSANDRA-5963)
 * Make standalone scrubber handle old and new style leveled manifest
   (CASSANDRA-6005)
 * Fix paxos bugs (CASSANDRA-6012, 6013, 6023)
 * Fix paged ranges with multiple replicas (CASSANDRA-6004)
 * Fix potential AssertionError during tracing (CASSANDRA-6041)
 * Fix NPE in sstablesplit (CASSANDRA-6027)
 * Migrate pre-2.0 key/value/column aliases to system.schema_columns
   (CASSANDRA-6009)
 * Paging filter empty rows too agressively (CASSANDRA-6040)
 * Support variadic parameters for IN clauses (CASSANDRA-4210)
 * cqlsh: return the result of CAS writes (CASSANDRA-5796)
 * Fix validation of IN clauses with 2ndary indexes (CASSANDRA-6050)
 * Support named bind variables in CQL (CASSANDRA-6033)
Merged from 1.2:
 * Allow cache-keys-to-save to be set at runtime (CASSANDRA-5980)
 * Avoid second-guessing out-of-space state (CASSANDRA-5605)
 * Tuning knobs for dealing with large blobs and many CFs (CASSANDRA-5982)
 * (Hadoop) Fix CQLRW for thrift tables (CASSANDRA-6002)
 * Fix possible divide-by-zero in HHOM (CASSANDRA-5990)
 * Allow local batchlog writes for CL.ANY (CASSANDRA-5967)
 * Upgrade metrics-core to version 2.2.0 (CASSANDRA-5947)
 * Fix CqlRecordWriter with composite keys (CASSANDRA-5949)
 * Add snitch, schema version, cluster, partitioner to JMX (CASSANDRA-5881)
 * Allow disabling SlabAllocator (CASSANDRA-5935)
 * Make user-defined compaction JMX blocking (CASSANDRA-4952)
 * Fix streaming does not transfer wrapped range (CASSANDRA-5948)
 * Fix loading index summary containing empty key (CASSANDRA-5965)
 * Correctly handle limits in CompositesSearcher (CASSANDRA-5975)
 * Pig: handle CQL collections (CASSANDRA-5867)
 * Pass the updated cf to the PRSI index() method (CASSANDRA-5999)
 * Allow empty CQL3 batches (as no-op) (CASSANDRA-5994)
 * Support null in CQL3 functions (CASSANDRA-5910)
 * Replace the deprecated MapMaker with CacheLoader (CASSANDRA-6007)
 * Add SSTableDeletingNotification to DataTracker (CASSANDRA-6010)
 * Fix snapshots in use get deleted during snapshot repair (CASSANDRA-6011)
 * Move hints and exception count to o.a.c.metrics (CASSANDRA-6017)
 * Fix memory leak in snapshot repair (CASSANDRA-6047)
 * Fix sstable2sjon for CQL3 tables (CASSANDRA-5852)


2.0.0
 * Fix thrift validation when inserting into CQL3 tables (CASSANDRA-5138)
 * Fix periodic memtable flushing behavior with clean memtables (CASSANDRA-5931)
 * Fix dateOf() function for pre-2.0 timestamp columns (CASSANDRA-5928)
 * Fix SSTable unintentionally loads BF when opened for batch (CASSANDRA-5938)
 * Add stream session progress to JMX (CASSANDRA-4757)
 * Fix NPE during CAS operation (CASSANDRA-5925)
Merged from 1.2:
 * Fix getBloomFilterDiskSpaceUsed for AlwaysPresentFilter (CASSANDRA-5900)
 * Don't announce schema version until we've loaded the changes locally
   (CASSANDRA-5904)
 * Fix to support off heap bloom filters size greater than 2 GB (CASSANDRA-5903)
 * Properly handle parsing huge map and set literals (CASSANDRA-5893)


2.0.0-rc2
 * enable vnodes by default (CASSANDRA-5869)
 * fix CAS contention timeout (CASSANDRA-5830)
 * fix HsHa to respect max frame size (CASSANDRA-4573)
 * Fix (some) 2i on composite components omissions (CASSANDRA-5851)
 * cqlsh: add DESCRIBE FULL SCHEMA variant (CASSANDRA-5880)
Merged from 1.2:
 * Correctly validate sparse composite cells in scrub (CASSANDRA-5855)
 * Add KeyCacheHitRate metric to CF metrics (CASSANDRA-5868)
 * cqlsh: add support for multiline comments (CASSANDRA-5798)
 * Handle CQL3 SELECT duplicate IN restrictions on clustering columns
   (CASSANDRA-5856)


2.0.0-rc1
 * improve DecimalSerializer performance (CASSANDRA-5837)
 * fix potential spurious wakeup in AsyncOneResponse (CASSANDRA-5690)
 * fix schema-related trigger issues (CASSANDRA-5774)
 * Better validation when accessing CQL3 table from thrift (CASSANDRA-5138)
 * Fix assertion error during repair (CASSANDRA-5801)
 * Fix range tombstone bug (CASSANDRA-5805)
 * DC-local CAS (CASSANDRA-5797)
 * Add a native_protocol_version column to the system.local table (CASSANRDA-5819)
 * Use index_interval from cassandra.yaml when upgraded (CASSANDRA-5822)
 * Fix buffer underflow on socket close (CASSANDRA-5792)
Merged from 1.2:
 * Fix reading DeletionTime from 1.1-format sstables (CASSANDRA-5814)
 * cqlsh: add collections support to COPY (CASSANDRA-5698)
 * retry important messages for any IOException (CASSANDRA-5804)
 * Allow empty IN relations in SELECT/UPDATE/DELETE statements (CASSANDRA-5626)
 * cqlsh: fix crashing on Windows due to libedit detection (CASSANDRA-5812)
 * fix bulk-loading compressed sstables (CASSANDRA-5820)
 * (Hadoop) fix quoting in CqlPagingRecordReader and CqlRecordWriter
   (CASSANDRA-5824)
 * update default LCS sstable size to 160MB (CASSANDRA-5727)
 * Allow compacting 2Is via nodetool (CASSANDRA-5670)
 * Hex-encode non-String keys in OPP (CASSANDRA-5793)
 * nodetool history logging (CASSANDRA-5823)
 * (Hadoop) fix support for Thrift tables in CqlPagingRecordReader
   (CASSANDRA-5752)
 * add "all time blocked" to StatusLogger output (CASSANDRA-5825)
 * Future-proof inter-major-version schema migrations (CASSANDRA-5845)
 * (Hadoop) add CqlPagingRecordReader support for ReversedType in Thrift table
   (CASSANDRA-5718)
 * Add -no-snapshot option to scrub (CASSANDRA-5891)
 * Fix to support off heap bloom filters size greater than 2 GB (CASSANDRA-5903)
 * Properly handle parsing huge map and set literals (CASSANDRA-5893)
 * Fix LCS L0 compaction may overlap in L1 (CASSANDRA-5907)
 * New sstablesplit tool to split large sstables offline (CASSANDRA-4766)
 * Fix potential deadlock in native protocol server (CASSANDRA-5926)
 * Disallow incompatible type change in CQL3 (CASSANDRA-5882)
Merged from 1.1:
 * Correctly validate sparse composite cells in scrub (CASSANDRA-5855)


2.0.0-beta2
 * Replace countPendingHints with Hints Created metric (CASSANDRA-5746)
 * Allow nodetool with no args, and with help to run without a server (CASSANDRA-5734)
 * Cleanup AbstractType/TypeSerializer classes (CASSANDRA-5744)
 * Remove unimplemented cli option schema-mwt (CASSANDRA-5754)
 * Support range tombstones in thrift (CASSANDRA-5435)
 * Normalize table-manipulating CQL3 statements' class names (CASSANDRA-5759)
 * cqlsh: add missing table options to DESCRIBE output (CASSANDRA-5749)
 * Fix assertion error during repair (CASSANDRA-5757)
 * Fix bulkloader (CASSANDRA-5542)
 * Add LZ4 compression to the native protocol (CASSANDRA-5765)
 * Fix bugs in the native protocol v2 (CASSANDRA-5770)
 * CAS on 'primary key only' table (CASSANDRA-5715)
 * Support streaming SSTables of old versions (CASSANDRA-5772)
 * Always respect protocol version in native protocol (CASSANDRA-5778)
 * Fix ConcurrentModificationException during streaming (CASSANDRA-5782)
 * Update deletion timestamp in Commit#updatesWithPaxosTime (CASSANDRA-5787)
 * Thrift cas() method crashes if input columns are not sorted (CASSANDRA-5786)
 * Order columns names correctly when querying for CAS (CASSANDRA-5788)
 * Fix streaming retry (CASSANDRA-5775)
Merged from 1.2:
 * if no seeds can be a reached a node won't start in a ring by itself (CASSANDRA-5768)
 * add cassandra.unsafesystem property (CASSANDRA-5704)
 * (Hadoop) quote identifiers in CqlPagingRecordReader (CASSANDRA-5763)
 * Add replace_node functionality for vnodes (CASSANDRA-5337)
 * Add timeout events to query traces (CASSANDRA-5520)
 * Fix serialization of the LEFT gossip value (CASSANDRA-5696)
 * Pig: support for cql3 tables (CASSANDRA-5234)
 * Fix skipping range tombstones with reverse queries (CASSANDRA-5712)
 * Expire entries out of ThriftSessionManager (CASSANDRA-5719)
 * Don't keep ancestor information in memory (CASSANDRA-5342)
 * Expose native protocol server status in nodetool info (CASSANDRA-5735)
 * Fix pathetic performance of range tombstones (CASSANDRA-5677)
 * Fix querying with an empty (impossible) range (CASSANDRA-5573)
 * cqlsh: handle CUSTOM 2i in DESCRIBE output (CASSANDRA-5760)
 * Fix minor bug in Range.intersects(Bound) (CASSANDRA-5771)
 * cqlsh: handle disabled compression in DESCRIBE output (CASSANDRA-5766)
 * Ensure all UP events are notified on the native protocol (CASSANDRA-5769)
 * Fix formatting of sstable2json with multiple -k arguments (CASSANDRA-5781)
 * Don't rely on row marker for queries in general to hide lost markers
   after TTL expires (CASSANDRA-5762)
 * Sort nodetool help output (CASSANDRA-5776)
 * Fix column expiring during 2 phases compaction (CASSANDRA-5799)
 * now() is being rejected in INSERTs when inside collections (CASSANDRA-5795)


2.0.0-beta1
 * Add support for indexing clustered columns (CASSANDRA-5125)
 * Removed on-heap row cache (CASSANDRA-5348)
 * use nanotime consistently for node-local timeouts (CASSANDRA-5581)
 * Avoid unnecessary second pass on name-based queries (CASSANDRA-5577)
 * Experimental triggers (CASSANDRA-1311)
 * JEMalloc support for off-heap allocation (CASSANDRA-3997)
 * Single-pass compaction (CASSANDRA-4180)
 * Removed token range bisection (CASSANDRA-5518)
 * Removed compatibility with pre-1.2.5 sstables and network messages
   (CASSANDRA-5511)
 * removed PBSPredictor (CASSANDRA-5455)
 * CAS support (CASSANDRA-5062, 5441, 5442, 5443, 5619, 5667)
 * Leveled compaction performs size-tiered compactions in L0
   (CASSANDRA-5371, 5439)
 * Add yaml network topology snitch for mixed ec2/other envs (CASSANDRA-5339)
 * Log when a node is down longer than the hint window (CASSANDRA-4554)
 * Optimize tombstone creation for ExpiringColumns (CASSANDRA-4917)
 * Improve LeveledScanner work estimation (CASSANDRA-5250, 5407)
 * Replace compaction lock with runWithCompactionsDisabled (CASSANDRA-3430)
 * Change Message IDs to ints (CASSANDRA-5307)
 * Move sstable level information into the Stats component, removing the
   need for a separate Manifest file (CASSANDRA-4872)
 * avoid serializing to byte[] on commitlog append (CASSANDRA-5199)
 * make index_interval configurable per columnfamily (CASSANDRA-3961, CASSANDRA-5650)
 * add default_time_to_live (CASSANDRA-3974)
 * add memtable_flush_period_in_ms (CASSANDRA-4237)
 * replace supercolumns internally by composites (CASSANDRA-3237, 5123)
 * upgrade thrift to 0.9.0 (CASSANDRA-3719)
 * drop unnecessary keyspace parameter from user-defined compaction API
   (CASSANDRA-5139)
 * more robust solution to incomplete compactions + counters (CASSANDRA-5151)
 * Change order of directory searching for c*.in.sh (CASSANDRA-3983)
 * Add tool to reset SSTable compaction level for LCS (CASSANDRA-5271)
 * Allow custom configuration loader (CASSANDRA-5045)
 * Remove memory emergency pressure valve logic (CASSANDRA-3534)
 * Reduce request latency with eager retry (CASSANDRA-4705)
 * cqlsh: Remove ASSUME command (CASSANDRA-5331)
 * Rebuild BF when loading sstables if bloom_filter_fp_chance
   has changed since compaction (CASSANDRA-5015)
 * remove row-level bloom filters (CASSANDRA-4885)
 * Change Kernel Page Cache skipping into row preheating (disabled by default)
   (CASSANDRA-4937)
 * Improve repair by deciding on a gcBefore before sending
   out TreeRequests (CASSANDRA-4932)
 * Add an official way to disable compactions (CASSANDRA-5074)
 * Reenable ALTER TABLE DROP with new semantics (CASSANDRA-3919)
 * Add binary protocol versioning (CASSANDRA-5436)
 * Swap THshaServer for TThreadedSelectorServer (CASSANDRA-5530)
 * Add alias support to SELECT statement (CASSANDRA-5075)
 * Don't create empty RowMutations in CommitLogReplayer (CASSANDRA-5541)
 * Use range tombstones when dropping cfs/columns from schema (CASSANDRA-5579)
 * cqlsh: drop CQL2/CQL3-beta support (CASSANDRA-5585)
 * Track max/min column names in sstables to be able to optimize slice
   queries (CASSANDRA-5514, CASSANDRA-5595, CASSANDRA-5600)
 * Binary protocol: allow batching already prepared statements (CASSANDRA-4693)
 * Allow preparing timestamp, ttl and limit in CQL3 queries (CASSANDRA-4450)
 * Support native link w/o JNA in Java7 (CASSANDRA-3734)
 * Use SASL authentication in binary protocol v2 (CASSANDRA-5545)
 * Replace Thrift HsHa with LMAX Disruptor based implementation (CASSANDRA-5582)
 * cqlsh: Add row count to SELECT output (CASSANDRA-5636)
 * Include a timestamp with all read commands to determine column expiration
   (CASSANDRA-5149)
 * Streaming 2.0 (CASSANDRA-5286, 5699)
 * Conditional create/drop ks/table/index statements in CQL3 (CASSANDRA-2737)
 * more pre-table creation property validation (CASSANDRA-5693)
 * Redesign repair messages (CASSANDRA-5426)
 * Fix ALTER RENAME post-5125 (CASSANDRA-5702)
 * Disallow renaming a 2ndary indexed column (CASSANDRA-5705)
 * Rename Table to Keyspace (CASSANDRA-5613)
 * Ensure changing column_index_size_in_kb on different nodes don't corrupt the
   sstable (CASSANDRA-5454)
 * Move resultset type information into prepare, not execute (CASSANDRA-5649)
 * Auto paging in binary protocol (CASSANDRA-4415, 5714)
 * Don't tie client side use of AbstractType to JDBC (CASSANDRA-4495)
 * Adds new TimestampType to replace DateType (CASSANDRA-5723, CASSANDRA-5729)
Merged from 1.2:
 * make starting native protocol server idempotent (CASSANDRA-5728)
 * Fix loading key cache when a saved entry is no longer valid (CASSANDRA-5706)
 * Fix serialization of the LEFT gossip value (CASSANDRA-5696)
 * cqlsh: Don't show 'null' in place of empty values (CASSANDRA-5675)
 * Race condition in detecting version on a mixed 1.1/1.2 cluster
   (CASSANDRA-5692)
 * Fix skipping range tombstones with reverse queries (CASSANDRA-5712)
 * Expire entries out of ThriftSessionManager (CASSANRDA-5719)
 * Don't keep ancestor information in memory (CASSANDRA-5342)
 * cqlsh: fix handling of semicolons inside BATCH queries (CASSANDRA-5697)


1.2.6
 * Fix tracing when operation completes before all responses arrive
   (CASSANDRA-5668)
 * Fix cross-DC mutation forwarding (CASSANDRA-5632)
 * Reduce SSTableLoader memory usage (CASSANDRA-5555)
 * Scale hinted_handoff_throttle_in_kb to cluster size (CASSANDRA-5272)
 * (Hadoop) Add CQL3 input/output formats (CASSANDRA-4421, 5622)
 * (Hadoop) Fix InputKeyRange in CFIF (CASSANDRA-5536)
 * Fix dealing with ridiculously large max sstable sizes in LCS (CASSANDRA-5589)
 * Ignore pre-truncate hints (CASSANDRA-4655)
 * Move System.exit on OOM into a separate thread (CASSANDRA-5273)
 * Write row markers when serializing schema (CASSANDRA-5572)
 * Check only SSTables for the requested range when streaming (CASSANDRA-5569)
 * Improve batchlog replay behavior and hint ttl handling (CASSANDRA-5314)
 * Exclude localTimestamp from validation for tombstones (CASSANDRA-5398)
 * cqlsh: add custom prompt support (CASSANDRA-5539)
 * Reuse prepared statements in hot auth queries (CASSANDRA-5594)
 * cqlsh: add vertical output option (see EXPAND) (CASSANDRA-5597)
 * Add a rate limit option to stress (CASSANDRA-5004)
 * have BulkLoader ignore snapshots directories (CASSANDRA-5587)
 * fix SnitchProperties logging context (CASSANDRA-5602)
 * Expose whether jna is enabled and memory is locked via JMX (CASSANDRA-5508)
 * cqlsh: fix COPY FROM with ReversedType (CASSANDRA-5610)
 * Allow creating CUSTOM indexes on collections (CASSANDRA-5615)
 * Evaluate now() function at execution time (CASSANDRA-5616)
 * Expose detailed read repair metrics (CASSANDRA-5618)
 * Correct blob literal + ReversedType parsing (CASSANDRA-5629)
 * Allow GPFS to prefer the internal IP like EC2MRS (CASSANDRA-5630)
 * fix help text for -tspw cassandra-cli (CASSANDRA-5643)
 * don't throw away initial causes exceptions for internode encryption issues
   (CASSANDRA-5644)
 * Fix message spelling errors for cql select statements (CASSANDRA-5647)
 * Suppress custom exceptions thru jmx (CASSANDRA-5652)
 * Update CREATE CUSTOM INDEX syntax (CASSANDRA-5639)
 * Fix PermissionDetails.equals() method (CASSANDRA-5655)
 * Never allow partition key ranges in CQL3 without token() (CASSANDRA-5666)
 * Gossiper incorrectly drops AppState for an upgrading node (CASSANDRA-5660)
 * Connection thrashing during multi-region ec2 during upgrade, due to
   messaging version (CASSANDRA-5669)
 * Avoid over reconnecting in EC2MRS (CASSANDRA-5678)
 * Fix ReadResponseSerializer.serializedSize() for digest reads (CASSANDRA-5476)
 * allow sstable2json on 2i CFs (CASSANDRA-5694)
Merged from 1.1:
 * Remove buggy thrift max message length option (CASSANDRA-5529)
 * Fix NPE in Pig's widerow mode (CASSANDRA-5488)
 * Add split size parameter to Pig and disable split combination (CASSANDRA-5544)


1.2.5
 * make BytesToken.toString only return hex bytes (CASSANDRA-5566)
 * Ensure that submitBackground enqueues at least one task (CASSANDRA-5554)
 * fix 2i updates with identical values and timestamps (CASSANDRA-5540)
 * fix compaction throttling bursty-ness (CASSANDRA-4316)
 * reduce memory consumption of IndexSummary (CASSANDRA-5506)
 * remove per-row column name bloom filters (CASSANDRA-5492)
 * Include fatal errors in trace events (CASSANDRA-5447)
 * Ensure that PerRowSecondaryIndex is notified of row-level deletes
   (CASSANDRA-5445)
 * Allow empty blob literals in CQL3 (CASSANDRA-5452)
 * Fix streaming RangeTombstones at column index boundary (CASSANDRA-5418)
 * Fix preparing statements when current keyspace is not set (CASSANDRA-5468)
 * Fix SemanticVersion.isSupportedBy minor/patch handling (CASSANDRA-5496)
 * Don't provide oldCfId for post-1.1 system cfs (CASSANDRA-5490)
 * Fix primary range ignores replication strategy (CASSANDRA-5424)
 * Fix shutdown of binary protocol server (CASSANDRA-5507)
 * Fix repair -snapshot not working (CASSANDRA-5512)
 * Set isRunning flag later in binary protocol server (CASSANDRA-5467)
 * Fix use of CQL3 functions with descending clustering order (CASSANDRA-5472)
 * Disallow renaming columns one at a time for thrift table in CQL3
   (CASSANDRA-5531)
 * cqlsh: add CLUSTERING ORDER BY support to DESCRIBE (CASSANDRA-5528)
 * Add custom secondary index support to CQL3 (CASSANDRA-5484)
 * Fix repair hanging silently on unexpected error (CASSANDRA-5229)
 * Fix Ec2Snitch regression introduced by CASSANDRA-5171 (CASSANDRA-5432)
 * Add nodetool enablebackup/disablebackup (CASSANDRA-5556)
 * cqlsh: fix DESCRIBE after case insensitive USE (CASSANDRA-5567)
Merged from 1.1
 * Add retry mechanism to OTC for non-droppable_verbs (CASSANDRA-5393)
 * Use allocator information to improve memtable memory usage estimate
   (CASSANDRA-5497)
 * Fix trying to load deleted row into row cache on startup (CASSANDRA-4463)
 * fsync leveled manifest to avoid corruption (CASSANDRA-5535)
 * Fix Bound intersection computation (CASSANDRA-5551)
 * sstablescrub now respects max memory size in cassandra.in.sh (CASSANDRA-5562)


1.2.4
 * Ensure that PerRowSecondaryIndex updates see the most recent values
   (CASSANDRA-5397)
 * avoid duplicate index entries ind PrecompactedRow and
   ParallelCompactionIterable (CASSANDRA-5395)
 * remove the index entry on oldColumn when new column is a tombstone
   (CASSANDRA-5395)
 * Change default stream throughput from 400 to 200 mbps (CASSANDRA-5036)
 * Gossiper logs DOWN for symmetry with UP (CASSANDRA-5187)
 * Fix mixing prepared statements between keyspaces (CASSANDRA-5352)
 * Fix consistency level during bootstrap - strike 3 (CASSANDRA-5354)
 * Fix transposed arguments in AlreadyExistsException (CASSANDRA-5362)
 * Improve asynchronous hint delivery (CASSANDRA-5179)
 * Fix Guava dependency version (12.0 -> 13.0.1) for Maven (CASSANDRA-5364)
 * Validate that provided CQL3 collection value are < 64K (CASSANDRA-5355)
 * Make upgradeSSTable skip current version sstables by default (CASSANDRA-5366)
 * Optimize min/max timestamp collection (CASSANDRA-5373)
 * Invalid streamId in cql binary protocol when using invalid CL
   (CASSANDRA-5164)
 * Fix validation for IN where clauses with collections (CASSANDRA-5376)
 * Copy resultSet on count query to avoid ConcurrentModificationException
   (CASSANDRA-5382)
 * Correctly typecheck in CQL3 even with ReversedType (CASSANDRA-5386)
 * Fix streaming compressed files when using encryption (CASSANDRA-5391)
 * cassandra-all 1.2.0 pom missing netty dependency (CASSANDRA-5392)
 * Fix writetime/ttl functions on null values (CASSANDRA-5341)
 * Fix NPE during cql3 select with token() (CASSANDRA-5404)
 * IndexHelper.skipBloomFilters won't skip non-SHA filters (CASSANDRA-5385)
 * cqlsh: Print maps ordered by key, sort sets (CASSANDRA-5413)
 * Add null syntax support in CQL3 for inserts (CASSANDRA-3783)
 * Allow unauthenticated set_keyspace() calls (CASSANDRA-5423)
 * Fix potential incremental backups race (CASSANDRA-5410)
 * Fix prepared BATCH statements with batch-level timestamps (CASSANDRA-5415)
 * Allow overriding superuser setup delay (CASSANDRA-5430)
 * cassandra-shuffle with JMX usernames and passwords (CASSANDRA-5431)
Merged from 1.1:
 * cli: Quote ks and cf names in schema output when needed (CASSANDRA-5052)
 * Fix bad default for min/max timestamp in SSTableMetadata (CASSANDRA-5372)
 * Fix cf name extraction from manifest in Directories.migrateFile()
   (CASSANDRA-5242)
 * Support pluggable internode authentication (CASSANDRA-5401)


1.2.3
 * add check for sstable overlap within a level on startup (CASSANDRA-5327)
 * replace ipv6 colons in jmx object names (CASSANDRA-5298, 5328)
 * Avoid allocating SSTableBoundedScanner during repair when the range does
   not intersect the sstable (CASSANDRA-5249)
 * Don't lowercase property map keys (this breaks NTS) (CASSANDRA-5292)
 * Fix composite comparator with super columns (CASSANDRA-5287)
 * Fix insufficient validation of UPDATE queries against counter cfs
   (CASSANDRA-5300)
 * Fix PropertyFileSnitch default DC/Rack behavior (CASSANDRA-5285)
 * Handle null values when executing prepared statement (CASSANDRA-5081)
 * Add netty to pom dependencies (CASSANDRA-5181)
 * Include type arguments in Thrift CQLPreparedResult (CASSANDRA-5311)
 * Fix compaction not removing columns when bf_fp_ratio is 1 (CASSANDRA-5182)
 * cli: Warn about missing CQL3 tables in schema descriptions (CASSANDRA-5309)
 * Re-enable unknown option in replication/compaction strategies option for
   backward compatibility (CASSANDRA-4795)
 * Add binary protocol support to stress (CASSANDRA-4993)
 * cqlsh: Fix COPY FROM value quoting and null handling (CASSANDRA-5305)
 * Fix repair -pr for vnodes (CASSANDRA-5329)
 * Relax CL for auth queries for non-default users (CASSANDRA-5310)
 * Fix AssertionError during repair (CASSANDRA-5245)
 * Don't announce migrations to pre-1.2 nodes (CASSANDRA-5334)
Merged from 1.1:
 * Update offline scrub for 1.0 -> 1.1 directory structure (CASSANDRA-5195)
 * add tmp flag to Descriptor hashcode (CASSANDRA-4021)
 * fix logging of "Found table data in data directories" when only system tables
   are present (CASSANDRA-5289)
 * cli: Add JMX authentication support (CASSANDRA-5080)
 * nodetool: ability to repair specific range (CASSANDRA-5280)
 * Fix possible assertion triggered in SliceFromReadCommand (CASSANDRA-5284)
 * cqlsh: Add inet type support on Windows (ipv4-only) (CASSANDRA-4801)
 * Fix race when initializing ColumnFamilyStore (CASSANDRA-5350)
 * Add UseTLAB JVM flag (CASSANDRA-5361)


1.2.2
 * fix potential for multiple concurrent compactions of the same sstables
   (CASSANDRA-5256)
 * avoid no-op caching of byte[] on commitlog append (CASSANDRA-5199)
 * fix symlinks under data dir not working (CASSANDRA-5185)
 * fix bug in compact storage metadata handling (CASSANDRA-5189)
 * Validate login for USE queries (CASSANDRA-5207)
 * cli: remove default username and password (CASSANDRA-5208)
 * configure populate_io_cache_on_flush per-CF (CASSANDRA-4694)
 * allow configuration of internode socket buffer (CASSANDRA-3378)
 * Make sstable directory picking blacklist-aware again (CASSANDRA-5193)
 * Correctly expire gossip states for edge cases (CASSANDRA-5216)
 * Improve handling of directory creation failures (CASSANDRA-5196)
 * Expose secondary indicies to the rest of nodetool (CASSANDRA-4464)
 * Binary protocol: avoid sending notification for 0.0.0.0 (CASSANDRA-5227)
 * add UseCondCardMark XX jvm settings on jdk 1.7 (CASSANDRA-4366)
 * CQL3 refactor to allow conversion function (CASSANDRA-5226)
 * Fix drop of sstables in some circumstance (CASSANDRA-5232)
 * Implement caching of authorization results (CASSANDRA-4295)
 * Add support for LZ4 compression (CASSANDRA-5038)
 * Fix missing columns in wide rows queries (CASSANDRA-5225)
 * Simplify auth setup and make system_auth ks alterable (CASSANDRA-5112)
 * Stop compactions from hanging during bootstrap (CASSANDRA-5244)
 * fix compressed streaming sending extra chunk (CASSANDRA-5105)
 * Add CQL3-based implementations of IAuthenticator and IAuthorizer
   (CASSANDRA-4898)
 * Fix timestamp-based tomstone removal logic (CASSANDRA-5248)
 * cli: Add JMX authentication support (CASSANDRA-5080)
 * Fix forceFlush behavior (CASSANDRA-5241)
 * cqlsh: Add username autocompletion (CASSANDRA-5231)
 * Fix CQL3 composite partition key error (CASSANDRA-5240)
 * Allow IN clause on last clustering key (CASSANDRA-5230)
Merged from 1.1:
 * fix start key/end token validation for wide row iteration (CASSANDRA-5168)
 * add ConfigHelper support for Thrift frame and max message sizes (CASSANDRA-5188)
 * fix nodetool repair not fail on node down (CASSANDRA-5203)
 * always collect tombstone hints (CASSANDRA-5068)
 * Fix error when sourcing file in cqlsh (CASSANDRA-5235)


1.2.1
 * stream undelivered hints on decommission (CASSANDRA-5128)
 * GossipingPropertyFileSnitch loads saved dc/rack info if needed (CASSANDRA-5133)
 * drain should flush system CFs too (CASSANDRA-4446)
 * add inter_dc_tcp_nodelay setting (CASSANDRA-5148)
 * re-allow wrapping ranges for start_token/end_token range pairitspwng (CASSANDRA-5106)
 * fix validation compaction of empty rows (CASSANDRA-5136)
 * nodetool methods to enable/disable hint storage/delivery (CASSANDRA-4750)
 * disallow bloom filter false positive chance of 0 (CASSANDRA-5013)
 * add threadpool size adjustment methods to JMXEnabledThreadPoolExecutor and
   CompactionManagerMBean (CASSANDRA-5044)
 * fix hinting for dropped local writes (CASSANDRA-4753)
 * off-heap cache doesn't need mutable column container (CASSANDRA-5057)
 * apply disk_failure_policy to bad disks on initial directory creation
   (CASSANDRA-4847)
 * Optimize name-based queries to use ArrayBackedSortedColumns (CASSANDRA-5043)
 * Fall back to old manifest if most recent is unparseable (CASSANDRA-5041)
 * pool [Compressed]RandomAccessReader objects on the partitioned read path
   (CASSANDRA-4942)
 * Add debug logging to list filenames processed by Directories.migrateFile
   method (CASSANDRA-4939)
 * Expose black-listed directories via JMX (CASSANDRA-4848)
 * Log compaction merge counts (CASSANDRA-4894)
 * Minimize byte array allocation by AbstractData{Input,Output} (CASSANDRA-5090)
 * Add SSL support for the binary protocol (CASSANDRA-5031)
 * Allow non-schema system ks modification for shuffle to work (CASSANDRA-5097)
 * cqlsh: Add default limit to SELECT statements (CASSANDRA-4972)
 * cqlsh: fix DESCRIBE for 1.1 cfs in CQL3 (CASSANDRA-5101)
 * Correctly gossip with nodes >= 1.1.7 (CASSANDRA-5102)
 * Ensure CL guarantees on digest mismatch (CASSANDRA-5113)
 * Validate correctly selects on composite partition key (CASSANDRA-5122)
 * Fix exception when adding collection (CASSANDRA-5117)
 * Handle states for non-vnode clusters correctly (CASSANDRA-5127)
 * Refuse unrecognized replication and compaction strategy options (CASSANDRA-4795)
 * Pick the correct value validator in sstable2json for cql3 tables (CASSANDRA-5134)
 * Validate login for describe_keyspace, describe_keyspaces and set_keyspace
   (CASSANDRA-5144)
 * Fix inserting empty maps (CASSANDRA-5141)
 * Don't remove tokens from System table for node we know (CASSANDRA-5121)
 * fix streaming progress report for compresed files (CASSANDRA-5130)
 * Coverage analysis for low-CL queries (CASSANDRA-4858)
 * Stop interpreting dates as valid timeUUID value (CASSANDRA-4936)
 * Adds E notation for floating point numbers (CASSANDRA-4927)
 * Detect (and warn) unintentional use of the cql2 thrift methods when cql3 was
   intended (CASSANDRA-5172)
 * cli: Quote ks and cf names in schema output when needed (CASSANDRA-5052)
 * Fix cf name extraction from manifest in Directories.migrateFile() (CASSANDRA-5242)
 * Replace mistaken usage of commons-logging with slf4j (CASSANDRA-5464)
 * Ensure Jackson dependency matches lib (CASSANDRA-5126)
 * Expose droppable tombstone ratio stats over JMX (CASSANDRA-5159)
Merged from 1.1:
 * Simplify CompressedRandomAccessReader to work around JDK FD bug (CASSANDRA-5088)
 * Improve handling a changing target throttle rate mid-compaction (CASSANDRA-5087)
 * Pig: correctly decode row keys in widerow mode (CASSANDRA-5098)
 * nodetool repair command now prints progress (CASSANDRA-4767)
 * fix user defined compaction to run against 1.1 data directory (CASSANDRA-5118)
 * Fix CQL3 BATCH authorization caching (CASSANDRA-5145)
 * fix get_count returns incorrect value with TTL (CASSANDRA-5099)
 * better handling for mid-compaction failure (CASSANDRA-5137)
 * convert default marshallers list to map for better readability (CASSANDRA-5109)
 * fix ConcurrentModificationException in getBootstrapSource (CASSANDRA-5170)
 * fix sstable maxtimestamp for row deletes and pre-1.1.1 sstables (CASSANDRA-5153)
 * Fix thread growth on node removal (CASSANDRA-5175)
 * Make Ec2Region's datacenter name configurable (CASSANDRA-5155)


1.2.0
 * Disallow counters in collections (CASSANDRA-5082)
 * cqlsh: add unit tests (CASSANDRA-3920)
 * fix default bloom_filter_fp_chance for LeveledCompactionStrategy (CASSANDRA-5093)
Merged from 1.1:
 * add validation for get_range_slices with start_key and end_token (CASSANDRA-5089)


1.2.0-rc2
 * fix nodetool ownership display with vnodes (CASSANDRA-5065)
 * cqlsh: add DESCRIBE KEYSPACES command (CASSANDRA-5060)
 * Fix potential infinite loop when reloading CFS (CASSANDRA-5064)
 * Fix SimpleAuthorizer example (CASSANDRA-5072)
 * cqlsh: force CL.ONE for tracing and system.schema* queries (CASSANDRA-5070)
 * Includes cassandra-shuffle in the debian package (CASSANDRA-5058)
Merged from 1.1:
 * fix multithreaded compaction deadlock (CASSANDRA-4492)
 * fix temporarily missing schema after upgrade from pre-1.1.5 (CASSANDRA-5061)
 * Fix ALTER TABLE overriding compression options with defaults
   (CASSANDRA-4996, 5066)
 * fix specifying and altering crc_check_chance (CASSANDRA-5053)
 * fix Murmur3Partitioner ownership% calculation (CASSANDRA-5076)
 * Don't expire columns sooner than they should in 2ndary indexes (CASSANDRA-5079)


1.2-rc1
 * rename rpc_timeout settings to request_timeout (CASSANDRA-5027)
 * add BF with 0.1 FP to LCS by default (CASSANDRA-5029)
 * Fix preparing insert queries (CASSANDRA-5016)
 * Fix preparing queries with counter increment (CASSANDRA-5022)
 * Fix preparing updates with collections (CASSANDRA-5017)
 * Don't generate UUID based on other node address (CASSANDRA-5002)
 * Fix message when trying to alter a clustering key type (CASSANDRA-5012)
 * Update IAuthenticator to match the new IAuthorizer (CASSANDRA-5003)
 * Fix inserting only a key in CQL3 (CASSANDRA-5040)
 * Fix CQL3 token() function when used with strings (CASSANDRA-5050)
Merged from 1.1:
 * reduce log spam from invalid counter shards (CASSANDRA-5026)
 * Improve schema propagation performance (CASSANDRA-5025)
 * Fix for IndexHelper.IndexFor throws OOB Exception (CASSANDRA-5030)
 * cqlsh: make it possible to describe thrift CFs (CASSANDRA-4827)
 * cqlsh: fix timestamp formatting on some platforms (CASSANDRA-5046)


1.2-beta3
 * make consistency level configurable in cqlsh (CASSANDRA-4829)
 * fix cqlsh rendering of blob fields (CASSANDRA-4970)
 * fix cqlsh DESCRIBE command (CASSANDRA-4913)
 * save truncation position in system table (CASSANDRA-4906)
 * Move CompressionMetadata off-heap (CASSANDRA-4937)
 * allow CLI to GET cql3 columnfamily data (CASSANDRA-4924)
 * Fix rare race condition in getExpireTimeForEndpoint (CASSANDRA-4402)
 * acquire references to overlapping sstables during compaction so bloom filter
   doesn't get free'd prematurely (CASSANDRA-4934)
 * Don't share slice query filter in CQL3 SelectStatement (CASSANDRA-4928)
 * Separate tracing from Log4J (CASSANDRA-4861)
 * Exclude gcable tombstones from merkle-tree computation (CASSANDRA-4905)
 * Better printing of AbstractBounds for tracing (CASSANDRA-4931)
 * Optimize mostRecentTombstone check in CC.collectAllData (CASSANDRA-4883)
 * Change stream session ID to UUID to avoid collision from same node (CASSANDRA-4813)
 * Use Stats.db when bulk loading if present (CASSANDRA-4957)
 * Skip repair on system_trace and keyspaces with RF=1 (CASSANDRA-4956)
 * (cql3) Remove arbitrary SELECT limit (CASSANDRA-4918)
 * Correctly handle prepared operation on collections (CASSANDRA-4945)
 * Fix CQL3 LIMIT (CASSANDRA-4877)
 * Fix Stress for CQL3 (CASSANDRA-4979)
 * Remove cassandra specific exceptions from JMX interface (CASSANDRA-4893)
 * (CQL3) Force using ALLOW FILTERING on potentially inefficient queries (CASSANDRA-4915)
 * (cql3) Fix adding column when the table has collections (CASSANDRA-4982)
 * (cql3) Fix allowing collections with compact storage (CASSANDRA-4990)
 * (cql3) Refuse ttl/writetime function on collections (CASSANDRA-4992)
 * Replace IAuthority with new IAuthorizer (CASSANDRA-4874)
 * clqsh: fix KEY pseudocolumn escaping when describing Thrift tables
   in CQL3 mode (CASSANDRA-4955)
 * add basic authentication support for Pig CassandraStorage (CASSANDRA-3042)
 * fix CQL2 ALTER TABLE compaction_strategy_class altering (CASSANDRA-4965)
Merged from 1.1:
 * Fall back to old describe_splits if d_s_ex is not available (CASSANDRA-4803)
 * Improve error reporting when streaming ranges fail (CASSANDRA-5009)
 * Fix cqlsh timestamp formatting of timezone info (CASSANDRA-4746)
 * Fix assertion failure with leveled compaction (CASSANDRA-4799)
 * Check for null end_token in get_range_slice (CASSANDRA-4804)
 * Remove all remnants of removed nodes (CASSANDRA-4840)
 * Add aut-reloading of the log4j file in debian package (CASSANDRA-4855)
 * Fix estimated row cache entry size (CASSANDRA-4860)
 * reset getRangeSlice filter after finishing a row for get_paged_slice
   (CASSANDRA-4919)
 * expunge row cache post-truncate (CASSANDRA-4940)
 * Allow static CF definition with compact storage (CASSANDRA-4910)
 * Fix endless loop/compaction of schema_* CFs due to broken timestamps (CASSANDRA-4880)
 * Fix 'wrong class type' assertion in CounterColumn (CASSANDRA-4976)


1.2-beta2
 * fp rate of 1.0 disables BF entirely; LCS defaults to 1.0 (CASSANDRA-4876)
 * off-heap bloom filters for row keys (CASSANDRA_4865)
 * add extension point for sstable components (CASSANDRA-4049)
 * improve tracing output (CASSANDRA-4852, 4862)
 * make TRACE verb droppable (CASSANDRA-4672)
 * fix BulkLoader recognition of CQL3 columnfamilies (CASSANDRA-4755)
 * Sort commitlog segments for replay by id instead of mtime (CASSANDRA-4793)
 * Make hint delivery asynchronous (CASSANDRA-4761)
 * Pluggable Thrift transport factories for CLI and cqlsh (CASSANDRA-4609, 4610)
 * cassandra-cli: allow Double value type to be inserted to a column (CASSANDRA-4661)
 * Add ability to use custom TServerFactory implementations (CASSANDRA-4608)
 * optimize batchlog flushing to skip successful batches (CASSANDRA-4667)
 * include metadata for system keyspace itself in schema tables (CASSANDRA-4416)
 * add check to PropertyFileSnitch to verify presence of location for
   local node (CASSANDRA-4728)
 * add PBSPredictor consistency modeler (CASSANDRA-4261)
 * remove vestiges of Thrift unframed mode (CASSANDRA-4729)
 * optimize single-row PK lookups (CASSANDRA-4710)
 * adjust blockFor calculation to account for pending ranges due to node
   movement (CASSANDRA-833)
 * Change CQL version to 3.0.0 and stop accepting 3.0.0-beta1 (CASSANDRA-4649)
 * (CQL3) Make prepared statement global instead of per connection
   (CASSANDRA-4449)
 * Fix scrubbing of CQL3 created tables (CASSANDRA-4685)
 * (CQL3) Fix validation when using counter and regular columns in the same
   table (CASSANDRA-4706)
 * Fix bug starting Cassandra with simple authentication (CASSANDRA-4648)
 * Add support for batchlog in CQL3 (CASSANDRA-4545, 4738)
 * Add support for multiple column family outputs in CFOF (CASSANDRA-4208)
 * Support repairing only the local DC nodes (CASSANDRA-4747)
 * Use rpc_address for binary protocol and change default port (CASSANDRA-4751)
 * Fix use of collections in prepared statements (CASSANDRA-4739)
 * Store more information into peers table (CASSANDRA-4351, 4814)
 * Configurable bucket size for size tiered compaction (CASSANDRA-4704)
 * Run leveled compaction in parallel (CASSANDRA-4310)
 * Fix potential NPE during CFS reload (CASSANDRA-4786)
 * Composite indexes may miss results (CASSANDRA-4796)
 * Move consistency level to the protocol level (CASSANDRA-4734, 4824)
 * Fix Subcolumn slice ends not respected (CASSANDRA-4826)
 * Fix Assertion error in cql3 select (CASSANDRA-4783)
 * Fix list prepend logic (CQL3) (CASSANDRA-4835)
 * Add booleans as literals in CQL3 (CASSANDRA-4776)
 * Allow renaming PK columns in CQL3 (CASSANDRA-4822)
 * Fix binary protocol NEW_NODE event (CASSANDRA-4679)
 * Fix potential infinite loop in tombstone compaction (CASSANDRA-4781)
 * Remove system tables accounting from schema (CASSANDRA-4850)
 * (cql3) Force provided columns in clustering key order in
   'CLUSTERING ORDER BY' (CASSANDRA-4881)
 * Fix composite index bug (CASSANDRA-4884)
 * Fix short read protection for CQL3 (CASSANDRA-4882)
 * Add tracing support to the binary protocol (CASSANDRA-4699)
 * (cql3) Don't allow prepared marker inside collections (CASSANDRA-4890)
 * Re-allow order by on non-selected columns (CASSANDRA-4645)
 * Bug when composite index is created in a table having collections (CASSANDRA-4909)
 * log index scan subject in CompositesSearcher (CASSANDRA-4904)
Merged from 1.1:
 * add get[Row|Key]CacheEntries to CacheServiceMBean (CASSANDRA-4859)
 * fix get_paged_slice to wrap to next row correctly (CASSANDRA-4816)
 * fix indexing empty column values (CASSANDRA-4832)
 * allow JdbcDate to compose null Date objects (CASSANDRA-4830)
 * fix possible stackoverflow when compacting 1000s of sstables
   (CASSANDRA-4765)
 * fix wrong leveled compaction progress calculation (CASSANDRA-4807)
 * add a close() method to CRAR to prevent leaking file descriptors (CASSANDRA-4820)
 * fix potential infinite loop in get_count (CASSANDRA-4833)
 * fix compositeType.{get/from}String methods (CASSANDRA-4842)
 * (CQL) fix CREATE COLUMNFAMILY permissions check (CASSANDRA-4864)
 * Fix DynamicCompositeType same type comparison (CASSANDRA-4711)
 * Fix duplicate SSTable reference when stream session failed (CASSANDRA-3306)
 * Allow static CF definition with compact storage (CASSANDRA-4910)
 * Fix endless loop/compaction of schema_* CFs due to broken timestamps (CASSANDRA-4880)
 * Fix 'wrong class type' assertion in CounterColumn (CASSANDRA-4976)


1.2-beta1
 * add atomic_batch_mutate (CASSANDRA-4542, -4635)
 * increase default max_hint_window_in_ms to 3h (CASSANDRA-4632)
 * include message initiation time to replicas so they can more
   accurately drop timed-out requests (CASSANDRA-2858)
 * fix clientutil.jar dependencies (CASSANDRA-4566)
 * optimize WriteResponse (CASSANDRA-4548)
 * new metrics (CASSANDRA-4009)
 * redesign KEYS indexes to avoid read-before-write (CASSANDRA-2897)
 * debug tracing (CASSANDRA-1123)
 * parallelize row cache loading (CASSANDRA-4282)
 * Make compaction, flush JBOD-aware (CASSANDRA-4292)
 * run local range scans on the read stage (CASSANDRA-3687)
 * clean up ioexceptions (CASSANDRA-2116)
 * add disk_failure_policy (CASSANDRA-2118)
 * Introduce new json format with row level deletion (CASSANDRA-4054)
 * remove redundant "name" column from schema_keyspaces (CASSANDRA-4433)
 * improve "nodetool ring" handling of multi-dc clusters (CASSANDRA-3047)
 * update NTS calculateNaturalEndpoints to be O(N log N) (CASSANDRA-3881)
 * split up rpc timeout by operation type (CASSANDRA-2819)
 * rewrite key cache save/load to use only sequential i/o (CASSANDRA-3762)
 * update MS protocol with a version handshake + broadcast address id
   (CASSANDRA-4311)
 * multithreaded hint replay (CASSANDRA-4189)
 * add inter-node message compression (CASSANDRA-3127)
 * remove COPP (CASSANDRA-2479)
 * Track tombstone expiration and compact when tombstone content is
   higher than a configurable threshold, default 20% (CASSANDRA-3442, 4234)
 * update MurmurHash to version 3 (CASSANDRA-2975)
 * (CLI) track elapsed time for `delete' operation (CASSANDRA-4060)
 * (CLI) jline version is bumped to 1.0 to properly  support
   'delete' key function (CASSANDRA-4132)
 * Save IndexSummary into new SSTable 'Summary' component (CASSANDRA-2392, 4289)
 * Add support for range tombstones (CASSANDRA-3708)
 * Improve MessagingService efficiency (CASSANDRA-3617)
 * Avoid ID conflicts from concurrent schema changes (CASSANDRA-3794)
 * Set thrift HSHA server thread limit to unlimited by default (CASSANDRA-4277)
 * Avoids double serialization of CF id in RowMutation messages
   (CASSANDRA-4293)
 * stream compressed sstables directly with java nio (CASSANDRA-4297)
 * Support multiple ranges in SliceQueryFilter (CASSANDRA-3885)
 * Add column metadata to system column families (CASSANDRA-4018)
 * (cql3) Always use composite types by default (CASSANDRA-4329)
 * (cql3) Add support for set, map and list (CASSANDRA-3647)
 * Validate date type correctly (CASSANDRA-4441)
 * (cql3) Allow definitions with only a PK (CASSANDRA-4361)
 * (cql3) Add support for row key composites (CASSANDRA-4179)
 * improve DynamicEndpointSnitch by using reservoir sampling (CASSANDRA-4038)
 * (cql3) Add support for 2ndary indexes (CASSANDRA-3680)
 * (cql3) fix defining more than one PK to be invalid (CASSANDRA-4477)
 * remove schema agreement checking from all external APIs (Thrift, CQL and CQL3) (CASSANDRA-4487)
 * add Murmur3Partitioner and make it default for new installations (CASSANDRA-3772, 4621)
 * (cql3) update pseudo-map syntax to use map syntax (CASSANDRA-4497)
 * Finer grained exceptions hierarchy and provides error code with exceptions (CASSANDRA-3979)
 * Adds events push to binary protocol (CASSANDRA-4480)
 * Rewrite nodetool help (CASSANDRA-2293)
 * Make CQL3 the default for CQL (CASSANDRA-4640)
 * update stress tool to be able to use CQL3 (CASSANDRA-4406)
 * Accept all thrift update on CQL3 cf but don't expose their metadata (CASSANDRA-4377)
 * Replace Throttle with Guava's RateLimiter for HintedHandOff (CASSANDRA-4541)
 * fix counter add/get using CQL2 and CQL3 in stress tool (CASSANDRA-4633)
 * Add sstable count per level to cfstats (CASSANDRA-4537)
 * (cql3) Add ALTER KEYSPACE statement (CASSANDRA-4611)
 * (cql3) Allow defining default consistency levels (CASSANDRA-4448)
 * (cql3) Fix queries using LIMIT missing results (CASSANDRA-4579)
 * fix cross-version gossip messaging (CASSANDRA-4576)
 * added inet data type (CASSANDRA-4627)


1.1.6
 * Wait for writes on synchronous read digest mismatch (CASSANDRA-4792)
 * fix commitlog replay for nanotime-infected sstables (CASSANDRA-4782)
 * preflight check ttl for maximum of 20 years (CASSANDRA-4771)
 * (Pig) fix widerow input with single column rows (CASSANDRA-4789)
 * Fix HH to compact with correct gcBefore, which avoids wiping out
   undelivered hints (CASSANDRA-4772)
 * LCS will merge up to 32 L0 sstables as intended (CASSANDRA-4778)
 * NTS will default unconfigured DC replicas to zero (CASSANDRA-4675)
 * use default consistency level in counter validation if none is
   explicitly provide (CASSANDRA-4700)
 * Improve IAuthority interface by introducing fine-grained
   access permissions and grant/revoke commands (CASSANDRA-4490, 4644)
 * fix assumption error in CLI when updating/describing keyspace
   (CASSANDRA-4322)
 * Adds offline sstablescrub to debian packaging (CASSANDRA-4642)
 * Automatic fixing of overlapping leveled sstables (CASSANDRA-4644)
 * fix error when using ORDER BY with extended selections (CASSANDRA-4689)
 * (CQL3) Fix validation for IN queries for non-PK cols (CASSANDRA-4709)
 * fix re-created keyspace disappering after 1.1.5 upgrade
   (CASSANDRA-4698, 4752)
 * (CLI) display elapsed time in 2 fraction digits (CASSANDRA-3460)
 * add authentication support to sstableloader (CASSANDRA-4712)
 * Fix CQL3 'is reversed' logic (CASSANDRA-4716, 4759)
 * (CQL3) Don't return ReversedType in result set metadata (CASSANDRA-4717)
 * Backport adding AlterKeyspace statement (CASSANDRA-4611)
 * (CQL3) Correcty accept upper-case data types (CASSANDRA-4770)
 * Add binary protocol events for schema changes (CASSANDRA-4684)
Merged from 1.0:
 * Switch from NBHM to CHM in MessagingService's callback map, which
   prevents OOM in long-running instances (CASSANDRA-4708)


1.1.5
 * add SecondaryIndex.reload API (CASSANDRA-4581)
 * use millis + atomicint for commitlog segment creation instead of
   nanotime, which has issues under some hypervisors (CASSANDRA-4601)
 * fix FD leak in slice queries (CASSANDRA-4571)
 * avoid recursion in leveled compaction (CASSANDRA-4587)
 * increase stack size under Java7 to 180K
 * Log(info) schema changes (CASSANDRA-4547)
 * Change nodetool setcachecapcity to manipulate global caches (CASSANDRA-4563)
 * (cql3) fix setting compaction strategy (CASSANDRA-4597)
 * fix broken system.schema_* timestamps on system startup (CASSANDRA-4561)
 * fix wrong skip of cache saving (CASSANDRA-4533)
 * Avoid NPE when lost+found is in data dir (CASSANDRA-4572)
 * Respect five-minute flush moratorium after initial CL replay (CASSANDRA-4474)
 * Adds ntp as recommended in debian packaging (CASSANDRA-4606)
 * Configurable transport in CF Record{Reader|Writer} (CASSANDRA-4558)
 * (cql3) fix potential NPE with both equal and unequal restriction (CASSANDRA-4532)
 * (cql3) improves ORDER BY validation (CASSANDRA-4624)
 * Fix potential deadlock during counter writes (CASSANDRA-4578)
 * Fix cql error with ORDER BY when using IN (CASSANDRA-4612)
Merged from 1.0:
 * increase Xss to 160k to accomodate latest 1.6 JVMs (CASSANDRA-4602)
 * fix toString of hint destination tokens (CASSANDRA-4568)
 * Fix multiple values for CurrentLocal NodeID (CASSANDRA-4626)


1.1.4
 * fix offline scrub to catch >= out of order rows (CASSANDRA-4411)
 * fix cassandra-env.sh on RHEL and other non-dash-based systems
   (CASSANDRA-4494)
Merged from 1.0:
 * (Hadoop) fix setting key length for old-style mapred api (CASSANDRA-4534)
 * (Hadoop) fix iterating through a resultset consisting entirely
   of tombstoned rows (CASSANDRA-4466)


1.1.3
 * (cqlsh) add COPY TO (CASSANDRA-4434)
 * munmap commitlog segments before rename (CASSANDRA-4337)
 * (JMX) rename getRangeKeySample to sampleKeyRange to avoid returning
   multi-MB results as an attribute (CASSANDRA-4452)
 * flush based on data size, not throughput; overwritten columns no
   longer artificially inflate liveRatio (CASSANDRA-4399)
 * update default commitlog segment size to 32MB and total commitlog
   size to 32/1024 MB for 32/64 bit JVMs, respectively (CASSANDRA-4422)
 * avoid using global partitioner to estimate ranges in index sstables
   (CASSANDRA-4403)
 * restore pre-CASSANDRA-3862 approach to removing expired tombstones
   from row cache during compaction (CASSANDRA-4364)
 * (stress) support for CQL prepared statements (CASSANDRA-3633)
 * Correctly catch exception when Snappy cannot be loaded (CASSANDRA-4400)
 * (cql3) Support ORDER BY when IN condition is given in WHERE clause (CASSANDRA-4327)
 * (cql3) delete "component_index" column on DROP TABLE call (CASSANDRA-4420)
 * change nanoTime() to currentTimeInMillis() in schema related code (CASSANDRA-4432)
 * add a token generation tool (CASSANDRA-3709)
 * Fix LCS bug with sstable containing only 1 row (CASSANDRA-4411)
 * fix "Can't Modify Index Name" problem on CF update (CASSANDRA-4439)
 * Fix assertion error in getOverlappingSSTables during repair (CASSANDRA-4456)
 * fix nodetool's setcompactionthreshold command (CASSANDRA-4455)
 * Ensure compacted files are never used, to avoid counter overcount (CASSANDRA-4436)
Merged from 1.0:
 * Push the validation of secondary index values to the SecondaryIndexManager (CASSANDRA-4240)
 * allow dropping columns shadowed by not-yet-expired supercolumn or row
   tombstones in PrecompactedRow (CASSANDRA-4396)


1.1.2
 * Fix cleanup not deleting index entries (CASSANDRA-4379)
 * Use correct partitioner when saving + loading caches (CASSANDRA-4331)
 * Check schema before trying to export sstable (CASSANDRA-2760)
 * Raise a meaningful exception instead of NPE when PFS encounters
   an unconfigured node + no default (CASSANDRA-4349)
 * fix bug in sstable blacklisting with LCS (CASSANDRA-4343)
 * LCS no longer promotes tiny sstables out of L0 (CASSANDRA-4341)
 * skip tombstones during hint replay (CASSANDRA-4320)
 * fix NPE in compactionstats (CASSANDRA-4318)
 * enforce 1m min keycache for auto (CASSANDRA-4306)
 * Have DeletedColumn.isMFD always return true (CASSANDRA-4307)
 * (cql3) exeption message for ORDER BY constraints said primary filter can be
    an IN clause, which is misleading (CASSANDRA-4319)
 * (cql3) Reject (not yet supported) creation of 2ndardy indexes on tables with
   composite primary keys (CASSANDRA-4328)
 * Set JVM stack size to 160k for java 7 (CASSANDRA-4275)
 * cqlsh: add COPY command to load data from CSV flat files (CASSANDRA-4012)
 * CFMetaData.fromThrift to throw ConfigurationException upon error (CASSANDRA-4353)
 * Use CF comparator to sort indexed columns in SecondaryIndexManager
   (CASSANDRA-4365)
 * add strategy_options to the KSMetaData.toString() output (CASSANDRA-4248)
 * (cql3) fix range queries containing unqueried results (CASSANDRA-4372)
 * (cql3) allow updating column_alias types (CASSANDRA-4041)
 * (cql3) Fix deletion bug (CASSANDRA-4193)
 * Fix computation of overlapping sstable for leveled compaction (CASSANDRA-4321)
 * Improve scrub and allow to run it offline (CASSANDRA-4321)
 * Fix assertionError in StorageService.bulkLoad (CASSANDRA-4368)
 * (cqlsh) add option to authenticate to a keyspace at startup (CASSANDRA-4108)
 * (cqlsh) fix ASSUME functionality (CASSANDRA-4352)
 * Fix ColumnFamilyRecordReader to not return progress > 100% (CASSANDRA-3942)
Merged from 1.0:
 * Set gc_grace on index CF to 0 (CASSANDRA-4314)


1.1.1
 * add populate_io_cache_on_flush option (CASSANDRA-2635)
 * allow larger cache capacities than 2GB (CASSANDRA-4150)
 * add getsstables command to nodetool (CASSANDRA-4199)
 * apply parent CF compaction settings to secondary index CFs (CASSANDRA-4280)
 * preserve commitlog size cap when recycling segments at startup
   (CASSANDRA-4201)
 * (Hadoop) fix split generation regression (CASSANDRA-4259)
 * ignore min/max compactions settings in LCS, while preserving
   behavior that min=max=0 disables autocompaction (CASSANDRA-4233)
 * log number of rows read from saved cache (CASSANDRA-4249)
 * calculate exact size required for cleanup operations (CASSANDRA-1404)
 * avoid blocking additional writes during flush when the commitlog
   gets behind temporarily (CASSANDRA-1991)
 * enable caching on index CFs based on data CF cache setting (CASSANDRA-4197)
 * warn on invalid replication strategy creation options (CASSANDRA-4046)
 * remove [Freeable]Memory finalizers (CASSANDRA-4222)
 * include tombstone size in ColumnFamily.size, which can prevent OOM
   during sudden mass delete operations by yielding a nonzero liveRatio
   (CASSANDRA-3741)
 * Open 1 sstableScanner per level for leveled compaction (CASSANDRA-4142)
 * Optimize reads when row deletion timestamps allow us to restrict
   the set of sstables we check (CASSANDRA-4116)
 * add support for commitlog archiving and point-in-time recovery
   (CASSANDRA-3690)
 * avoid generating redundant compaction tasks during streaming
   (CASSANDRA-4174)
 * add -cf option to nodetool snapshot, and takeColumnFamilySnapshot to
   StorageService mbean (CASSANDRA-556)
 * optimize cleanup to drop entire sstables where possible (CASSANDRA-4079)
 * optimize truncate when autosnapshot is disabled (CASSANDRA-4153)
 * update caches to use byte[] keys to reduce memory overhead (CASSANDRA-3966)
 * add column limit to cli (CASSANDRA-3012, 4098)
 * clean up and optimize DataOutputBuffer, used by CQL compression and
   CompositeType (CASSANDRA-4072)
 * optimize commitlog checksumming (CASSANDRA-3610)
 * identify and blacklist corrupted SSTables from future compactions
   (CASSANDRA-2261)
 * Move CfDef and KsDef validation out of thrift (CASSANDRA-4037)
 * Expose API to repair a user provided range (CASSANDRA-3912)
 * Add way to force the cassandra-cli to refresh its schema (CASSANDRA-4052)
 * Avoid having replicate on write tasks stacking up at CL.ONE (CASSANDRA-2889)
 * (cql3) Backwards compatibility for composite comparators in non-cql3-aware
   clients (CASSANDRA-4093)
 * (cql3) Fix order by for reversed queries (CASSANDRA-4160)
 * (cql3) Add ReversedType support (CASSANDRA-4004)
 * (cql3) Add timeuuid type (CASSANDRA-4194)
 * (cql3) Minor fixes (CASSANDRA-4185)
 * (cql3) Fix prepared statement in BATCH (CASSANDRA-4202)
 * (cql3) Reduce the list of reserved keywords (CASSANDRA-4186)
 * (cql3) Move max/min compaction thresholds to compaction strategy options
   (CASSANDRA-4187)
 * Fix exception during move when localhost is the only source (CASSANDRA-4200)
 * (cql3) Allow paging through non-ordered partitioner results (CASSANDRA-3771)
 * (cql3) Fix drop index (CASSANDRA-4192)
 * (cql3) Don't return range ghosts anymore (CASSANDRA-3982)
 * fix re-creating Keyspaces/ColumnFamilies with the same name as dropped
   ones (CASSANDRA-4219)
 * fix SecondaryIndex LeveledManifest save upon snapshot (CASSANDRA-4230)
 * fix missing arrayOffset in FBUtilities.hash (CASSANDRA-4250)
 * (cql3) Add name of parameters in CqlResultSet (CASSANDRA-4242)
 * (cql3) Correctly validate order by queries (CASSANDRA-4246)
 * rename stress to cassandra-stress for saner packaging (CASSANDRA-4256)
 * Fix exception on colum metadata with non-string comparator (CASSANDRA-4269)
 * Check for unknown/invalid compression options (CASSANDRA-4266)
 * (cql3) Adds simple access to column timestamp and ttl (CASSANDRA-4217)
 * (cql3) Fix range queries with secondary indexes (CASSANDRA-4257)
 * Better error messages from improper input in cli (CASSANDRA-3865)
 * Try to stop all compaction upon Keyspace or ColumnFamily drop (CASSANDRA-4221)
 * (cql3) Allow keyspace properties to contain hyphens (CASSANDRA-4278)
 * (cql3) Correctly validate keyspace access in create table (CASSANDRA-4296)
 * Avoid deadlock in migration stage (CASSANDRA-3882)
 * Take supercolumn names and deletion info into account in memtable throughput
   (CASSANDRA-4264)
 * Add back backward compatibility for old style replication factor (CASSANDRA-4294)
 * Preserve compatibility with pre-1.1 index queries (CASSANDRA-4262)
Merged from 1.0:
 * Fix super columns bug where cache is not updated (CASSANDRA-4190)
 * fix maxTimestamp to include row tombstones (CASSANDRA-4116)
 * (CLI) properly handle quotes in create/update keyspace commands (CASSANDRA-4129)
 * Avoids possible deadlock during bootstrap (CASSANDRA-4159)
 * fix stress tool that hangs forever on timeout or error (CASSANDRA-4128)
 * stress tool to return appropriate exit code on failure (CASSANDRA-4188)
 * fix compaction NPE when out of disk space and assertions disabled
   (CASSANDRA-3985)
 * synchronize LCS getEstimatedTasks to avoid CME (CASSANDRA-4255)
 * ensure unique streaming session id's (CASSANDRA-4223)
 * kick off background compaction when min/max thresholds change
   (CASSANDRA-4279)
 * improve ability of STCS.getBuckets to deal with 100s of 1000s of
   sstables, such as when convertinb back from LCS (CASSANDRA-4287)
 * Oversize integer in CQL throws NumberFormatException (CASSANDRA-4291)
 * fix 1.0.x node join to mixed version cluster, other nodes >= 1.1 (CASSANDRA-4195)
 * Fix LCS splitting sstable base on uncompressed size (CASSANDRA-4419)
 * Push the validation of secondary index values to the SecondaryIndexManager (CASSANDRA-4240)
 * Don't purge columns during upgradesstables (CASSANDRA-4462)
 * Make cqlsh work with piping (CASSANDRA-4113)
 * Validate arguments for nodetool decommission (CASSANDRA-4061)
 * Report thrift status in nodetool info (CASSANDRA-4010)


1.1.0-final
 * average a reduced liveRatio estimate with the previous one (CASSANDRA-4065)
 * Allow KS and CF names up to 48 characters (CASSANDRA-4157)
 * fix stress build (CASSANDRA-4140)
 * add time remaining estimate to nodetool compactionstats (CASSANDRA-4167)
 * (cql) fix NPE in cql3 ALTER TABLE (CASSANDRA-4163)
 * (cql) Add support for CL.TWO and CL.THREE in CQL (CASSANDRA-4156)
 * (cql) Fix type in CQL3 ALTER TABLE preventing update (CASSANDRA-4170)
 * (cql) Throw invalid exception from CQL3 on obsolete options (CASSANDRA-4171)
 * (cqlsh) fix recognizing uppercase SELECT keyword (CASSANDRA-4161)
 * Pig: wide row support (CASSANDRA-3909)
Merged from 1.0:
 * avoid streaming empty files with bulk loader if sstablewriter errors out
   (CASSANDRA-3946)


1.1-rc1
 * Include stress tool in binary builds (CASSANDRA-4103)
 * (Hadoop) fix wide row iteration when last row read was deleted
   (CASSANDRA-4154)
 * fix read_repair_chance to really default to 0.1 in the cli (CASSANDRA-4114)
 * Adds caching and bloomFilterFpChange to CQL options (CASSANDRA-4042)
 * Adds posibility to autoconfigure size of the KeyCache (CASSANDRA-4087)
 * fix KEYS index from skipping results (CASSANDRA-3996)
 * Remove sliced_buffer_size_in_kb dead option (CASSANDRA-4076)
 * make loadNewSStable preserve sstable version (CASSANDRA-4077)
 * Respect 1.0 cache settings as much as possible when upgrading
   (CASSANDRA-4088)
 * relax path length requirement for sstable files when upgrading on
   non-Windows platforms (CASSANDRA-4110)
 * fix terminination of the stress.java when errors were encountered
   (CASSANDRA-4128)
 * Move CfDef and KsDef validation out of thrift (CASSANDRA-4037)
 * Fix get_paged_slice (CASSANDRA-4136)
 * CQL3: Support slice with exclusive start and stop (CASSANDRA-3785)
Merged from 1.0:
 * support PropertyFileSnitch in bulk loader (CASSANDRA-4145)
 * add auto_snapshot option allowing disabling snapshot before drop/truncate
   (CASSANDRA-3710)
 * allow short snitch names (CASSANDRA-4130)


1.1-beta2
 * rename loaded sstables to avoid conflicts with local snapshots
   (CASSANDRA-3967)
 * start hint replay as soon as FD notifies that the target is back up
   (CASSANDRA-3958)
 * avoid unproductive deserializing of cached rows during compaction
   (CASSANDRA-3921)
 * fix concurrency issues with CQL keyspace creation (CASSANDRA-3903)
 * Show Effective Owership via Nodetool ring <keyspace> (CASSANDRA-3412)
 * Update ORDER BY syntax for CQL3 (CASSANDRA-3925)
 * Fix BulkRecordWriter to not throw NPE if reducer gets no map data from Hadoop (CASSANDRA-3944)
 * Fix bug with counters in super columns (CASSANDRA-3821)
 * Remove deprecated merge_shard_chance (CASSANDRA-3940)
 * add a convenient way to reset a node's schema (CASSANDRA-2963)
 * fix for intermittent SchemaDisagreementException (CASSANDRA-3884)
 * CLI `list <CF>` to limit number of columns and their order (CASSANDRA-3012)
 * ignore deprecated KsDef/CfDef/ColumnDef fields in native schema (CASSANDRA-3963)
 * CLI to report when unsupported column_metadata pair was given (CASSANDRA-3959)
 * reincarnate removed and deprecated KsDef/CfDef attributes (CASSANDRA-3953)
 * Fix race between writes and read for cache (CASSANDRA-3862)
 * perform static initialization of StorageProxy on start-up (CASSANDRA-3797)
 * support trickling fsync() on writes (CASSANDRA-3950)
 * expose counters for unavailable/timeout exceptions given to thrift clients (CASSANDRA-3671)
 * avoid quadratic startup time in LeveledManifest (CASSANDRA-3952)
 * Add type information to new schema_ columnfamilies and remove thrift
   serialization for schema (CASSANDRA-3792)
 * add missing column validator options to the CLI help (CASSANDRA-3926)
 * skip reading saved key cache if CF's caching strategy is NONE or ROWS_ONLY (CASSANDRA-3954)
 * Unify migration code (CASSANDRA-4017)
Merged from 1.0:
 * cqlsh: guess correct version of Python for Arch Linux (CASSANDRA-4090)
 * (CLI) properly handle quotes in create/update keyspace commands (CASSANDRA-4129)
 * Avoids possible deadlock during bootstrap (CASSANDRA-4159)
 * fix stress tool that hangs forever on timeout or error (CASSANDRA-4128)
 * Fix super columns bug where cache is not updated (CASSANDRA-4190)
 * stress tool to return appropriate exit code on failure (CASSANDRA-4188)


1.0.9
 * improve index sampling performance (CASSANDRA-4023)
 * always compact away deleted hints immediately after handoff (CASSANDRA-3955)
 * delete hints from dropped ColumnFamilies on handoff instead of
   erroring out (CASSANDRA-3975)
 * add CompositeType ref to the CLI doc for create/update column family (CASSANDRA-3980)
 * Pig: support Counter ColumnFamilies (CASSANDRA-3973)
 * Pig: Composite column support (CASSANDRA-3684)
 * Avoid NPE during repair when a keyspace has no CFs (CASSANDRA-3988)
 * Fix division-by-zero error on get_slice (CASSANDRA-4000)
 * don't change manifest level for cleanup, scrub, and upgradesstables
   operations under LeveledCompactionStrategy (CASSANDRA-3989, 4112)
 * fix race leading to super columns assertion failure (CASSANDRA-3957)
 * fix NPE on invalid CQL delete command (CASSANDRA-3755)
 * allow custom types in CLI's assume command (CASSANDRA-4081)
 * fix totalBytes count for parallel compactions (CASSANDRA-3758)
 * fix intermittent NPE in get_slice (CASSANDRA-4095)
 * remove unnecessary asserts in native code interfaces (CASSANDRA-4096)
 * Validate blank keys in CQL to avoid assertion errors (CASSANDRA-3612)
 * cqlsh: fix bad decoding of some column names (CASSANDRA-4003)
 * cqlsh: fix incorrect padding with unicode chars (CASSANDRA-4033)
 * Fix EC2 snitch incorrectly reporting region (CASSANDRA-4026)
 * Shut down thrift during decommission (CASSANDRA-4086)
 * Expose nodetool cfhistograms for 2ndary indexes (CASSANDRA-4063)
Merged from 0.8:
 * Fix ConcurrentModificationException in gossiper (CASSANDRA-4019)


1.1-beta1
 * (cqlsh)
   + add SOURCE and CAPTURE commands, and --file option (CASSANDRA-3479)
   + add ALTER COLUMNFAMILY WITH (CASSANDRA-3523)
   + bundle Python dependencies with Cassandra (CASSANDRA-3507)
   + added to Debian package (CASSANDRA-3458)
   + display byte data instead of erroring out on decode failure
     (CASSANDRA-3874)
 * add nodetool rebuild_index (CASSANDRA-3583)
 * add nodetool rangekeysample (CASSANDRA-2917)
 * Fix streaming too much data during move operations (CASSANDRA-3639)
 * Nodetool and CLI connect to localhost by default (CASSANDRA-3568)
 * Reduce memory used by primary index sample (CASSANDRA-3743)
 * (Hadoop) separate input/output configurations (CASSANDRA-3197, 3765)
 * avoid returning internal Cassandra classes over JMX (CASSANDRA-2805)
 * add row-level isolation via SnapTree (CASSANDRA-2893)
 * Optimize key count estimation when opening sstable on startup
   (CASSANDRA-2988)
 * multi-dc replication optimization supporting CL > ONE (CASSANDRA-3577)
 * add command to stop compactions (CASSANDRA-1740, 3566, 3582)
 * multithreaded streaming (CASSANDRA-3494)
 * removed in-tree redhat spec (CASSANDRA-3567)
 * "defragment" rows for name-based queries under STCS, again (CASSANDRA-2503)
 * Recycle commitlog segments for improved performance
   (CASSANDRA-3411, 3543, 3557, 3615)
 * update size-tiered compaction to prioritize small tiers (CASSANDRA-2407)
 * add message expiration logic to OutboundTcpConnection (CASSANDRA-3005)
 * off-heap cache to use sun.misc.Unsafe instead of JNA (CASSANDRA-3271)
 * EACH_QUORUM is only supported for writes (CASSANDRA-3272)
 * replace compactionlock use in schema migration by checking CFS.isValid
   (CASSANDRA-3116)
 * recognize that "SELECT first ... *" isn't really "SELECT *" (CASSANDRA-3445)
 * Use faster bytes comparison (CASSANDRA-3434)
 * Bulk loader is no longer a fat client, (HADOOP) bulk load output format
   (CASSANDRA-3045)
 * (Hadoop) add support for KeyRange.filter
 * remove assumption that keys and token are in bijection
   (CASSANDRA-1034, 3574, 3604)
 * always remove endpoints from delevery queue in HH (CASSANDRA-3546)
 * fix race between cf flush and its 2ndary indexes flush (CASSANDRA-3547)
 * fix potential race in AES when a repair fails (CASSANDRA-3548)
 * Remove columns shadowed by a deleted container even when we cannot purge
   (CASSANDRA-3538)
 * Improve memtable slice iteration performance (CASSANDRA-3545)
 * more efficient allocation of small bloom filters (CASSANDRA-3618)
 * Use separate writer thread in SSTableSimpleUnsortedWriter (CASSANDRA-3619)
 * fsync the directory after new sstable or commitlog segment are created (CASSANDRA-3250)
 * fix minor issues reported by FindBugs (CASSANDRA-3658)
 * global key/row caches (CASSANDRA-3143, 3849)
 * optimize memtable iteration during range scan (CASSANDRA-3638)
 * introduce 'crc_check_chance' in CompressionParameters to support
   a checksum percentage checking chance similarly to read-repair (CASSANDRA-3611)
 * a way to deactivate global key/row cache on per-CF basis (CASSANDRA-3667)
 * fix LeveledCompactionStrategy broken because of generation pre-allocation
   in LeveledManifest (CASSANDRA-3691)
 * finer-grained control over data directories (CASSANDRA-2749)
 * Fix ClassCastException during hinted handoff (CASSANDRA-3694)
 * Upgrade Thrift to 0.7 (CASSANDRA-3213)
 * Make stress.java insert operation to use microseconds (CASSANDRA-3725)
 * Allows (internally) doing a range query with a limit of columns instead of
   rows (CASSANDRA-3742)
 * Allow rangeSlice queries to be start/end inclusive/exclusive (CASSANDRA-3749)
 * Fix BulkLoader to support new SSTable layout and add stream
   throttling to prevent an NPE when there is no yaml config (CASSANDRA-3752)
 * Allow concurrent schema migrations (CASSANDRA-1391, 3832)
 * Add SnapshotCommand to trigger snapshot on remote node (CASSANDRA-3721)
 * Make CFMetaData conversions to/from thrift/native schema inverses
   (CASSANDRA_3559)
 * Add initial code for CQL 3.0-beta (CASSANDRA-2474, 3781, 3753)
 * Add wide row support for ColumnFamilyInputFormat (CASSANDRA-3264)
 * Allow extending CompositeType comparator (CASSANDRA-3657)
 * Avoids over-paging during get_count (CASSANDRA-3798)
 * Add new command to rebuild a node without (repair) merkle tree calculations
   (CASSANDRA-3483, 3922)
 * respect not only row cache capacity but caching mode when
   trying to read data (CASSANDRA-3812)
 * fix system tests (CASSANDRA-3827)
 * CQL support for altering row key type in ALTER TABLE (CASSANDRA-3781)
 * turn compression on by default (CASSANDRA-3871)
 * make hexToBytes refuse invalid input (CASSANDRA-2851)
 * Make secondary indexes CF inherit compression and compaction from their
   parent CF (CASSANDRA-3877)
 * Finish cleanup up tombstone purge code (CASSANDRA-3872)
 * Avoid NPE on aboarted stream-out sessions (CASSANDRA-3904)
 * BulkRecordWriter throws NPE for counter columns (CASSANDRA-3906)
 * Support compression using BulkWriter (CASSANDRA-3907)


1.0.8
 * fix race between cleanup and flush on secondary index CFSes (CASSANDRA-3712)
 * avoid including non-queried nodes in rangeslice read repair
   (CASSANDRA-3843)
 * Only snapshot CF being compacted for snapshot_before_compaction
   (CASSANDRA-3803)
 * Log active compactions in StatusLogger (CASSANDRA-3703)
 * Compute more accurate compaction score per level (CASSANDRA-3790)
 * Return InvalidRequest when using a keyspace that doesn't exist
   (CASSANDRA-3764)
 * disallow user modification of System keyspace (CASSANDRA-3738)
 * allow using sstable2json on secondary index data (CASSANDRA-3738)
 * (cqlsh) add DESCRIBE COLUMNFAMILIES (CASSANDRA-3586)
 * (cqlsh) format blobs correctly and use colors to improve output
   readability (CASSANDRA-3726)
 * synchronize BiMap of bootstrapping tokens (CASSANDRA-3417)
 * show index options in CLI (CASSANDRA-3809)
 * add optional socket timeout for streaming (CASSANDRA-3838)
 * fix truncate not to leave behind non-CFS backed secondary indexes
   (CASSANDRA-3844)
 * make CLI `show schema` to use output stream directly instead
   of StringBuilder (CASSANDRA-3842)
 * remove the wait on hint future during write (CASSANDRA-3870)
 * (cqlsh) ignore missing CfDef opts (CASSANDRA-3933)
 * (cqlsh) look for cqlshlib relative to realpath (CASSANDRA-3767)
 * Fix short read protection (CASSANDRA-3934)
 * Make sure infered and actual schema match (CASSANDRA-3371)
 * Fix NPE during HH delivery (CASSANDRA-3677)
 * Don't put boostrapping node in 'hibernate' status (CASSANDRA-3737)
 * Fix double quotes in windows bat files (CASSANDRA-3744)
 * Fix bad validator lookup (CASSANDRA-3789)
 * Fix soft reset in EC2MultiRegionSnitch (CASSANDRA-3835)
 * Don't leave zombie connections with THSHA thrift server (CASSANDRA-3867)
 * (cqlsh) fix deserialization of data (CASSANDRA-3874)
 * Fix removetoken force causing an inconsistent state (CASSANDRA-3876)
 * Fix ahndling of some types with Pig (CASSANDRA-3886)
 * Don't allow to drop the system keyspace (CASSANDRA-3759)
 * Make Pig deletes disabled by default and configurable (CASSANDRA-3628)
Merged from 0.8:
 * (Pig) fix CassandraStorage to use correct comparator in Super ColumnFamily
   case (CASSANDRA-3251)
 * fix thread safety issues in commitlog replay, primarily affecting
   systems with many (100s) of CF definitions (CASSANDRA-3751)
 * Fix relevant tombstone ignored with super columns (CASSANDRA-3875)


1.0.7
 * fix regression in HH page size calculation (CASSANDRA-3624)
 * retry failed stream on IOException (CASSANDRA-3686)
 * allow configuring bloom_filter_fp_chance (CASSANDRA-3497)
 * attempt hint delivery every ten minutes, or when failure detector
   notifies us that a node is back up, whichever comes first.  hint
   handoff throttle delay default changed to 1ms, from 50 (CASSANDRA-3554)
 * add nodetool setstreamthroughput (CASSANDRA-3571)
 * fix assertion when dropping a columnfamily with no sstables (CASSANDRA-3614)
 * more efficient allocation of small bloom filters (CASSANDRA-3618)
 * CLibrary.createHardLinkWithExec() to check for errors (CASSANDRA-3101)
 * Avoid creating empty and non cleaned writer during compaction (CASSANDRA-3616)
 * stop thrift service in shutdown hook so we can quiesce MessagingService
   (CASSANDRA-3335)
 * (CQL) compaction_strategy_options and compression_parameters for
   CREATE COLUMNFAMILY statement (CASSANDRA-3374)
 * Reset min/max compaction threshold when creating size tiered compaction
   strategy (CASSANDRA-3666)
 * Don't ignore IOException during compaction (CASSANDRA-3655)
 * Fix assertion error for CF with gc_grace=0 (CASSANDRA-3579)
 * Shutdown ParallelCompaction reducer executor after use (CASSANDRA-3711)
 * Avoid < 0 value for pending tasks in leveled compaction (CASSANDRA-3693)
 * (Hadoop) Support TimeUUID in Pig CassandraStorage (CASSANDRA-3327)
 * Check schema is ready before continuing boostrapping (CASSANDRA-3629)
 * Catch overflows during parsing of chunk_length_kb (CASSANDRA-3644)
 * Improve stream protocol mismatch errors (CASSANDRA-3652)
 * Avoid multiple thread doing HH to the same target (CASSANDRA-3681)
 * Add JMX property for rp_timeout_in_ms (CASSANDRA-2940)
 * Allow DynamicCompositeType to compare component of different types
   (CASSANDRA-3625)
 * Flush non-cfs backed secondary indexes (CASSANDRA-3659)
 * Secondary Indexes should report memory consumption (CASSANDRA-3155)
 * fix for SelectStatement start/end key are not set correctly
   when a key alias is involved (CASSANDRA-3700)
 * fix CLI `show schema` command insert of an extra comma in
   column_metadata (CASSANDRA-3714)
Merged from 0.8:
 * avoid logging (harmless) exception when GC takes < 1ms (CASSANDRA-3656)
 * prevent new nodes from thinking down nodes are up forever (CASSANDRA-3626)
 * use correct list of replicas for LOCAL_QUORUM reads when read repair
   is disabled (CASSANDRA-3696)
 * block on flush before compacting hints (may prevent OOM) (CASSANDRA-3733)


1.0.6
 * (CQL) fix cqlsh support for replicate_on_write (CASSANDRA-3596)
 * fix adding to leveled manifest after streaming (CASSANDRA-3536)
 * filter out unavailable cipher suites when using encryption (CASSANDRA-3178)
 * (HADOOP) add old-style api support for CFIF and CFRR (CASSANDRA-2799)
 * Support TimeUUIDType column names in Stress.java tool (CASSANDRA-3541)
 * (CQL) INSERT/UPDATE/DELETE/TRUNCATE commands should allow CF names to
   be qualified by keyspace (CASSANDRA-3419)
 * always remove endpoints from delevery queue in HH (CASSANDRA-3546)
 * fix race between cf flush and its 2ndary indexes flush (CASSANDRA-3547)
 * fix potential race in AES when a repair fails (CASSANDRA-3548)
 * fix default value validation usage in CLI SET command (CASSANDRA-3553)
 * Optimize componentsFor method for compaction and startup time
   (CASSANDRA-3532)
 * (CQL) Proper ColumnFamily metadata validation on CREATE COLUMNFAMILY
   (CASSANDRA-3565)
 * fix compression "chunk_length_kb" option to set correct kb value for
   thrift/avro (CASSANDRA-3558)
 * fix missing response during range slice repair (CASSANDRA-3551)
 * 'describe ring' moved from CLI to nodetool and available through JMX (CASSANDRA-3220)
 * add back partitioner to sstable metadata (CASSANDRA-3540)
 * fix NPE in get_count for counters (CASSANDRA-3601)
Merged from 0.8:
 * remove invalid assertion that table was opened before dropping it
   (CASSANDRA-3580)
 * range and index scans now only send requests to enough replicas to
   satisfy requested CL + RR (CASSANDRA-3598)
 * use cannonical host for local node in nodetool info (CASSANDRA-3556)
 * remove nonlocal DC write optimization since it only worked with
   CL.ONE or CL.LOCAL_QUORUM (CASSANDRA-3577, 3585)
 * detect misuses of CounterColumnType (CASSANDRA-3422)
 * turn off string interning in json2sstable, take 2 (CASSANDRA-2189)
 * validate compression parameters on add/update of the ColumnFamily
   (CASSANDRA-3573)
 * Check for 0.0.0.0 is incorrect in CFIF (CASSANDRA-3584)
 * Increase vm.max_map_count in debian packaging (CASSANDRA-3563)
 * gossiper will never add itself to saved endpoints (CASSANDRA-3485)


1.0.5
 * revert CASSANDRA-3407 (see CASSANDRA-3540)
 * fix assertion error while forwarding writes to local nodes (CASSANDRA-3539)


1.0.4
 * fix self-hinting of timed out read repair updates and make hinted handoff
   less prone to OOMing a coordinator (CASSANDRA-3440)
 * expose bloom filter sizes via JMX (CASSANDRA-3495)
 * enforce RP tokens 0..2**127 (CASSANDRA-3501)
 * canonicalize paths exposed through JMX (CASSANDRA-3504)
 * fix "liveSize" stat when sstables are removed (CASSANDRA-3496)
 * add bloom filter FP rates to nodetool cfstats (CASSANDRA-3347)
 * record partitioner in sstable metadata component (CASSANDRA-3407)
 * add new upgradesstables nodetool command (CASSANDRA-3406)
 * skip --debug requirement to see common exceptions in CLI (CASSANDRA-3508)
 * fix incorrect query results due to invalid max timestamp (CASSANDRA-3510)
 * make sstableloader recognize compressed sstables (CASSANDRA-3521)
 * avoids race in OutboundTcpConnection in multi-DC setups (CASSANDRA-3530)
 * use SETLOCAL in cassandra.bat (CASSANDRA-3506)
 * fix ConcurrentModificationException in Table.all() (CASSANDRA-3529)
Merged from 0.8:
 * fix concurrence issue in the FailureDetector (CASSANDRA-3519)
 * fix array out of bounds error in counter shard removal (CASSANDRA-3514)
 * avoid dropping tombstones when they might still be needed to shadow
   data in a different sstable (CASSANDRA-2786)


1.0.3
 * revert name-based query defragmentation aka CASSANDRA-2503 (CASSANDRA-3491)
 * fix invalidate-related test failures (CASSANDRA-3437)
 * add next-gen cqlsh to bin/ (CASSANDRA-3188, 3131, 3493)
 * (CQL) fix handling of rows with no columns (CASSANDRA-3424, 3473)
 * fix querying supercolumns by name returning only a subset of
   subcolumns or old subcolumn versions (CASSANDRA-3446)
 * automatically compute sha1 sum for uncompressed data files (CASSANDRA-3456)
 * fix reading metadata/statistics component for version < h (CASSANDRA-3474)
 * add sstable forward-compatibility (CASSANDRA-3478)
 * report compression ratio in CFSMBean (CASSANDRA-3393)
 * fix incorrect size exception during streaming of counters (CASSANDRA-3481)
 * (CQL) fix for counter decrement syntax (CASSANDRA-3418)
 * Fix race introduced by CASSANDRA-2503 (CASSANDRA-3482)
 * Fix incomplete deletion of delivered hints (CASSANDRA-3466)
 * Avoid rescheduling compactions when no compaction was executed
   (CASSANDRA-3484)
 * fix handling of the chunk_length_kb compression options (CASSANDRA-3492)
Merged from 0.8:
 * fix updating CF row_cache_provider (CASSANDRA-3414)
 * CFMetaData.convertToThrift method to set RowCacheProvider (CASSANDRA-3405)
 * acquire compactionlock during truncate (CASSANDRA-3399)
 * fix displaying cfdef entries for super columnfamilies (CASSANDRA-3415)
 * Make counter shard merging thread safe (CASSANDRA-3178)
 * Revert CASSANDRA-2855
 * Fix bug preventing the use of efficient cross-DC writes (CASSANDRA-3472)
 * `describe ring` command for CLI (CASSANDRA-3220)
 * (Hadoop) skip empty rows when entire row is requested, redux (CASSANDRA-2855)


1.0.2
 * "defragment" rows for name-based queries under STCS (CASSANDRA-2503)
 * Add timing information to cassandra-cli GET/SET/LIST queries (CASSANDRA-3326)
 * Only create one CompressionMetadata object per sstable (CASSANDRA-3427)
 * cleanup usage of StorageService.setMode() (CASSANDRA-3388)
 * Avoid large array allocation for compressed chunk offsets (CASSANDRA-3432)
 * fix DecimalType bytebuffer marshalling (CASSANDRA-3421)
 * fix bug that caused first column in per row indexes to be ignored
   (CASSANDRA-3441)
 * add JMX call to clean (failed) repair sessions (CASSANDRA-3316)
 * fix sstableloader reference acquisition bug (CASSANDRA-3438)
 * fix estimated row size regression (CASSANDRA-3451)
 * make sure we don't return more columns than asked (CASSANDRA-3303, 3395)
Merged from 0.8:
 * acquire compactionlock during truncate (CASSANDRA-3399)
 * fix displaying cfdef entries for super columnfamilies (CASSANDRA-3415)


1.0.1
 * acquire references during index build to prevent delete problems
   on Windows (CASSANDRA-3314)
 * describe_ring should include datacenter/topology information (CASSANDRA-2882)
 * Thrift sockets are not properly buffered (CASSANDRA-3261)
 * performance improvement for bytebufferutil compare function (CASSANDRA-3286)
 * add system.versions ColumnFamily (CASSANDRA-3140)
 * reduce network copies (CASSANDRA-3333, 3373)
 * limit nodetool to 32MB of heap (CASSANDRA-3124)
 * (CQL) update parser to accept "timestamp" instead of "date" (CASSANDRA-3149)
 * Fix CLI `show schema` to include "compression_options" (CASSANDRA-3368)
 * Snapshot to include manifest under LeveledCompactionStrategy (CASSANDRA-3359)
 * (CQL) SELECT query should allow CF name to be qualified by keyspace (CASSANDRA-3130)
 * (CQL) Fix internal application error specifying 'using consistency ...'
   in lower case (CASSANDRA-3366)
 * fix Deflate compression when compression actually makes the data bigger
   (CASSANDRA-3370)
 * optimize UUIDGen to avoid lock contention on InetAddress.getLocalHost
   (CASSANDRA-3387)
 * tolerate index being dropped mid-mutation (CASSANDRA-3334, 3313)
 * CompactionManager is now responsible for checking for new candidates
   post-task execution, enabling more consistent leveled compaction
   (CASSANDRA-3391)
 * Cache HSHA threads (CASSANDRA-3372)
 * use CF/KS names as snapshot prefix for drop + truncate operations
   (CASSANDRA-2997)
 * Break bloom filters up to avoid heap fragmentation (CASSANDRA-2466)
 * fix cassandra hanging on jsvc stop (CASSANDRA-3302)
 * Avoid leveled compaction getting blocked on errors (CASSANDRA-3408)
 * Make reloading the compaction strategy safe (CASSANDRA-3409)
 * ignore 0.8 hints even if compaction begins before we try to purge
   them (CASSANDRA-3385)
 * remove procrun (bin\daemon) from Cassandra source tree and
   artifacts (CASSANDRA-3331)
 * make cassandra compile under JDK7 (CASSANDRA-3275)
 * remove dependency of clientutil.jar to FBUtilities (CASSANDRA-3299)
 * avoid truncation errors by using long math on long values (CASSANDRA-3364)
 * avoid clock drift on some Windows machine (CASSANDRA-3375)
 * display cache provider in cli 'describe keyspace' command (CASSANDRA-3384)
 * fix incomplete topology information in describe_ring (CASSANDRA-3403)
 * expire dead gossip states based on time (CASSANDRA-2961)
 * improve CompactionTask extensibility (CASSANDRA-3330)
 * Allow one leveled compaction task to kick off another (CASSANDRA-3363)
 * allow encryption only between datacenters (CASSANDRA-2802)
Merged from 0.8:
 * fix truncate allowing data to be replayed post-restart (CASSANDRA-3297)
 * make iwriter final in IndexWriter to avoid NPE (CASSANDRA-2863)
 * (CQL) update grammar to require key clause in DELETE statement
   (CASSANDRA-3349)
 * (CQL) allow numeric keyspace names in USE statement (CASSANDRA-3350)
 * (Hadoop) skip empty rows when slicing the entire row (CASSANDRA-2855)
 * Fix handling of tombstone by SSTableExport/Import (CASSANDRA-3357)
 * fix ColumnIndexer to use long offsets (CASSANDRA-3358)
 * Improved CLI exceptions (CASSANDRA-3312)
 * Fix handling of tombstone by SSTableExport/Import (CASSANDRA-3357)
 * Only count compaction as active (for throttling) when they have
   successfully acquired the compaction lock (CASSANDRA-3344)
 * Display CLI version string on startup (CASSANDRA-3196)
 * (Hadoop) make CFIF try rpc_address or fallback to listen_address
   (CASSANDRA-3214)
 * (Hadoop) accept comma delimited lists of initial thrift connections
   (CASSANDRA-3185)
 * ColumnFamily min_compaction_threshold should be >= 2 (CASSANDRA-3342)
 * (Pig) add 0.8+ types and key validation type in schema (CASSANDRA-3280)
 * Fix completely removing column metadata using CLI (CASSANDRA-3126)
 * CLI `describe cluster;` output should be on separate lines for separate versions
   (CASSANDRA-3170)
 * fix changing durable_writes keyspace option during CF creation
   (CASSANDRA-3292)
 * avoid locking on update when no indexes are involved (CASSANDRA-3386)
 * fix assertionError during repair with ordered partitioners (CASSANDRA-3369)
 * correctly serialize key_validation_class for avro (CASSANDRA-3391)
 * don't expire counter tombstone after streaming (CASSANDRA-3394)
 * prevent nodes that failed to join from hanging around forever
   (CASSANDRA-3351)
 * remove incorrect optimization from slice read path (CASSANDRA-3390)
 * Fix race in AntiEntropyService (CASSANDRA-3400)


1.0.0-final
 * close scrubbed sstable fd before deleting it (CASSANDRA-3318)
 * fix bug preventing obsolete commitlog segments from being removed
   (CASSANDRA-3269)
 * tolerate whitespace in seed CDL (CASSANDRA-3263)
 * Change default heap thresholds to max(min(1/2 ram, 1G), min(1/4 ram, 8GB))
   (CASSANDRA-3295)
 * Fix broken CompressedRandomAccessReaderTest (CASSANDRA-3298)
 * (CQL) fix type information returned for wildcard queries (CASSANDRA-3311)
 * add estimated tasks to LeveledCompactionStrategy (CASSANDRA-3322)
 * avoid including compaction cache-warming in keycache stats (CASSANDRA-3325)
 * run compaction and hinted handoff threads at MIN_PRIORITY (CASSANDRA-3308)
 * default hsha thrift server to cpu core count in rpc pool (CASSANDRA-3329)
 * add bin\daemon to binary tarball for Windows service (CASSANDRA-3331)
 * Fix places where uncompressed size of sstables was use in place of the
   compressed one (CASSANDRA-3338)
 * Fix hsha thrift server (CASSANDRA-3346)
 * Make sure repair only stream needed sstables (CASSANDRA-3345)


1.0.0-rc2
 * Log a meaningful warning when a node receives a message for a repair session
   that doesn't exist anymore (CASSANDRA-3256)
 * test for NUMA policy support as well as numactl presence (CASSANDRA-3245)
 * Fix FD leak when internode encryption is enabled (CASSANDRA-3257)
 * Remove incorrect assertion in mergeIterator (CASSANDRA-3260)
 * FBUtilities.hexToBytes(String) to throw NumberFormatException when string
   contains non-hex characters (CASSANDRA-3231)
 * Keep SimpleSnitch proximity ordering unchanged from what the Strategy
   generates, as intended (CASSANDRA-3262)
 * remove Scrub from compactionstats when finished (CASSANDRA-3255)
 * fix counter entry in jdbc TypesMap (CASSANDRA-3268)
 * fix full queue scenario for ParallelCompactionIterator (CASSANDRA-3270)
 * fix bootstrap process (CASSANDRA-3285)
 * don't try delivering hints if when there isn't any (CASSANDRA-3176)
 * CLI documentation change for ColumnFamily `compression_options` (CASSANDRA-3282)
 * ignore any CF ids sent by client for adding CF/KS (CASSANDRA-3288)
 * remove obsolete hints on first startup (CASSANDRA-3291)
 * use correct ISortedColumns for time-optimized reads (CASSANDRA-3289)
 * Evict gossip state immediately when a token is taken over by a new IP
   (CASSANDRA-3259)


1.0.0-rc1
 * Update CQL to generate microsecond timestamps by default (CASSANDRA-3227)
 * Fix counting CFMetadata towards Memtable liveRatio (CASSANDRA-3023)
 * Kill server on wrapped OOME such as from FileChannel.map (CASSANDRA-3201)
 * remove unnecessary copy when adding to row cache (CASSANDRA-3223)
 * Log message when a full repair operation completes (CASSANDRA-3207)
 * Fix streamOutSession keeping sstables references forever if the remote end
   dies (CASSANDRA-3216)
 * Remove dynamic_snitch boolean from example configuration (defaulting to
   true) and set default badness threshold to 0.1 (CASSANDRA-3229)
 * Base choice of random or "balanced" token on bootstrap on whether
   schema definitions were found (CASSANDRA-3219)
 * Fixes for LeveledCompactionStrategy score computation, prioritization,
   scheduling, and performance (CASSANDRA-3224, 3234)
 * parallelize sstable open at server startup (CASSANDRA-2988)
 * fix handling of exceptions writing to OutboundTcpConnection (CASSANDRA-3235)
 * Allow using quotes in "USE <keyspace>;" CLI command (CASSANDRA-3208)
 * Don't allow any cache loading exceptions to halt startup (CASSANDRA-3218)
 * Fix sstableloader --ignores option (CASSANDRA-3247)
 * File descriptor limit increased in packaging (CASSANDRA-3206)
 * Fix deadlock in commit log during flush (CASSANDRA-3253)


1.0.0-beta1
 * removed binarymemtable (CASSANDRA-2692)
 * add commitlog_total_space_in_mb to prevent fragmented logs (CASSANDRA-2427)
 * removed commitlog_rotation_threshold_in_mb configuration (CASSANDRA-2771)
 * make AbstractBounds.normalize de-overlapp overlapping ranges (CASSANDRA-2641)
 * replace CollatingIterator, ReducingIterator with MergeIterator
   (CASSANDRA-2062)
 * Fixed the ability to set compaction strategy in cli using create column
   family command (CASSANDRA-2778)
 * clean up tmp files after failed compaction (CASSANDRA-2468)
 * restrict repair streaming to specific columnfamilies (CASSANDRA-2280)
 * don't bother persisting columns shadowed by a row tombstone (CASSANDRA-2589)
 * reset CF and SC deletion times after gc_grace (CASSANDRA-2317)
 * optimize away seek when compacting wide rows (CASSANDRA-2879)
 * single-pass streaming (CASSANDRA-2677, 2906, 2916, 3003)
 * use reference counting for deleting sstables instead of relying on GC
   (CASSANDRA-2521, 3179)
 * store hints as serialized mutations instead of pointers to data row
   (CASSANDRA-2045)
 * store hints in the coordinator node instead of in the closest replica
   (CASSANDRA-2914)
 * add row_cache_keys_to_save CF option (CASSANDRA-1966)
 * check column family validity in nodetool repair (CASSANDRA-2933)
 * use lazy initialization instead of class initialization in NodeId
   (CASSANDRA-2953)
 * add paging to get_count (CASSANDRA-2894)
 * fix "short reads" in [multi]get (CASSANDRA-2643, 3157, 3192)
 * add optional compression for sstables (CASSANDRA-47, 2994, 3001, 3128)
 * add scheduler JMX metrics (CASSANDRA-2962)
 * add block level checksum for compressed data (CASSANDRA-1717)
 * make column family backed column map pluggable and introduce unsynchronized
   ArrayList backed one to speedup reads (CASSANDRA-2843, 3165, 3205)
 * refactoring of the secondary index api (CASSANDRA-2982)
 * make CL > ONE reads wait for digest reconciliation before returning
   (CASSANDRA-2494)
 * fix missing logging for some exceptions (CASSANDRA-2061)
 * refactor and optimize ColumnFamilyStore.files(...) and Descriptor.fromFilename(String)
   and few other places responsible for work with SSTable files (CASSANDRA-3040)
 * Stop reading from sstables once we know we have the most recent columns,
   for query-by-name requests (CASSANDRA-2498)
 * Add query-by-column mode to stress.java (CASSANDRA-3064)
 * Add "install" command to cassandra.bat (CASSANDRA-292)
 * clean up KSMetadata, CFMetadata from unnecessary
   Thrift<->Avro conversion methods (CASSANDRA-3032)
 * Add timeouts to client request schedulers (CASSANDRA-3079, 3096)
 * Cli to use hashes rather than array of hashes for strategy options (CASSANDRA-3081)
 * LeveledCompactionStrategy (CASSANDRA-1608, 3085, 3110, 3087, 3145, 3154, 3182)
 * Improvements of the CLI `describe` command (CASSANDRA-2630)
 * reduce window where dropped CF sstables may not be deleted (CASSANDRA-2942)
 * Expose gossip/FD info to JMX (CASSANDRA-2806)
 * Fix streaming over SSL when compressed SSTable involved (CASSANDRA-3051)
 * Add support for pluggable secondary index implementations (CASSANDRA-3078)
 * remove compaction_thread_priority setting (CASSANDRA-3104)
 * generate hints for replicas that timeout, not just replicas that are known
   to be down before starting (CASSANDRA-2034)
 * Add throttling for internode streaming (CASSANDRA-3080)
 * make the repair of a range repair all replica (CASSANDRA-2610, 3194)
 * expose the ability to repair the first range (as returned by the
   partitioner) of a node (CASSANDRA-2606)
 * Streams Compression (CASSANDRA-3015)
 * add ability to use multiple threads during a single compaction
   (CASSANDRA-2901)
 * make AbstractBounds.normalize support overlapping ranges (CASSANDRA-2641)
 * fix of the CQL count() behavior (CASSANDRA-3068)
 * use TreeMap backed column families for the SSTable simple writers
   (CASSANDRA-3148)
 * fix inconsistency of the CLI syntax when {} should be used instead of [{}]
   (CASSANDRA-3119)
 * rename CQL type names to match expected SQL behavior (CASSANDRA-3149, 3031)
 * Arena-based allocation for memtables (CASSANDRA-2252, 3162, 3163, 3168)
 * Default RR chance to 0.1 (CASSANDRA-3169)
 * Add RowLevel support to secondary index API (CASSANDRA-3147)
 * Make SerializingCacheProvider the default if JNA is available (CASSANDRA-3183)
 * Fix backwards compatibilty for CQL memtable properties (CASSANDRA-3190)
 * Add five-minute delay before starting compactions on a restarted server
   (CASSANDRA-3181)
 * Reduce copies done for intra-host messages (CASSANDRA-1788, 3144)
 * support of compaction strategy option for stress.java (CASSANDRA-3204)
 * make memtable throughput and column count thresholds no-ops (CASSANDRA-2449)
 * Return schema information along with the resultSet in CQL (CASSANDRA-2734)
 * Add new DecimalType (CASSANDRA-2883)
 * Fix assertion error in RowRepairResolver (CASSANDRA-3156)
 * Reduce unnecessary high buffer sizes (CASSANDRA-3171)
 * Pluggable compaction strategy (CASSANDRA-1610)
 * Add new broadcast_address config option (CASSANDRA-2491)


0.8.7
 * Kill server on wrapped OOME such as from FileChannel.map (CASSANDRA-3201)
 * Allow using quotes in "USE <keyspace>;" CLI command (CASSANDRA-3208)
 * Log message when a full repair operation completes (CASSANDRA-3207)
 * Don't allow any cache loading exceptions to halt startup (CASSANDRA-3218)
 * Fix sstableloader --ignores option (CASSANDRA-3247)
 * File descriptor limit increased in packaging (CASSANDRA-3206)
 * Log a meaningfull warning when a node receive a message for a repair session
   that doesn't exist anymore (CASSANDRA-3256)
 * Fix FD leak when internode encryption is enabled (CASSANDRA-3257)
 * FBUtilities.hexToBytes(String) to throw NumberFormatException when string
   contains non-hex characters (CASSANDRA-3231)
 * Keep SimpleSnitch proximity ordering unchanged from what the Strategy
   generates, as intended (CASSANDRA-3262)
 * remove Scrub from compactionstats when finished (CASSANDRA-3255)
 * Fix tool .bat files when CASSANDRA_HOME contains spaces (CASSANDRA-3258)
 * Force flush of status table when removing/updating token (CASSANDRA-3243)
 * Evict gossip state immediately when a token is taken over by a new IP (CASSANDRA-3259)
 * Fix bug where the failure detector can take too long to mark a host
   down (CASSANDRA-3273)
 * (Hadoop) allow wrapping ranges in queries (CASSANDRA-3137)
 * (Hadoop) check all interfaces for a match with split location
   before falling back to random replica (CASSANDRA-3211)
 * (Hadoop) Make Pig storage handle implements LoadMetadata (CASSANDRA-2777)
 * (Hadoop) Fix exception during PIG 'dump' (CASSANDRA-2810)
 * Fix stress COUNTER_GET option (CASSANDRA-3301)
 * Fix missing fields in CLI `show schema` output (CASSANDRA-3304)
 * Nodetool no longer leaks threads and closes JMX connections (CASSANDRA-3309)
 * fix truncate allowing data to be replayed post-restart (CASSANDRA-3297)
 * Move SimpleAuthority and SimpleAuthenticator to examples (CASSANDRA-2922)
 * Fix handling of tombstone by SSTableExport/Import (CASSANDRA-3357)
 * Fix transposition in cfHistograms (CASSANDRA-3222)
 * Allow using number as DC name when creating keyspace in CQL (CASSANDRA-3239)
 * Force flush of system table after updating/removing a token (CASSANDRA-3243)


0.8.6
 * revert CASSANDRA-2388
 * change TokenRange.endpoints back to listen/broadcast address to match
   pre-1777 behavior, and add TokenRange.rpc_endpoints instead (CASSANDRA-3187)
 * avoid trying to watch cassandra-topology.properties when loaded from jar
   (CASSANDRA-3138)
 * prevent users from creating keyspaces with LocalStrategy replication
   (CASSANDRA-3139)
 * fix CLI `show schema;` to output correct keyspace definition statement
   (CASSANDRA-3129)
 * CustomTThreadPoolServer to log TTransportException at DEBUG level
   (CASSANDRA-3142)
 * allow topology sort to work with non-unique rack names between
   datacenters (CASSANDRA-3152)
 * Improve caching of same-version Messages on digest and repair paths
   (CASSANDRA-3158)
 * Randomize choice of first replica for counter increment (CASSANDRA-2890)
 * Fix using read_repair_chance instead of merge_shard_change (CASSANDRA-3202)
 * Avoid streaming data to nodes that already have it, on move as well as
   decommission (CASSANDRA-3041)
 * Fix divide by zero error in GCInspector (CASSANDRA-3164)
 * allow quoting of the ColumnFamily name in CLI `create column family`
   statement (CASSANDRA-3195)
 * Fix rolling upgrade from 0.7 to 0.8 problem (CASSANDRA-3166)
 * Accomodate missing encryption_options in IncomingTcpConnection.stream
   (CASSANDRA-3212)


0.8.5
 * fix NPE when encryption_options is unspecified (CASSANDRA-3007)
 * include column name in validation failure exceptions (CASSANDRA-2849)
 * make sure truncate clears out the commitlog so replay won't re-
   populate with truncated data (CASSANDRA-2950)
 * fix NPE when debug logging is enabled and dropped CF is present
   in a commitlog segment (CASSANDRA-3021)
 * fix cassandra.bat when CASSANDRA_HOME contains spaces (CASSANDRA-2952)
 * fix to SSTableSimpleUnsortedWriter bufferSize calculation (CASSANDRA-3027)
 * make cleanup and normal compaction able to skip empty rows
   (rows containing nothing but expired tombstones) (CASSANDRA-3039)
 * work around native memory leak in com.sun.management.GarbageCollectorMXBean
   (CASSANDRA-2868)
 * validate that column names in column_metadata are not equal to key_alias
   on create/update of the ColumnFamily and CQL 'ALTER' statement (CASSANDRA-3036)
 * return an InvalidRequestException if an indexed column is assigned
   a value larger than 64KB (CASSANDRA-3057)
 * fix of numeric-only and string column names handling in CLI "drop index"
   (CASSANDRA-3054)
 * prune index scan resultset back to original request for lazy
   resultset expansion case (CASSANDRA-2964)
 * (Hadoop) fail jobs when Cassandra node has failed but TaskTracker
   has not (CASSANDRA-2388)
 * fix dynamic snitch ignoring nodes when read_repair_chance is zero
   (CASSANDRA-2662)
 * avoid retaining references to dropped CFS objects in
   CompactionManager.estimatedCompactions (CASSANDRA-2708)
 * expose rpc timeouts per host in MessagingServiceMBean (CASSANDRA-2941)
 * avoid including cwd in classpath for deb and rpm packages (CASSANDRA-2881)
 * remove gossip state when a new IP takes over a token (CASSANDRA-3071)
 * allow sstable2json to work on index sstable files (CASSANDRA-3059)
 * always hint counters (CASSANDRA-3099)
 * fix log4j initialization in EmbeddedCassandraService (CASSANDRA-2857)
 * remove gossip state when a new IP takes over a token (CASSANDRA-3071)
 * work around native memory leak in com.sun.management.GarbageCollectorMXBean
    (CASSANDRA-2868)
 * fix UnavailableException with writes at CL.EACH_QUORM (CASSANDRA-3084)
 * fix parsing of the Keyspace and ColumnFamily names in numeric
   and string representations in CLI (CASSANDRA-3075)
 * fix corner cases in Range.differenceToFetch (CASSANDRA-3084)
 * fix ip address String representation in the ring cache (CASSANDRA-3044)
 * fix ring cache compatibility when mixing pre-0.8.4 nodes with post-
   in the same cluster (CASSANDRA-3023)
 * make repair report failure when a node participating dies (instead of
   hanging forever) (CASSANDRA-2433)
 * fix handling of the empty byte buffer by ReversedType (CASSANDRA-3111)
 * Add validation that Keyspace names are case-insensitively unique (CASSANDRA-3066)
 * catch invalid key_validation_class before instantiating UpdateColumnFamily (CASSANDRA-3102)
 * make Range and Bounds objects client-safe (CASSANDRA-3108)
 * optionally skip log4j configuration (CASSANDRA-3061)
 * bundle sstableloader with the debian package (CASSANDRA-3113)
 * don't try to build secondary indexes when there is none (CASSANDRA-3123)
 * improve SSTableSimpleUnsortedWriter speed for large rows (CASSANDRA-3122)
 * handle keyspace arguments correctly in nodetool snapshot (CASSANDRA-3038)
 * Fix SSTableImportTest on windows (CASSANDRA-3043)
 * expose compactionThroughputMbPerSec through JMX (CASSANDRA-3117)
 * log keyspace and CF of large rows being compacted


0.8.4
 * change TokenRing.endpoints to be a list of rpc addresses instead of
   listen/broadcast addresses (CASSANDRA-1777)
 * include files-to-be-streamed in StreamInSession.getSources (CASSANDRA-2972)
 * use JAVA env var in cassandra-env.sh (CASSANDRA-2785, 2992)
 * avoid doing read for no-op replicate-on-write at CL=1 (CASSANDRA-2892)
 * refuse counter write for CL.ANY (CASSANDRA-2990)
 * switch back to only logging recent dropped messages (CASSANDRA-3004)
 * always deserialize RowMutation for counters (CASSANDRA-3006)
 * ignore saved replication_factor strategy_option for NTS (CASSANDRA-3011)
 * make sure pre-truncate CL segments are discarded (CASSANDRA-2950)


0.8.3
 * add ability to drop local reads/writes that are going to timeout
   (CASSANDRA-2943)
 * revamp token removal process, keep gossip states for 3 days (CASSANDRA-2496)
 * don't accept extra args for 0-arg nodetool commands (CASSANDRA-2740)
 * log unavailableexception details at debug level (CASSANDRA-2856)
 * expose data_dir though jmx (CASSANDRA-2770)
 * don't include tmp files as sstable when create cfs (CASSANDRA-2929)
 * log Java classpath on startup (CASSANDRA-2895)
 * keep gossipped version in sync with actual on migration coordinator
   (CASSANDRA-2946)
 * use lazy initialization instead of class initialization in NodeId
   (CASSANDRA-2953)
 * check column family validity in nodetool repair (CASSANDRA-2933)
 * speedup bytes to hex conversions dramatically (CASSANDRA-2850)
 * Flush memtables on shutdown when durable writes are disabled
   (CASSANDRA-2958)
 * improved POSIX compatibility of start scripts (CASsANDRA-2965)
 * add counter support to Hadoop InputFormat (CASSANDRA-2981)
 * fix bug where dirty commitlog segments were removed (and avoid keeping
   segments with no post-flush activity permanently dirty) (CASSANDRA-2829)
 * fix throwing exception with batch mutation of counter super columns
   (CASSANDRA-2949)
 * ignore system tables during repair (CASSANDRA-2979)
 * throw exception when NTS is given replication_factor as an option
   (CASSANDRA-2960)
 * fix assertion error during compaction of counter CFs (CASSANDRA-2968)
 * avoid trying to create index names, when no index exists (CASSANDRA-2867)
 * don't sample the system table when choosing a bootstrap token
   (CASSANDRA-2825)
 * gossiper notifies of local state changes (CASSANDRA-2948)
 * add asynchronous and half-sync/half-async (hsha) thrift servers
   (CASSANDRA-1405)
 * fix potential use of free'd native memory in SerializingCache
   (CASSANDRA-2951)
 * prune index scan resultset back to original request for lazy
   resultset expansion case (CASSANDRA-2964)
 * (Hadoop) fail jobs when Cassandra node has failed but TaskTracker
    has not (CASSANDRA-2388)


0.8.2
 * CQL:
   - include only one row per unique key for IN queries (CASSANDRA-2717)
   - respect client timestamp on full row deletions (CASSANDRA-2912)
 * improve thread-safety in StreamOutSession (CASSANDRA-2792)
 * allow deleting a row and updating indexed columns in it in the
   same mutation (CASSANDRA-2773)
 * Expose number of threads blocked on submitting memtable to flush
   in JMX (CASSANDRA-2817)
 * add ability to return "endpoints" to nodetool (CASSANDRA-2776)
 * Add support for multiple (comma-delimited) coordinator addresses
   to ColumnFamilyInputFormat (CASSANDRA-2807)
 * fix potential NPE while scheduling read repair for range slice
   (CASSANDRA-2823)
 * Fix race in SystemTable.getCurrentLocalNodeId (CASSANDRA-2824)
 * Correctly set default for replicate_on_write (CASSANDRA-2835)
 * improve nodetool compactionstats formatting (CASSANDRA-2844)
 * fix index-building status display (CASSANDRA-2853)
 * fix CLI perpetuating obsolete KsDef.replication_factor (CASSANDRA-2846)
 * improve cli treatment of multiline comments (CASSANDRA-2852)
 * handle row tombstones correctly in EchoedRow (CASSANDRA-2786)
 * add MessagingService.get[Recently]DroppedMessages and
   StorageService.getExceptionCount (CASSANDRA-2804)
 * fix possibility of spurious UnavailableException for LOCAL_QUORUM
   reads with dynamic snitch + read repair disabled (CASSANDRA-2870)
 * add ant-optional as dependence for the debian package (CASSANDRA-2164)
 * add option to specify limit for get_slice in the CLI (CASSANDRA-2646)
 * decrease HH page size (CASSANDRA-2832)
 * reset cli keyspace after dropping the current one (CASSANDRA-2763)
 * add KeyRange option to Hadoop inputformat (CASSANDRA-1125)
 * fix protocol versioning (CASSANDRA-2818, 2860)
 * support spaces in path to log4j configuration (CASSANDRA-2383)
 * avoid including inferred types in CF update (CASSANDRA-2809)
 * fix JMX bulkload call (CASSANDRA-2908)
 * fix updating KS with durable_writes=false (CASSANDRA-2907)
 * add simplified facade to SSTableWriter for bulk loading use
   (CASSANDRA-2911)
 * fix re-using index CF sstable names after drop/recreate (CASSANDRA-2872)
 * prepend CF to default index names (CASSANDRA-2903)
 * fix hint replay (CASSANDRA-2928)
 * Properly synchronize repair's merkle tree computation (CASSANDRA-2816)


0.8.1
 * CQL:
   - support for insert, delete in BATCH (CASSANDRA-2537)
   - support for IN to SELECT, UPDATE (CASSANDRA-2553)
   - timestamp support for INSERT, UPDATE, and BATCH (CASSANDRA-2555)
   - TTL support (CASSANDRA-2476)
   - counter support (CASSANDRA-2473)
   - ALTER COLUMNFAMILY (CASSANDRA-1709)
   - DROP INDEX (CASSANDRA-2617)
   - add SCHEMA/TABLE as aliases for KS/CF (CASSANDRA-2743)
   - server handles wait-for-schema-agreement (CASSANDRA-2756)
   - key alias support (CASSANDRA-2480)
 * add support for comparator parameters and a generic ReverseType
   (CASSANDRA-2355)
 * add CompositeType and DynamicCompositeType (CASSANDRA-2231)
 * optimize batches containing multiple updates to the same row
   (CASSANDRA-2583)
 * adjust hinted handoff page size to avoid OOM with large columns
   (CASSANDRA-2652)
 * mark BRAF buffer invalid post-flush so we don't re-flush partial
   buffers again, especially on CL writes (CASSANDRA-2660)
 * add DROP INDEX support to CLI (CASSANDRA-2616)
 * don't perform HH to client-mode [storageproxy] nodes (CASSANDRA-2668)
 * Improve forceDeserialize/getCompactedRow encapsulation (CASSANDRA-2659)
 * Don't write CounterUpdateColumn to disk in tests (CASSANDRA-2650)
 * Add sstable bulk loading utility (CASSANDRA-1278)
 * avoid replaying hints to dropped columnfamilies (CASSANDRA-2685)
 * add placeholders for missing rows in range query pseudo-RR (CASSANDRA-2680)
 * remove no-op HHOM.renameHints (CASSANDRA-2693)
 * clone super columns to avoid modifying them during flush (CASSANDRA-2675)
 * allow writes to bypass the commitlog for certain keyspaces (CASSANDRA-2683)
 * avoid NPE when bypassing commitlog during memtable flush (CASSANDRA-2781)
 * Added support for making bootstrap retry if nodes flap (CASSANDRA-2644)
 * Added statusthrift to nodetool to report if thrift server is running (CASSANDRA-2722)
 * Fixed rows being cached if they do not exist (CASSANDRA-2723)
 * Support passing tableName and cfName to RowCacheProviders (CASSANDRA-2702)
 * close scrub file handles (CASSANDRA-2669)
 * throttle migration replay (CASSANDRA-2714)
 * optimize column serializer creation (CASSANDRA-2716)
 * Added support for making bootstrap retry if nodes flap (CASSANDRA-2644)
 * Added statusthrift to nodetool to report if thrift server is running
   (CASSANDRA-2722)
 * Fixed rows being cached if they do not exist (CASSANDRA-2723)
 * fix truncate/compaction race (CASSANDRA-2673)
 * workaround large resultsets causing large allocation retention
   by nio sockets (CASSANDRA-2654)
 * fix nodetool ring use with Ec2Snitch (CASSANDRA-2733)
 * fix removing columns and subcolumns that are supressed by a row or
   supercolumn tombstone during replica resolution (CASSANDRA-2590)
 * support sstable2json against snapshot sstables (CASSANDRA-2386)
 * remove active-pull schema requests (CASSANDRA-2715)
 * avoid marking entire list of sstables as actively being compacted
   in multithreaded compaction (CASSANDRA-2765)
 * seek back after deserializing a row to update cache with (CASSANDRA-2752)
 * avoid skipping rows in scrub for counter column family (CASSANDRA-2759)
 * fix ConcurrentModificationException in repair when dealing with 0.7 node
   (CASSANDRA-2767)
 * use threadsafe collections for StreamInSession (CASSANDRA-2766)
 * avoid infinite loop when creating merkle tree (CASSANDRA-2758)
 * avoids unmarking compacting sstable prematurely in cleanup (CASSANDRA-2769)
 * fix NPE when the commit log is bypassed (CASSANDRA-2718)
 * don't throw an exception in SS.isRPCServerRunning (CASSANDRA-2721)
 * make stress.jar executable (CASSANDRA-2744)
 * add daemon mode to java stress (CASSANDRA-2267)
 * expose the DC and rack of a node through JMX and nodetool ring (CASSANDRA-2531)
 * fix cache mbean getSize (CASSANDRA-2781)
 * Add Date, Float, Double, and Boolean types (CASSANDRA-2530)
 * Add startup flag to renew counter node id (CASSANDRA-2788)
 * add jamm agent to cassandra.bat (CASSANDRA-2787)
 * fix repair hanging if a neighbor has nothing to send (CASSANDRA-2797)
 * purge tombstone even if row is in only one sstable (CASSANDRA-2801)
 * Fix wrong purge of deleted cf during compaction (CASSANDRA-2786)
 * fix race that could result in Hadoop writer failing to throw an
   exception encountered after close() (CASSANDRA-2755)
 * fix scan wrongly throwing assertion error (CASSANDRA-2653)
 * Always use even distribution for merkle tree with RandomPartitionner
   (CASSANDRA-2841)
 * fix describeOwnership for OPP (CASSANDRA-2800)
 * ensure that string tokens do not contain commas (CASSANDRA-2762)


0.8.0-final
 * fix CQL grammar warning and cqlsh regression from CASSANDRA-2622
 * add ant generate-cql-html target (CASSANDRA-2526)
 * update CQL consistency levels (CASSANDRA-2566)
 * debian packaging fixes (CASSANDRA-2481, 2647)
 * fix UUIDType, IntegerType for direct buffers (CASSANDRA-2682, 2684)
 * switch to native Thrift for Hadoop map/reduce (CASSANDRA-2667)
 * fix StackOverflowError when building from eclipse (CASSANDRA-2687)
 * only provide replication_factor to strategy_options "help" for
   SimpleStrategy, OldNetworkTopologyStrategy (CASSANDRA-2678, 2713)
 * fix exception adding validators to non-string columns (CASSANDRA-2696)
 * avoid instantiating DatabaseDescriptor in JDBC (CASSANDRA-2694)
 * fix potential stack overflow during compaction (CASSANDRA-2626)
 * clone super columns to avoid modifying them during flush (CASSANDRA-2675)
 * reset underlying iterator in EchoedRow constructor (CASSANDRA-2653)


0.8.0-rc1
 * faster flushes and compaction from fixing excessively pessimistic
   rebuffering in BRAF (CASSANDRA-2581)
 * fix returning null column values in the python cql driver (CASSANDRA-2593)
 * fix merkle tree splitting exiting early (CASSANDRA-2605)
 * snapshot_before_compaction directory name fix (CASSANDRA-2598)
 * Disable compaction throttling during bootstrap (CASSANDRA-2612)
 * fix CQL treatment of > and < operators in range slices (CASSANDRA-2592)
 * fix potential double-application of counter updates on commitlog replay
   by moving replay position from header to sstable metadata (CASSANDRA-2419)
 * JDBC CQL driver exposes getColumn for access to timestamp
 * JDBC ResultSetMetadata properties added to AbstractType
 * r/m clustertool (CASSANDRA-2607)
 * add support for presenting row key as a column in CQL result sets
   (CASSANDRA-2622)
 * Don't allow {LOCAL|EACH}_QUORUM unless strategy is NTS (CASSANDRA-2627)
 * validate keyspace strategy_options during CQL create (CASSANDRA-2624)
 * fix empty Result with secondary index when limit=1 (CASSANDRA-2628)
 * Fix regression where bootstrapping a node with no schema fails
   (CASSANDRA-2625)
 * Allow removing LocationInfo sstables (CASSANDRA-2632)
 * avoid attempting to replay mutations from dropped keyspaces (CASSANDRA-2631)
 * avoid using cached position of a key when GT is requested (CASSANDRA-2633)
 * fix counting bloom filter true positives (CASSANDRA-2637)
 * initialize local ep state prior to gossip startup if needed (CASSANDRA-2638)
 * fix counter increment lost after restart (CASSANDRA-2642)
 * add quote-escaping via backslash to CLI (CASSANDRA-2623)
 * fix pig example script (CASSANDRA-2487)
 * fix dynamic snitch race in adding latencies (CASSANDRA-2618)
 * Start/stop cassandra after more important services such as mdadm in
   debian packaging (CASSANDRA-2481)


0.8.0-beta2
 * fix NPE compacting index CFs (CASSANDRA-2528)
 * Remove checking all column families on startup for compaction candidates
   (CASSANDRA-2444)
 * validate CQL create keyspace options (CASSANDRA-2525)
 * fix nodetool setcompactionthroughput (CASSANDRA-2550)
 * move	gossip heartbeat back to its own thread (CASSANDRA-2554)
 * validate cql TRUNCATE columnfamily before truncating (CASSANDRA-2570)
 * fix batch_mutate for mixed standard-counter mutations (CASSANDRA-2457)
 * disallow making schema changes to system keyspace (CASSANDRA-2563)
 * fix sending mutation messages multiple times (CASSANDRA-2557)
 * fix incorrect use of NBHM.size in ReadCallback that could cause
   reads to time out even when responses were received (CASSANDRA-2552)
 * trigger read repair correctly for LOCAL_QUORUM reads (CASSANDRA-2556)
 * Allow configuring the number of compaction thread (CASSANDRA-2558)
 * forceUserDefinedCompaction will attempt to compact what it is given
   even if the pessimistic estimate is that there is not enough disk space;
   automatic compactions will only compact 2 or more sstables (CASSANDRA-2575)
 * refuse to apply migrations with older timestamps than the current
   schema (CASSANDRA-2536)
 * remove unframed Thrift transport option
 * include indexes in snapshots (CASSANDRA-2596)
 * improve ignoring of obsolete mutations in index maintenance (CASSANDRA-2401)
 * recognize attempt to drop just the index while leaving the column
   definition alone (CASSANDRA-2619)


0.8.0-beta1
 * remove Avro RPC support (CASSANDRA-926)
 * support for columns that act as incr/decr counters
   (CASSANDRA-1072, 1937, 1944, 1936, 2101, 2093, 2288, 2105, 2384, 2236, 2342,
   2454)
 * CQL (CASSANDRA-1703, 1704, 1705, 1706, 1707, 1708, 1710, 1711, 1940,
   2124, 2302, 2277, 2493)
 * avoid double RowMutation serialization on write path (CASSANDRA-1800)
 * make NetworkTopologyStrategy the default (CASSANDRA-1960)
 * configurable internode encryption (CASSANDRA-1567, 2152)
 * human readable column names in sstable2json output (CASSANDRA-1933)
 * change default JMX port to 7199 (CASSANDRA-2027)
 * backwards compatible internal messaging (CASSANDRA-1015)
 * atomic switch of memtables and sstables (CASSANDRA-2284)
 * add pluggable SeedProvider (CASSANDRA-1669)
 * Fix clustertool to not throw exception when calling get_endpoints (CASSANDRA-2437)
 * upgrade to thrift 0.6 (CASSANDRA-2412)
 * repair works on a token range instead of full ring (CASSANDRA-2324)
 * purge tombstones from row cache (CASSANDRA-2305)
 * push replication_factor into strategy_options (CASSANDRA-1263)
 * give snapshots the same name on each node (CASSANDRA-1791)
 * remove "nodetool loadbalance" (CASSANDRA-2448)
 * multithreaded compaction (CASSANDRA-2191)
 * compaction throttling (CASSANDRA-2156)
 * add key type information and alias (CASSANDRA-2311, 2396)
 * cli no longer divides read_repair_chance by 100 (CASSANDRA-2458)
 * made CompactionInfo.getTaskType return an enum (CASSANDRA-2482)
 * add a server-wide cap on measured memtable memory usage and aggressively
   flush to keep under that threshold (CASSANDRA-2006)
 * add unified UUIDType (CASSANDRA-2233)
 * add off-heap row cache support (CASSANDRA-1969)


0.7.5
 * improvements/fixes to PIG driver (CASSANDRA-1618, CASSANDRA-2387,
   CASSANDRA-2465, CASSANDRA-2484)
 * validate index names (CASSANDRA-1761)
 * reduce contention on Table.flusherLock (CASSANDRA-1954)
 * try harder to detect failures during streaming, cleaning up temporary
   files more reliably (CASSANDRA-2088)
 * shut down server for OOM on a Thrift thread (CASSANDRA-2269)
 * fix tombstone handling in repair and sstable2json (CASSANDRA-2279)
 * preserve version when streaming data from old sstables (CASSANDRA-2283)
 * don't start repair if a neighboring node is marked as dead (CASSANDRA-2290)
 * purge tombstones from row cache (CASSANDRA-2305)
 * Avoid seeking when sstable2json exports the entire file (CASSANDRA-2318)
 * clear Built flag in system table when dropping an index (CASSANDRA-2320)
 * don't allow arbitrary argument for stress.java (CASSANDRA-2323)
 * validate values for index predicates in get_indexed_slice (CASSANDRA-2328)
 * queue secondary indexes for flush before the parent (CASSANDRA-2330)
 * allow job configuration to set the CL used in Hadoop jobs (CASSANDRA-2331)
 * add memtable_flush_queue_size defaulting to 4 (CASSANDRA-2333)
 * Allow overriding of initial_token, storage_port and rpc_port from system
   properties (CASSANDRA-2343)
 * fix comparator used for non-indexed secondary expressions in index scan
   (CASSANDRA-2347)
 * ensure size calculation and write phase of large-row compaction use
   the same threshold for TTL expiration (CASSANDRA-2349)
 * fix race when iterating CFs during add/drop (CASSANDRA-2350)
 * add ConsistencyLevel command to CLI (CASSANDRA-2354)
 * allow negative numbers in the cli (CASSANDRA-2358)
 * hard code serialVersionUID for tokens class (CASSANDRA-2361)
 * fix potential infinite loop in ByteBufferUtil.inputStream (CASSANDRA-2365)
 * fix encoding bugs in HintedHandoffManager, SystemTable when default
   charset is not UTF8 (CASSANDRA-2367)
 * avoids having removed node reappearing in Gossip (CASSANDRA-2371)
 * fix incorrect truncation of long to int when reading columns via block
   index (CASSANDRA-2376)
 * fix NPE during stream session (CASSANDRA-2377)
 * fix race condition that could leave orphaned data files when dropping CF or
   KS (CASSANDRA-2381)
 * fsync statistics component on write (CASSANDRA-2382)
 * fix duplicate results from CFS.scan (CASSANDRA-2406)
 * add IntegerType to CLI help (CASSANDRA-2414)
 * avoid caching token-only decoratedkeys (CASSANDRA-2416)
 * convert mmap assertion to if/throw so scrub can catch it (CASSANDRA-2417)
 * don't overwrite gc log (CASSANDR-2418)
 * invalidate row cache for streamed row to avoid inconsitencies
   (CASSANDRA-2420)
 * avoid copies in range/index scans (CASSANDRA-2425)
 * make sure we don't wipe data during cleanup if the node has not join
   the ring (CASSANDRA-2428)
 * Try harder to close files after compaction (CASSANDRA-2431)
 * re-set bootstrapped flag after move finishes (CASSANDRA-2435)
 * display validation_class in CLI 'describe keyspace' (CASSANDRA-2442)
 * make cleanup compactions cleanup the row cache (CASSANDRA-2451)
 * add column fields validation to scrub (CASSANDRA-2460)
 * use 64KB flush buffer instead of in_memory_compaction_limit (CASSANDRA-2463)
 * fix backslash substitutions in CLI (CASSANDRA-2492)
 * disable cache saving for system CFS (CASSANDRA-2502)
 * fixes for verifying destination availability under hinted conditions
   so UE can be thrown intead of timing out (CASSANDRA-2514)
 * fix update of validation class in column metadata (CASSANDRA-2512)
 * support LOCAL_QUORUM, EACH_QUORUM CLs outside of NTS (CASSANDRA-2516)
 * preserve version when streaming data from old sstables (CASSANDRA-2283)
 * fix backslash substitutions in CLI (CASSANDRA-2492)
 * count a row deletion as one operation towards memtable threshold
   (CASSANDRA-2519)
 * support LOCAL_QUORUM, EACH_QUORUM CLs outside of NTS (CASSANDRA-2516)


0.7.4
 * add nodetool join command (CASSANDRA-2160)
 * fix secondary indexes on pre-existing or streamed data (CASSANDRA-2244)
 * initialize endpoint in gossiper earlier (CASSANDRA-2228)
 * add ability to write to Cassandra from Pig (CASSANDRA-1828)
 * add rpc_[min|max]_threads (CASSANDRA-2176)
 * add CL.TWO, CL.THREE (CASSANDRA-2013)
 * avoid exporting an un-requested row in sstable2json, when exporting
   a key that does not exist (CASSANDRA-2168)
 * add incremental_backups option (CASSANDRA-1872)
 * add configurable row limit to Pig loadfunc (CASSANDRA-2276)
 * validate column values in batches as well as single-Column inserts
   (CASSANDRA-2259)
 * move sample schema from cassandra.yaml to schema-sample.txt,
   a cli scripts (CASSANDRA-2007)
 * avoid writing empty rows when scrubbing tombstoned rows (CASSANDRA-2296)
 * fix assertion error in range and index scans for CL < ALL
   (CASSANDRA-2282)
 * fix commitlog replay when flush position refers to data that didn't
   get synced before server died (CASSANDRA-2285)
 * fix fd leak in sstable2json with non-mmap'd i/o (CASSANDRA-2304)
 * reduce memory use during streaming of multiple sstables (CASSANDRA-2301)
 * purge tombstoned rows from cache after GCGraceSeconds (CASSANDRA-2305)
 * allow zero replicas in a NTS datacenter (CASSANDRA-1924)
 * make range queries respect snitch for local replicas (CASSANDRA-2286)
 * fix HH delivery when column index is larger than 2GB (CASSANDRA-2297)
 * make 2ary indexes use parent CF flush thresholds during initial build
   (CASSANDRA-2294)
 * update memtable_throughput to be a long (CASSANDRA-2158)


0.7.3
 * Keep endpoint state until aVeryLongTime (CASSANDRA-2115)
 * lower-latency read repair (CASSANDRA-2069)
 * add hinted_handoff_throttle_delay_in_ms option (CASSANDRA-2161)
 * fixes for cache save/load (CASSANDRA-2172, -2174)
 * Handle whole-row deletions in CFOutputFormat (CASSANDRA-2014)
 * Make memtable_flush_writers flush in parallel (CASSANDRA-2178)
 * Add compaction_preheat_key_cache option (CASSANDRA-2175)
 * refactor stress.py to have only one copy of the format string
   used for creating row keys (CASSANDRA-2108)
 * validate index names for \w+ (CASSANDRA-2196)
 * Fix Cassandra cli to respect timeout if schema does not settle
   (CASSANDRA-2187)
 * fix for compaction and cleanup writing old-format data into new-version
   sstable (CASSANDRA-2211, -2216)
 * add nodetool scrub (CASSANDRA-2217, -2240)
 * fix sstable2json large-row pagination (CASSANDRA-2188)
 * fix EOFing on requests for the last bytes in a file (CASSANDRA-2213)
 * fix BufferedRandomAccessFile bugs (CASSANDRA-2218, -2241)
 * check for memtable flush_after_mins exceeded every 10s (CASSANDRA-2183)
 * fix cache saving on Windows (CASSANDRA-2207)
 * add validateSchemaAgreement call + synchronization to schema
   modification operations (CASSANDRA-2222)
 * fix for reversed slice queries on large rows (CASSANDRA-2212)
 * fat clients were writing local data (CASSANDRA-2223)
 * set DEFAULT_MEMTABLE_LIFETIME_IN_MINS to 24h
 * improve detection and cleanup of partially-written sstables
   (CASSANDRA-2206)
 * fix supercolumn de/serialization when subcolumn comparator is different
   from supercolumn's (CASSANDRA-2104)
 * fix starting up on Windows when CASSANDRA_HOME contains whitespace
   (CASSANDRA-2237)
 * add [get|set][row|key]cacheSavePeriod to JMX (CASSANDRA-2100)
 * fix Hadoop ColumnFamilyOutputFormat dropping of mutations
   when batch fills up (CASSANDRA-2255)
 * move file deletions off of scheduledtasks executor (CASSANDRA-2253)


0.7.2
 * copy DecoratedKey.key when inserting into caches to avoid retaining
   a reference to the underlying buffer (CASSANDRA-2102)
 * format subcolumn names with subcomparator (CASSANDRA-2136)
 * fix column bloom filter deserialization (CASSANDRA-2165)


0.7.1
 * refactor MessageDigest creation code. (CASSANDRA-2107)
 * buffer network stack to avoid inefficient small TCP messages while avoiding
   the nagle/delayed ack problem (CASSANDRA-1896)
 * check log4j configuration for changes every 10s (CASSANDRA-1525, 1907)
 * more-efficient cross-DC replication (CASSANDRA-1530, -2051, -2138)
 * avoid polluting page cache with commitlog or sstable writes
   and seq scan operations (CASSANDRA-1470)
 * add RMI authentication options to nodetool (CASSANDRA-1921)
 * make snitches configurable at runtime (CASSANDRA-1374)
 * retry hadoop split requests on connection failure (CASSANDRA-1927)
 * implement describeOwnership for BOP, COPP (CASSANDRA-1928)
 * make read repair behave as expected for ConsistencyLevel > ONE
   (CASSANDRA-982, 2038)
 * distributed test harness (CASSANDRA-1859, 1964)
 * reduce flush lock contention (CASSANDRA-1930)
 * optimize supercolumn deserialization (CASSANDRA-1891)
 * fix CFMetaData.apply to only compare objects of the same class
   (CASSANDRA-1962)
 * allow specifying specific SSTables to compact from JMX (CASSANDRA-1963)
 * fix race condition in MessagingService.targets (CASSANDRA-1959, 2094, 2081)
 * refuse to open sstables from a future version (CASSANDRA-1935)
 * zero-copy reads (CASSANDRA-1714)
 * fix copy bounds for word Text in wordcount demo (CASSANDRA-1993)
 * fixes for contrib/javautils (CASSANDRA-1979)
 * check more frequently for memtable expiration (CASSANDRA-2000)
 * fix writing SSTable column count statistics (CASSANDRA-1976)
 * fix streaming of multiple CFs during bootstrap (CASSANDRA-1992)
 * explicitly set JVM GC new generation size with -Xmn (CASSANDRA-1968)
 * add short options for CLI flags (CASSANDRA-1565)
 * make keyspace argument to "describe keyspace" in CLI optional
   when authenticated to keyspace already (CASSANDRA-2029)
 * added option to specify -Dcassandra.join_ring=false on startup
   to allow "warm spare" nodes or performing JMX maintenance before
   joining the ring (CASSANDRA-526)
 * log migrations at INFO (CASSANDRA-2028)
 * add CLI verbose option in file mode (CASSANDRA-2030)
 * add single-line "--" comments to CLI (CASSANDRA-2032)
 * message serialization tests (CASSANDRA-1923)
 * switch from ivy to maven-ant-tasks (CASSANDRA-2017)
 * CLI attempts to block for new schema to propagate (CASSANDRA-2044)
 * fix potential overflow in nodetool cfstats (CASSANDRA-2057)
 * add JVM shutdownhook to sync commitlog (CASSANDRA-1919)
 * allow nodes to be up without being part of  normal traffic (CASSANDRA-1951)
 * fix CLI "show keyspaces" with null options on NTS (CASSANDRA-2049)
 * fix possible ByteBuffer race conditions (CASSANDRA-2066)
 * reduce garbage generated by MessagingService to prevent load spikes
   (CASSANDRA-2058)
 * fix math in RandomPartitioner.describeOwnership (CASSANDRA-2071)
 * fix deletion of sstable non-data components (CASSANDRA-2059)
 * avoid blocking gossip while deleting handoff hints (CASSANDRA-2073)
 * ignore messages from newer versions, keep track of nodes in gossip
   regardless of version (CASSANDRA-1970)
 * cache writing moved to CompactionManager to reduce i/o contention and
   updated to use non-cache-polluting writes (CASSANDRA-2053)
 * page through large rows when exporting to JSON (CASSANDRA-2041)
 * add flush_largest_memtables_at and reduce_cache_sizes_at options
   (CASSANDRA-2142)
 * add cli 'describe cluster' command (CASSANDRA-2127)
 * add cli support for setting username/password at 'connect' command
   (CASSANDRA-2111)
 * add -D option to Stress.java to allow reading hosts from a file
   (CASSANDRA-2149)
 * bound hints CF throughput between 32M and 256M (CASSANDRA-2148)
 * continue starting when invalid saved cache entries are encountered
   (CASSANDRA-2076)
 * add max_hint_window_in_ms option (CASSANDRA-1459)


0.7.0-final
 * fix offsets to ByteBuffer.get (CASSANDRA-1939)


0.7.0-rc4
 * fix cli crash after backgrounding (CASSANDRA-1875)
 * count timeouts in storageproxy latencies, and include latency
   histograms in StorageProxyMBean (CASSANDRA-1893)
 * fix CLI get recognition of supercolumns (CASSANDRA-1899)
 * enable keepalive on intra-cluster sockets (CASSANDRA-1766)
 * count timeouts towards dynamicsnitch latencies (CASSANDRA-1905)
 * Expose index-building status in JMX + cli schema description
   (CASSANDRA-1871)
 * allow [LOCAL|EACH]_QUORUM to be used with non-NetworkTopology
   replication Strategies
 * increased amount of index locks for faster commitlog replay
 * collect secondary index tombstones immediately (CASSANDRA-1914)
 * revert commitlog changes from #1780 (CASSANDRA-1917)
 * change RandomPartitioner min token to -1 to avoid collision w/
   tokens on actual nodes (CASSANDRA-1901)
 * examine the right nibble when validating TimeUUID (CASSANDRA-1910)
 * include secondary indexes in cleanup (CASSANDRA-1916)
 * CFS.scrubDataDirectories should also cleanup invalid secondary indexes
   (CASSANDRA-1904)
 * ability to disable/enable gossip on nodes to force them down
   (CASSANDRA-1108)


0.7.0-rc3
 * expose getNaturalEndpoints in StorageServiceMBean taking byte[]
   key; RMI cannot serialize ByteBuffer (CASSANDRA-1833)
 * infer org.apache.cassandra.locator for replication strategy classes
   when not otherwise specified
 * validation that generates less garbage (CASSANDRA-1814)
 * add TTL support to CLI (CASSANDRA-1838)
 * cli defaults to bytestype for subcomparator when creating
   column families (CASSANDRA-1835)
 * unregister index MBeans when index is dropped (CASSANDRA-1843)
 * make ByteBufferUtil.clone thread-safe (CASSANDRA-1847)
 * change exception for read requests during bootstrap from
   InvalidRequest to Unavailable (CASSANDRA-1862)
 * respect row-level tombstones post-flush in range scans
   (CASSANDRA-1837)
 * ReadResponseResolver check digests against each other (CASSANDRA-1830)
 * return InvalidRequest when remove of subcolumn without supercolumn
   is requested (CASSANDRA-1866)
 * flush before repair (CASSANDRA-1748)
 * SSTableExport validates key order (CASSANDRA-1884)
 * large row support for SSTableExport (CASSANDRA-1867)
 * Re-cache hot keys post-compaction without hitting disk (CASSANDRA-1878)
 * manage read repair in coordinator instead of data source, to
   provide latency information to dynamic snitch (CASSANDRA-1873)


0.7.0-rc2
 * fix live-column-count of slice ranges including tombstoned supercolumn
   with live subcolumn (CASSANDRA-1591)
 * rename o.a.c.internal.AntientropyStage -> AntiEntropyStage,
   o.a.c.request.Request_responseStage -> RequestResponseStage,
   o.a.c.internal.Internal_responseStage -> InternalResponseStage
 * add AbstractType.fromString (CASSANDRA-1767)
 * require index_type to be present when specifying index_name
   on ColumnDef (CASSANDRA-1759)
 * fix add/remove index bugs in CFMetadata (CASSANDRA-1768)
 * rebuild Strategy during system_update_keyspace (CASSANDRA-1762)
 * cli updates prompt to ... in continuation lines (CASSANDRA-1770)
 * support multiple Mutations per key in hadoop ColumnFamilyOutputFormat
   (CASSANDRA-1774)
 * improvements to Debian init script (CASSANDRA-1772)
 * use local classloader to check for version.properties (CASSANDRA-1778)
 * Validate that column names in column_metadata are valid for the
   defined comparator, and decode properly in cli (CASSANDRA-1773)
 * use cross-platform newlines in cli (CASSANDRA-1786)
 * add ExpiringColumn support to sstable import/export (CASSANDRA-1754)
 * add flush for each append to periodic commitlog mode; added
   periodic_without_flush option to disable this (CASSANDRA-1780)
 * close file handle used for post-flush truncate (CASSANDRA-1790)
 * various code cleanup (CASSANDRA-1793, -1794, -1795)
 * fix range queries against wrapped range (CASSANDRA-1781)
 * fix consistencylevel calculations for NetworkTopologyStrategy
   (CASSANDRA-1804)
 * cli support index type enum names (CASSANDRA-1810)
 * improved validation of column_metadata (CASSANDRA-1813)
 * reads at ConsistencyLevel > 1 throw UnavailableException
   immediately if insufficient live nodes exist (CASSANDRA-1803)
 * copy bytebuffers for local writes to avoid retaining the entire
   Thrift frame (CASSANDRA-1801)
 * fix NPE adding index to column w/o prior metadata (CASSANDRA-1764)
 * reduce fat client timeout (CASSANDRA-1730)
 * fix botched merge of CASSANDRA-1316


0.7.0-rc1
 * fix compaction and flush races with schema updates (CASSANDRA-1715)
 * add clustertool, config-converter, sstablekeys, and schematool
   Windows .bat files (CASSANDRA-1723)
 * reject range queries received during bootstrap (CASSANDRA-1739)
 * fix wrapping-range queries on non-minimum token (CASSANDRA-1700)
 * add nodetool cfhistogram (CASSANDRA-1698)
 * limit repaired ranges to what the nodes have in common (CASSANDRA-1674)
 * index scan treats missing columns as not matching secondary
   expressions (CASSANDRA-1745)
 * Fix misuse of DataOutputBuffer.getData in AntiEntropyService
   (CASSANDRA-1729)
 * detect and warn when obsolete version of JNA is present (CASSANDRA-1760)
 * reduce fat client timeout (CASSANDRA-1730)
 * cleanup smallest CFs first to increase free temp space for larger ones
   (CASSANDRA-1811)
 * Update windows .bat files to work outside of main Cassandra
   directory (CASSANDRA-1713)
 * fix read repair regression from 0.6.7 (CASSANDRA-1727)
 * more-efficient read repair (CASSANDRA-1719)
 * fix hinted handoff replay (CASSANDRA-1656)
 * log type of dropped messages (CASSANDRA-1677)
 * upgrade to SLF4J 1.6.1
 * fix ByteBuffer bug in ExpiringColumn.updateDigest (CASSANDRA-1679)
 * fix IntegerType.getString (CASSANDRA-1681)
 * make -Djava.net.preferIPv4Stack=true the default (CASSANDRA-628)
 * add INTERNAL_RESPONSE verb to differentiate from responses related
   to client requests (CASSANDRA-1685)
 * log tpstats when dropping messages (CASSANDRA-1660)
 * include unreachable nodes in describeSchemaVersions (CASSANDRA-1678)
 * Avoid dropping messages off the client request path (CASSANDRA-1676)
 * fix jna errno reporting (CASSANDRA-1694)
 * add friendlier error for UnknownHostException on startup (CASSANDRA-1697)
 * include jna dependency in RPM package (CASSANDRA-1690)
 * add --skip-keys option to stress.py (CASSANDRA-1696)
 * improve cli handling of non-string keys and column names
   (CASSANDRA-1701, -1693)
 * r/m extra subcomparator line in cli keyspaces output (CASSANDRA-1712)
 * add read repair chance to cli "show keyspaces"
 * upgrade to ConcurrentLinkedHashMap 1.1 (CASSANDRA-975)
 * fix index scan routing (CASSANDRA-1722)
 * fix tombstoning of supercolumns in range queries (CASSANDRA-1734)
 * clear endpoint cache after updating keyspace metadata (CASSANDRA-1741)
 * fix wrapping-range queries on non-minimum token (CASSANDRA-1700)
 * truncate includes secondary indexes (CASSANDRA-1747)
 * retain reference to PendingFile sstables (CASSANDRA-1749)
 * fix sstableimport regression (CASSANDRA-1753)
 * fix for bootstrap when no non-system tables are defined (CASSANDRA-1732)
 * handle replica unavailability in index scan (CASSANDRA-1755)
 * fix service initialization order deadlock (CASSANDRA-1756)
 * multi-line cli commands (CASSANDRA-1742)
 * fix race between snapshot and compaction (CASSANDRA-1736)
 * add listEndpointsPendingHints, deleteHintsForEndpoint JMX methods
   (CASSANDRA-1551)


0.7.0-beta3
 * add strategy options to describe_keyspace output (CASSANDRA-1560)
 * log warning when using randomly generated token (CASSANDRA-1552)
 * re-organize JMX into .db, .net, .internal, .request (CASSANDRA-1217)
 * allow nodes to change IPs between restarts (CASSANDRA-1518)
 * remember ring state between restarts by default (CASSANDRA-1518)
 * flush index built flag so we can read it before log replay (CASSANDRA-1541)
 * lock row cache updates to prevent race condition (CASSANDRA-1293)
 * remove assertion causing rare (and harmless) error messages in
   commitlog (CASSANDRA-1330)
 * fix moving nodes with no keyspaces defined (CASSANDRA-1574)
 * fix unbootstrap when no data is present in a transfer range (CASSANDRA-1573)
 * take advantage of AVRO-495 to simplify our avro IDL (CASSANDRA-1436)
 * extend authorization hierarchy to column family (CASSANDRA-1554)
 * deletion support in secondary indexes (CASSANDRA-1571)
 * meaningful error message for invalid replication strategy class
   (CASSANDRA-1566)
 * allow keyspace creation with RF > N (CASSANDRA-1428)
 * improve cli error handling (CASSANDRA-1580)
 * add cache save/load ability (CASSANDRA-1417, 1606, 1647)
 * add StorageService.getDrainProgress (CASSANDRA-1588)
 * Disallow bootstrap to an in-use token (CASSANDRA-1561)
 * Allow dynamic secondary index creation and destruction (CASSANDRA-1532)
 * log auto-guessed memtable thresholds (CASSANDRA-1595)
 * add ColumnDef support to cli (CASSANDRA-1583)
 * reduce index sample time by 75% (CASSANDRA-1572)
 * add cli support for column, strategy metadata (CASSANDRA-1578, 1612)
 * add cli support for schema modification (CASSANDRA-1584)
 * delete temp files on failed compactions (CASSANDRA-1596)
 * avoid blocking for dead nodes during removetoken (CASSANDRA-1605)
 * remove ConsistencyLevel.ZERO (CASSANDRA-1607)
 * expose in-progress compaction type in jmx (CASSANDRA-1586)
 * removed IClock & related classes from internals (CASSANDRA-1502)
 * fix removing tokens from SystemTable on decommission and removetoken
   (CASSANDRA-1609)
 * include CF metadata in cli 'show keyspaces' (CASSANDRA-1613)
 * switch from Properties to HashMap in PropertyFileSnitch to
   avoid synchronization bottleneck (CASSANDRA-1481)
 * PropertyFileSnitch configuration file renamed to
   cassandra-topology.properties
 * add cli support for get_range_slices (CASSANDRA-1088, CASSANDRA-1619)
 * Make memtable flush thresholds per-CF instead of global
   (CASSANDRA-1007, 1637)
 * add cli support for binary data without CfDef hints (CASSANDRA-1603)
 * fix building SSTable statistics post-stream (CASSANDRA-1620)
 * fix potential infinite loop in 2ary index queries (CASSANDRA-1623)
 * allow creating NTS keyspaces with no replicas configured (CASSANDRA-1626)
 * add jmx histogram of sstables accessed per read (CASSANDRA-1624)
 * remove system_rename_column_family and system_rename_keyspace from the
   client API until races can be fixed (CASSANDRA-1630, CASSANDRA-1585)
 * add cli sanity tests (CASSANDRA-1582)
 * update GC settings in cassandra.bat (CASSANDRA-1636)
 * cli support for index queries (CASSANDRA-1635)
 * cli support for updating schema memtable settings (CASSANDRA-1634)
 * cli --file option (CASSANDRA-1616)
 * reduce automatically chosen memtable sizes by 50% (CASSANDRA-1641)
 * move endpoint cache from snitch to strategy (CASSANDRA-1643)
 * fix commitlog recovery deleting the newly-created segment as well as
   the old ones (CASSANDRA-1644)
 * upgrade to Thrift 0.5 (CASSANDRA-1367)
 * renamed CL.DCQUORUM to LOCAL_QUORUM and DCQUORUMSYNC to EACH_QUORUM
 * cli truncate support (CASSANDRA-1653)
 * update GC settings in cassandra.bat (CASSANDRA-1636)
 * avoid logging when a node's ip/token is gossipped back to it (CASSANDRA-1666)


0.7-beta2
 * always use UTF-8 for hint keys (CASSANDRA-1439)
 * remove cassandra.yaml dependency from Hadoop and Pig (CASSADRA-1322)
 * expose CfDef metadata in describe_keyspaces (CASSANDRA-1363)
 * restore use of mmap_index_only option (CASSANDRA-1241)
 * dropping a keyspace with no column families generated an error
   (CASSANDRA-1378)
 * rename RackAwareStrategy to OldNetworkTopologyStrategy, RackUnawareStrategy
   to SimpleStrategy, DatacenterShardStrategy to NetworkTopologyStrategy,
   AbstractRackAwareSnitch to AbstractNetworkTopologySnitch (CASSANDRA-1392)
 * merge StorageProxy.mutate, mutateBlocking (CASSANDRA-1396)
 * faster UUIDType, LongType comparisons (CASSANDRA-1386, 1393)
 * fix setting read_repair_chance from CLI addColumnFamily (CASSANDRA-1399)
 * fix updates to indexed columns (CASSANDRA-1373)
 * fix race condition leaving to FileNotFoundException (CASSANDRA-1382)
 * fix sharded lock hash on index write path (CASSANDRA-1402)
 * add support for GT/E, LT/E in subordinate index clauses (CASSANDRA-1401)
 * cfId counter got out of sync when CFs were added (CASSANDRA-1403)
 * less chatty schema updates (CASSANDRA-1389)
 * rename column family mbeans. 'type' will now include either
   'IndexColumnFamilies' or 'ColumnFamilies' depending on the CFS type.
   (CASSANDRA-1385)
 * disallow invalid keyspace and column family names. This includes name that
   matches a '^\w+' regex. (CASSANDRA-1377)
 * use JNA, if present, to take snapshots (CASSANDRA-1371)
 * truncate hints if starting 0.7 for the first time (CASSANDRA-1414)
 * fix FD leak in single-row slicepredicate queries (CASSANDRA-1416)
 * allow index expressions against columns that are not part of the
   SlicePredicate (CASSANDRA-1410)
 * config-converter properly handles snitches and framed support
   (CASSANDRA-1420)
 * remove keyspace argument from multiget_count (CASSANDRA-1422)
 * allow specifying cassandra.yaml location as (local or remote) URL
   (CASSANDRA-1126)
 * fix using DynamicEndpointSnitch with NetworkTopologyStrategy
   (CASSANDRA-1429)
 * Add CfDef.default_validation_class (CASSANDRA-891)
 * fix EstimatedHistogram.max (CASSANDRA-1413)
 * quorum read optimization (CASSANDRA-1622)
 * handle zero-length (or missing) rows during HH paging (CASSANDRA-1432)
 * include secondary indexes during schema migrations (CASSANDRA-1406)
 * fix commitlog header race during schema change (CASSANDRA-1435)
 * fix ColumnFamilyStoreMBeanIterator to use new type name (CASSANDRA-1433)
 * correct filename generated by xml->yaml converter (CASSANDRA-1419)
 * add CMSInitiatingOccupancyFraction=75 and UseCMSInitiatingOccupancyOnly
   to default JVM options
 * decrease jvm heap for cassandra-cli (CASSANDRA-1446)
 * ability to modify keyspaces and column family definitions on a live cluster
   (CASSANDRA-1285)
 * support for Hadoop Streaming [non-jvm map/reduce via stdin/out]
   (CASSANDRA-1368)
 * Move persistent sstable stats from the system table to an sstable component
   (CASSANDRA-1430)
 * remove failed bootstrap attempt from pending ranges when gossip times
   it out after 1h (CASSANDRA-1463)
 * eager-create tcp connections to other cluster members (CASSANDRA-1465)
 * enumerate stages and derive stage from message type instead of
   transmitting separately (CASSANDRA-1465)
 * apply reversed flag during collation from different data sources
   (CASSANDRA-1450)
 * make failure to remove commitlog segment non-fatal (CASSANDRA-1348)
 * correct ordering of drain operations so CL.recover is no longer
   necessary (CASSANDRA-1408)
 * removed keyspace from describe_splits method (CASSANDRA-1425)
 * rename check_schema_agreement to describe_schema_versions
   (CASSANDRA-1478)
 * fix QUORUM calculation for RF > 3 (CASSANDRA-1487)
 * remove tombstones during non-major compactions when bloom filter
   verifies that row does not exist in other sstables (CASSANDRA-1074)
 * nodes that coordinated a loadbalance in the past could not be seen by
   newly added nodes (CASSANDRA-1467)
 * exposed endpoint states (gossip details) via jmx (CASSANDRA-1467)
 * ensure that compacted sstables are not included when new readers are
   instantiated (CASSANDRA-1477)
 * by default, calculate heap size and memtable thresholds at runtime (CASSANDRA-1469)
 * fix races dealing with adding/dropping keyspaces and column families in
   rapid succession (CASSANDRA-1477)
 * clean up of Streaming system (CASSANDRA-1503, 1504, 1506)
 * add options to configure Thrift socket keepalive and buffer sizes (CASSANDRA-1426)
 * make contrib CassandraServiceDataCleaner recursive (CASSANDRA-1509)
 * min, max compaction threshold are configurable and persistent
   per-ColumnFamily (CASSANDRA-1468)
 * fix replaying the last mutation in a commitlog unnecessarily
   (CASSANDRA-1512)
 * invoke getDefaultUncaughtExceptionHandler from DTPE with the original
   exception rather than the ExecutionException wrapper (CASSANDRA-1226)
 * remove Clock from the Thrift (and Avro) API (CASSANDRA-1501)
 * Close intra-node sockets when connection is broken (CASSANDRA-1528)
 * RPM packaging spec file (CASSANDRA-786)
 * weighted request scheduler (CASSANDRA-1485)
 * treat expired columns as deleted (CASSANDRA-1539)
 * make IndexInterval configurable (CASSANDRA-1488)
 * add describe_snitch to Thrift API (CASSANDRA-1490)
 * MD5 authenticator compares plain text submitted password with MD5'd
   saved property, instead of vice versa (CASSANDRA-1447)
 * JMX MessagingService pending and completed counts (CASSANDRA-1533)
 * fix race condition processing repair responses (CASSANDRA-1511)
 * make repair blocking (CASSANDRA-1511)
 * create EndpointSnitchInfo and MBean to expose rack and DC (CASSANDRA-1491)
 * added option to contrib/word_count to output results back to Cassandra
   (CASSANDRA-1342)
 * rewrite Hadoop ColumnFamilyRecordWriter to pool connections, retry to
   multiple Cassandra nodes, and smooth impact on the Cassandra cluster
   by using smaller batch sizes (CASSANDRA-1434)
 * fix setting gc_grace_seconds via CLI (CASSANDRA-1549)
 * support TTL'd index values (CASSANDRA-1536)
 * make removetoken work like decommission (CASSANDRA-1216)
 * make cli comparator-aware and improve quote rules (CASSANDRA-1523,-1524)
 * make nodetool compact and cleanup blocking (CASSANDRA-1449)
 * add memtable, cache information to GCInspector logs (CASSANDRA-1558)
 * enable/disable HintedHandoff via JMX (CASSANDRA-1550)
 * Ignore stray files in the commit log directory (CASSANDRA-1547)
 * Disallow bootstrap to an in-use token (CASSANDRA-1561)


0.7-beta1
 * sstable versioning (CASSANDRA-389)
 * switched to slf4j logging (CASSANDRA-625)
 * add (optional) expiration time for column (CASSANDRA-699)
 * access levels for authentication/authorization (CASSANDRA-900)
 * add ReadRepairChance to CF definition (CASSANDRA-930)
 * fix heisenbug in system tests, especially common on OS X (CASSANDRA-944)
 * convert to byte[] keys internally and all public APIs (CASSANDRA-767)
 * ability to alter schema definitions on a live cluster (CASSANDRA-44)
 * renamed configuration file to cassandra.xml, and log4j.properties to
   log4j-server.properties, which must now be loaded from
   the classpath (which is how our scripts in bin/ have always done it)
   (CASSANDRA-971)
 * change get_count to require a SlicePredicate. create multi_get_count
   (CASSANDRA-744)
 * re-organized endpointsnitch implementations and added SimpleSnitch
   (CASSANDRA-994)
 * Added preload_row_cache option (CASSANDRA-946)
 * add CRC to commitlog header (CASSANDRA-999)
 * removed deprecated batch_insert and get_range_slice methods (CASSANDRA-1065)
 * add truncate thrift method (CASSANDRA-531)
 * http mini-interface using mx4j (CASSANDRA-1068)
 * optimize away copy of sliced row on memtable read path (CASSANDRA-1046)
 * replace constant-size 2GB mmaped segments and special casing for index
   entries spanning segment boundaries, with SegmentedFile that computes
   segments that always contain entire entries/rows (CASSANDRA-1117)
 * avoid reading large rows into memory during compaction (CASSANDRA-16)
 * added hadoop OutputFormat (CASSANDRA-1101)
 * efficient Streaming (no more anticompaction) (CASSANDRA-579)
 * split commitlog header into separate file and add size checksum to
   mutations (CASSANDRA-1179)
 * avoid allocating a new byte[] for each mutation on replay (CASSANDRA-1219)
 * revise HH schema to be per-endpoint (CASSANDRA-1142)
 * add joining/leaving status to nodetool ring (CASSANDRA-1115)
 * allow multiple repair sessions per node (CASSANDRA-1190)
 * optimize away MessagingService for local range queries (CASSANDRA-1261)
 * make framed transport the default so malformed requests can't OOM the
   server (CASSANDRA-475)
 * significantly faster reads from row cache (CASSANDRA-1267)
 * take advantage of row cache during range queries (CASSANDRA-1302)
 * make GCGraceSeconds a per-ColumnFamily value (CASSANDRA-1276)
 * keep persistent row size and column count statistics (CASSANDRA-1155)
 * add IntegerType (CASSANDRA-1282)
 * page within a single row during hinted handoff (CASSANDRA-1327)
 * push DatacenterShardStrategy configuration into keyspace definition,
   eliminating datacenter.properties. (CASSANDRA-1066)
 * optimize forward slices starting with '' and single-index-block name
   queries by skipping the column index (CASSANDRA-1338)
 * streaming refactor (CASSANDRA-1189)
 * faster comparison for UUID types (CASSANDRA-1043)
 * secondary index support (CASSANDRA-749 and subtasks)
 * make compaction buckets deterministic (CASSANDRA-1265)


0.6.6
 * Allow using DynamicEndpointSnitch with RackAwareStrategy (CASSANDRA-1429)
 * remove the remaining vestiges of the unfinished DatacenterShardStrategy
   (replaced by NetworkTopologyStrategy in 0.7)


0.6.5
 * fix key ordering in range query results with RandomPartitioner
   and ConsistencyLevel > ONE (CASSANDRA-1145)
 * fix for range query starting with the wrong token range (CASSANDRA-1042)
 * page within a single row during hinted handoff (CASSANDRA-1327)
 * fix compilation on non-sun JDKs (CASSANDRA-1061)
 * remove String.trim() call on row keys in batch mutations (CASSANDRA-1235)
 * Log summary of dropped messages instead of spamming log (CASSANDRA-1284)
 * add dynamic endpoint snitch (CASSANDRA-981)
 * fix streaming for keyspaces with hyphens in their name (CASSANDRA-1377)
 * fix errors in hard-coded bloom filter optKPerBucket by computing it
   algorithmically (CASSANDRA-1220
 * remove message deserialization stage, and uncap read/write stages
   so slow reads/writes don't block gossip processing (CASSANDRA-1358)
 * add jmx port configuration to Debian package (CASSANDRA-1202)
 * use mlockall via JNA, if present, to prevent Linux from swapping
   out parts of the JVM (CASSANDRA-1214)


0.6.4
 * avoid queuing multiple hint deliveries for the same endpoint
   (CASSANDRA-1229)
 * better performance for and stricter checking of UTF8 column names
   (CASSANDRA-1232)
 * extend option to lower compaction priority to hinted handoff
   as well (CASSANDRA-1260)
 * log errors in gossip instead of re-throwing (CASSANDRA-1289)
 * avoid aborting commitlog replay prematurely if a flushed-but-
   not-removed commitlog segment is encountered (CASSANDRA-1297)
 * fix duplicate rows being read during mapreduce (CASSANDRA-1142)
 * failure detection wasn't closing command sockets (CASSANDRA-1221)
 * cassandra-cli.bat works on windows (CASSANDRA-1236)
 * pre-emptively drop requests that cannot be processed within RPCTimeout
   (CASSANDRA-685)
 * add ack to Binary write verb and update CassandraBulkLoader
   to wait for acks for each row (CASSANDRA-1093)
 * added describe_partitioner Thrift method (CASSANDRA-1047)
 * Hadoop jobs no longer require the Cassandra storage-conf.xml
   (CASSANDRA-1280, CASSANDRA-1047)
 * log thread pool stats when GC is excessive (CASSANDRA-1275)
 * remove gossip message size limit (CASSANDRA-1138)
 * parallelize local and remote reads during multiget, and respect snitch
   when determining whether to do local read for CL.ONE (CASSANDRA-1317)
 * fix read repair to use requested consistency level on digest mismatch,
   rather than assuming QUORUM (CASSANDRA-1316)
 * process digest mismatch re-reads in parallel (CASSANDRA-1323)
 * switch hints CF comparator to BytesType (CASSANDRA-1274)


0.6.3
 * retry to make streaming connections up to 8 times. (CASSANDRA-1019)
 * reject describe_ring() calls on invalid keyspaces (CASSANDRA-1111)
 * fix cache size calculation for size of 100% (CASSANDRA-1129)
 * fix cache capacity only being recalculated once (CASSANDRA-1129)
 * remove hourly scan of all hints on the off chance that the gossiper
   missed a status change; instead, expose deliverHintsToEndpoint to JMX
   so it can be done manually, if necessary (CASSANDRA-1141)
 * don't reject reads at CL.ALL (CASSANDRA-1152)
 * reject deletions to supercolumns in CFs containing only standard
   columns (CASSANDRA-1139)
 * avoid preserving login information after client disconnects
   (CASSANDRA-1057)
 * prefer sun jdk to openjdk in debian init script (CASSANDRA-1174)
 * detect partioner config changes between restarts and fail fast
   (CASSANDRA-1146)
 * use generation time to resolve node token reassignment disagreements
   (CASSANDRA-1118)
 * restructure the startup ordering of Gossiper and MessageService to avoid
   timing anomalies (CASSANDRA-1160)
 * detect incomplete commit log hearders (CASSANDRA-1119)
 * force anti-entropy service to stream files on the stream stage to avoid
   sending streams out of order (CASSANDRA-1169)
 * remove inactive stream managers after AES streams files (CASSANDRA-1169)
 * allow removing entire row through batch_mutate Deletion (CASSANDRA-1027)
 * add JMX metrics for row-level bloom filter false positives (CASSANDRA-1212)
 * added a redhat init script to contrib (CASSANDRA-1201)
 * use midpoint when bootstrapping a new machine into range with not
   much data yet instead of random token (CASSANDRA-1112)
 * kill server on OOM in executor stage as well as Thrift (CASSANDRA-1226)
 * remove opportunistic repairs, when two machines with overlapping replica
   responsibilities happen to finish major compactions of the same CF near
   the same time.  repairs are now fully manual (CASSANDRA-1190)
 * add ability to lower compaction priority (default is no change from 0.6.2)
   (CASSANDRA-1181)


0.6.2
 * fix contrib/word_count build. (CASSANDRA-992)
 * split CommitLogExecutorService into BatchCommitLogExecutorService and
   PeriodicCommitLogExecutorService (CASSANDRA-1014)
 * add latency histograms to CFSMBean (CASSANDRA-1024)
 * make resolving timestamp ties deterministic by using value bytes
   as a tiebreaker (CASSANDRA-1039)
 * Add option to turn off Hinted Handoff (CASSANDRA-894)
 * fix windows startup (CASSANDRA-948)
 * make concurrent_reads, concurrent_writes configurable at runtime via JMX
   (CASSANDRA-1060)
 * disable GCInspector on non-Sun JVMs (CASSANDRA-1061)
 * fix tombstone handling in sstable rows with no other data (CASSANDRA-1063)
 * fix size of row in spanned index entries (CASSANDRA-1056)
 * install json2sstable, sstable2json, and sstablekeys to Debian package
 * StreamingService.StreamDestinations wouldn't empty itself after streaming
   finished (CASSANDRA-1076)
 * added Collections.shuffle(splits) before returning the splits in
   ColumnFamilyInputFormat (CASSANDRA-1096)
 * do not recalculate cache capacity post-compaction if it's been manually
   modified (CASSANDRA-1079)
 * better defaults for flush sorter + writer executor queue sizes
   (CASSANDRA-1100)
 * windows scripts for SSTableImport/Export (CASSANDRA-1051)
 * windows script for nodetool (CASSANDRA-1113)
 * expose PhiConvictThreshold (CASSANDRA-1053)
 * make repair of RF==1 a no-op (CASSANDRA-1090)
 * improve default JVM GC options (CASSANDRA-1014)
 * fix SlicePredicate serialization inside Hadoop jobs (CASSANDRA-1049)
 * close Thrift sockets in Hadoop ColumnFamilyRecordReader (CASSANDRA-1081)


0.6.1
 * fix NPE in sstable2json when no excluded keys are given (CASSANDRA-934)
 * keep the replica set constant throughout the read repair process
   (CASSANDRA-937)
 * allow querying getAllRanges with empty token list (CASSANDRA-933)
 * fix command line arguments inversion in clustertool (CASSANDRA-942)
 * fix race condition that could trigger a false-positive assertion
   during post-flush discard of old commitlog segments (CASSANDRA-936)
 * fix neighbor calculation for anti-entropy repair (CASSANDRA-924)
 * perform repair even for small entropy differences (CASSANDRA-924)
 * Use hostnames in CFInputFormat to allow Hadoop's naive string-based
   locality comparisons to work (CASSANDRA-955)
 * cache read-only BufferedRandomAccessFile length to avoid
   3 system calls per invocation (CASSANDRA-950)
 * nodes with IPv6 (and no IPv4) addresses could not join cluster
   (CASSANDRA-969)
 * Retrieve the correct number of undeleted columns, if any, from
   a supercolumn in a row that had been deleted previously (CASSANDRA-920)
 * fix index scans that cross the 2GB mmap boundaries for both mmap
   and standard i/o modes (CASSANDRA-866)
 * expose drain via nodetool (CASSANDRA-978)


0.6.0-RC1
 * JMX drain to flush memtables and run through commit log (CASSANDRA-880)
 * Bootstrapping can skip ranges under the right conditions (CASSANDRA-902)
 * fix merging row versions in range_slice for CL > ONE (CASSANDRA-884)
 * default write ConsistencyLeven chaned from ZERO to ONE
 * fix for index entries spanning mmap buffer boundaries (CASSANDRA-857)
 * use lexical comparison if time part of TimeUUIDs are the same
   (CASSANDRA-907)
 * bound read, mutation, and response stages to fix possible OOM
   during log replay (CASSANDRA-885)
 * Use microseconds-since-epoch (UTC) in cli, instead of milliseconds
 * Treat batch_mutate Deletion with null supercolumn as "apply this predicate
   to top level supercolumns" (CASSANDRA-834)
 * Streaming destination nodes do not update their JMX status (CASSANDRA-916)
 * Fix internal RPC timeout calculation (CASSANDRA-911)
 * Added Pig loadfunc to contrib/pig (CASSANDRA-910)


0.6.0-beta3
 * fix compaction bucketing bug (CASSANDRA-814)
 * update windows batch file (CASSANDRA-824)
 * deprecate KeysCachedFraction configuration directive in favor
   of KeysCached; move to unified-per-CF key cache (CASSANDRA-801)
 * add invalidateRowCache to ColumnFamilyStoreMBean (CASSANDRA-761)
 * send Handoff hints to natural locations to reduce load on
   remaining nodes in a failure scenario (CASSANDRA-822)
 * Add RowWarningThresholdInMB configuration option to warn before very
   large rows get big enough to threaten node stability, and -x option to
   be able to remove them with sstable2json if the warning is unheeded
   until it's too late (CASSANDRA-843)
 * Add logging of GC activity (CASSANDRA-813)
 * fix ConcurrentModificationException in commitlog discard (CASSANDRA-853)
 * Fix hardcoded row count in Hadoop RecordReader (CASSANDRA-837)
 * Add a jmx status to the streaming service and change several DEBUG
   messages to INFO (CASSANDRA-845)
 * fix classpath in cassandra-cli.bat for Windows (CASSANDRA-858)
 * allow re-specifying host, port to cassandra-cli if invalid ones
   are first tried (CASSANDRA-867)
 * fix race condition handling rpc timeout in the coordinator
   (CASSANDRA-864)
 * Remove CalloutLocation and StagingFileDirectory from storage-conf files
   since those settings are no longer used (CASSANDRA-878)
 * Parse a long from RowWarningThresholdInMB instead of an int (CASSANDRA-882)
 * Remove obsolete ControlPort code from DatabaseDescriptor (CASSANDRA-886)
 * move skipBytes side effect out of assert (CASSANDRA-899)
 * add "double getLoad" to StorageServiceMBean (CASSANDRA-898)
 * track row stats per CF at compaction time (CASSANDRA-870)
 * disallow CommitLogDirectory matching a DataFileDirectory (CASSANDRA-888)
 * default key cache size is 200k entries, changed from 10% (CASSANDRA-863)
 * add -Dcassandra-foreground=yes to cassandra.bat
 * exit if cluster name is changed unexpectedly (CASSANDRA-769)


0.6.0-beta1/beta2
 * add batch_mutate thrift command, deprecating batch_insert (CASSANDRA-336)
 * remove get_key_range Thrift API, deprecated in 0.5 (CASSANDRA-710)
 * add optional login() Thrift call for authentication (CASSANDRA-547)
 * support fat clients using gossiper and StorageProxy to perform
   replication in-process [jvm-only] (CASSANDRA-535)
 * support mmapped I/O for reads, on by default on 64bit JVMs
   (CASSANDRA-408, CASSANDRA-669)
 * improve insert concurrency, particularly during Hinted Handoff
   (CASSANDRA-658)
 * faster network code (CASSANDRA-675)
 * stress.py moved to contrib (CASSANDRA-635)
 * row caching [must be explicitly enabled per-CF in config] (CASSANDRA-678)
 * present a useful measure of compaction progress in JMX (CASSANDRA-599)
 * add bin/sstablekeys (CASSNADRA-679)
 * add ConsistencyLevel.ANY (CASSANDRA-687)
 * make removetoken remove nodes from gossip entirely (CASSANDRA-644)
 * add ability to set cache sizes at runtime (CASSANDRA-708)
 * report latency and cache hit rate statistics with lifetime totals
   instead of average over the last minute (CASSANDRA-702)
 * support get_range_slice for RandomPartitioner (CASSANDRA-745)
 * per-keyspace replication factory and replication strategy (CASSANDRA-620)
 * track latency in microseconds (CASSANDRA-733)
 * add describe_ Thrift methods, deprecating get_string_property and
   get_string_list_property
 * jmx interface for tracking operation mode and streams in general.
   (CASSANDRA-709)
 * keep memtables in sorted order to improve range query performance
   (CASSANDRA-799)
 * use while loop instead of recursion when trimming sstables compaction list
   to avoid blowing stack in pathological cases (CASSANDRA-804)
 * basic Hadoop map/reduce support (CASSANDRA-342)


0.5.1
 * ensure all files for an sstable are streamed to the same directory.
   (CASSANDRA-716)
 * more accurate load estimate for bootstrapping (CASSANDRA-762)
 * tolerate dead or unavailable bootstrap target on write (CASSANDRA-731)
 * allow larger numbers of keys (> 140M) in a sstable bloom filter
   (CASSANDRA-790)
 * include jvm argument improvements from CASSANDRA-504 in debian package
 * change streaming chunk size to 32MB to accomodate Windows XP limitations
   (was 64MB) (CASSANDRA-795)
 * fix get_range_slice returning results in the wrong order (CASSANDRA-781)


0.5.0 final
 * avoid attempting to delete temporary bootstrap files twice (CASSANDRA-681)
 * fix bogus NaN in nodeprobe cfstats output (CASSANDRA-646)
 * provide a policy for dealing with single thread executors w/ a full queue
   (CASSANDRA-694)
 * optimize inner read in MessagingService, vastly improving multiple-node
   performance (CASSANDRA-675)
 * wait for table flush before streaming data back to a bootstrapping node.
   (CASSANDRA-696)
 * keep track of bootstrapping sources by table so that bootstrapping doesn't
   give the indication of finishing early (CASSANDRA-673)


0.5.0 RC3
 * commit the correct version of the patch for CASSANDRA-663


0.5.0 RC2 (unreleased)
 * fix bugs in converting get_range_slice results to Thrift
   (CASSANDRA-647, CASSANDRA-649)
 * expose java.util.concurrent.TimeoutException in StorageProxy methods
   (CASSANDRA-600)
 * TcpConnectionManager was holding on to disconnected connections,
   giving the false indication they were being used. (CASSANDRA-651)
 * Remove duplicated write. (CASSANDRA-662)
 * Abort bootstrap if IP is already in the token ring (CASSANDRA-663)
 * increase default commitlog sync period, and wait for last sync to
   finish before submitting another (CASSANDRA-668)


0.5.0 RC1
 * Fix potential NPE in get_range_slice (CASSANDRA-623)
 * add CRC32 to commitlog entries (CASSANDRA-605)
 * fix data streaming on windows (CASSANDRA-630)
 * GC compacted sstables after cleanup and compaction (CASSANDRA-621)
 * Speed up anti-entropy validation (CASSANDRA-629)
 * Fix anti-entropy assertion error (CASSANDRA-639)
 * Fix pending range conflicts when bootstapping or moving
   multiple nodes at once (CASSANDRA-603)
 * Handle obsolete gossip related to node movement in the case where
   one or more nodes is down when the movement occurs (CASSANDRA-572)
 * Include dead nodes in gossip to avoid a variety of problems
   and fix HH to removed nodes (CASSANDRA-634)
 * return an InvalidRequestException for mal-formed SlicePredicates
   (CASSANDRA-643)
 * fix bug determining closest neighbor for use in multiple datacenters
   (CASSANDRA-648)
 * Vast improvements in anticompaction speed (CASSANDRA-607)
 * Speed up log replay and writes by avoiding redundant serializations
   (CASSANDRA-652)


0.5.0 beta 2
 * Bootstrap improvements (several tickets)
 * add nodeprobe repair anti-entropy feature (CASSANDRA-193, CASSANDRA-520)
 * fix possibility of partition when many nodes restart at once
   in clusters with multiple seeds (CASSANDRA-150)
 * fix NPE in get_range_slice when no data is found (CASSANDRA-578)
 * fix potential NPE in hinted handoff (CASSANDRA-585)
 * fix cleanup of local "system" keyspace (CASSANDRA-576)
 * improve computation of cluster load balance (CASSANDRA-554)
 * added super column read/write, column count, and column/row delete to
   cassandra-cli (CASSANDRA-567, CASSANDRA-594)
 * fix returning live subcolumns of deleted supercolumns (CASSANDRA-583)
 * respect JAVA_HOME in bin/ scripts (several tickets)
 * add StorageService.initClient for fat clients on the JVM (CASSANDRA-535)
   (see contrib/client_only for an example of use)
 * make consistency_level functional in get_range_slice (CASSANDRA-568)
 * optimize key deserialization for RandomPartitioner (CASSANDRA-581)
 * avoid GCing tombstones except on major compaction (CASSANDRA-604)
 * increase failure conviction threshold, resulting in less nodes
   incorrectly (and temporarily) marked as down (CASSANDRA-610)
 * respect memtable thresholds during log replay (CASSANDRA-609)
 * support ConsistencyLevel.ALL on read (CASSANDRA-584)
 * add nodeprobe removetoken command (CASSANDRA-564)


0.5.0 beta
 * Allow multiple simultaneous flushes, improving flush throughput
   on multicore systems (CASSANDRA-401)
 * Split up locks to improve write and read throughput on multicore systems
   (CASSANDRA-444, CASSANDRA-414)
 * More efficient use of memory during compaction (CASSANDRA-436)
 * autobootstrap option: when enabled, all non-seed nodes will attempt
   to bootstrap when started, until bootstrap successfully
   completes. -b option is removed.  (CASSANDRA-438)
 * Unless a token is manually specified in the configuration xml,
   a bootstraping node will use a token that gives it half the
   keys from the most-heavily-loaded node in the cluster,
   instead of generating a random token.
   (CASSANDRA-385, CASSANDRA-517)
 * Miscellaneous bootstrap fixes (several tickets)
 * Ability to change a node's token even after it has data on it
   (CASSANDRA-541)
 * Ability to decommission a live node from the ring (CASSANDRA-435)
 * Semi-automatic loadbalancing via nodeprobe (CASSANDRA-192)
 * Add ability to set compaction thresholds at runtime via
   JMX / nodeprobe.  (CASSANDRA-465)
 * Add "comment" field to ColumnFamily definition. (CASSANDRA-481)
 * Additional JMX metrics (CASSANDRA-482)
 * JSON based export and import tools (several tickets)
 * Hinted Handoff fixes (several tickets)
 * Add key cache to improve read performance (CASSANDRA-423)
 * Simplified construction of custom ReplicationStrategy classes
   (CASSANDRA-497)
 * Graphical application (Swing) for ring integrity verification and
   visualization was added to contrib (CASSANDRA-252)
 * Add DCQUORUM, DCQUORUMSYNC consistency levels and corresponding
   ReplicationStrategy / EndpointSnitch classes.  Experimental.
   (CASSANDRA-492)
 * Web client interface added to contrib (CASSANDRA-457)
 * More-efficient flush for Random, CollatedOPP partitioners
   for normal writes (CASSANDRA-446) and bulk load (CASSANDRA-420)
 * Add MemtableFlushAfterMinutes, a global replacement for the old
   per-CF FlushPeriodInMinutes setting (CASSANDRA-463)
 * optimizations to slice reading (CASSANDRA-350) and supercolumn
   queries (CASSANDRA-510)
 * force binding to given listenaddress for nodes with multiple
   interfaces (CASSANDRA-546)
 * stress.py benchmarking tool improvements (several tickets)
 * optimized replica placement code (CASSANDRA-525)
 * faster log replay on restart (CASSANDRA-539, CASSANDRA-540)
 * optimized local-node writes (CASSANDRA-558)
 * added get_range_slice, deprecating get_key_range (CASSANDRA-344)
 * expose TimedOutException to thrift (CASSANDRA-563)


0.4.2
 * Add validation disallowing null keys (CASSANDRA-486)
 * Fix race conditions in TCPConnectionManager (CASSANDRA-487)
 * Fix using non-utf8-aware comparison as a sanity check.
   (CASSANDRA-493)
 * Improve default garbage collector options (CASSANDRA-504)
 * Add "nodeprobe flush" (CASSANDRA-505)
 * remove NotFoundException from get_slice throws list (CASSANDRA-518)
 * fix get (not get_slice) of entire supercolumn (CASSANDRA-508)
 * fix null token during bootstrap (CASSANDRA-501)


0.4.1
 * Fix FlushPeriod columnfamily configuration regression
   (CASSANDRA-455)
 * Fix long column name support (CASSANDRA-460)
 * Fix for serializing a row that only contains tombstones
   (CASSANDRA-458)
 * Fix for discarding unneeded commitlog segments (CASSANDRA-459)
 * Add SnapshotBeforeCompaction configuration option (CASSANDRA-426)
 * Fix compaction abort under insufficient disk space (CASSANDRA-473)
 * Fix reading subcolumn slice from tombstoned CF (CASSANDRA-484)
 * Fix race condition in RVH causing occasional NPE (CASSANDRA-478)


0.4.0
 * fix get_key_range problems when a node is down (CASSANDRA-440)
   and add UnavailableException to more Thrift methods
 * Add example EndPointSnitch contrib code (several tickets)


0.4.0 RC2
 * fix SSTable generation clash during compaction (CASSANDRA-418)
 * reject method calls with null parameters (CASSANDRA-308)
 * properly order ranges in nodeprobe output (CASSANDRA-421)
 * fix logging of certain errors on executor threads (CASSANDRA-425)


0.4.0 RC1
 * Bootstrap feature is live; use -b on startup (several tickets)
 * Added multiget api (CASSANDRA-70)
 * fix Deadlock with SelectorManager.doProcess and TcpConnection.write
   (CASSANDRA-392)
 * remove key cache b/c of concurrency bugs in third-party
   CLHM library (CASSANDRA-405)
 * update non-major compaction logic to use two threshold values
   (CASSANDRA-407)
 * add periodic / batch commitlog sync modes (several tickets)
 * inline BatchMutation into batch_insert params (CASSANDRA-403)
 * allow setting the logging level at runtime via mbean (CASSANDRA-402)
 * change default comparator to BytesType (CASSANDRA-400)
 * add forwards-compatible ConsistencyLevel parameter to get_key_range
   (CASSANDRA-322)
 * r/m special case of blocking for local destination when writing with
   ConsistencyLevel.ZERO (CASSANDRA-399)
 * Fixes to make BinaryMemtable [bulk load interface] useful (CASSANDRA-337);
   see contrib/bmt_example for an example of using it.
 * More JMX properties added (several tickets)
 * Thrift changes (several tickets)
    - Merged _super get methods with the normal ones; return values
      are now of ColumnOrSuperColumn.
    - Similarly, merged batch_insert_super into batch_insert.



0.4.0 beta
 * On-disk data format has changed to allow billions of keys/rows per
   node instead of only millions
 * Multi-keyspace support
 * Scan all sstables for all queries to avoid situations where
   different types of operation on the same ColumnFamily could
   disagree on what data was present
 * Snapshot support via JMX
 * Thrift API has changed a _lot_:
    - removed time-sorted CFs; instead, user-defined comparators
      may be defined on the column names, which are now byte arrays.
      Default comparators are provided for UTF8, Bytes, Ascii, Long (i64),
      and UUID types.
    - removed colon-delimited strings in thrift api in favor of explicit
      structs such as ColumnPath, ColumnParent, etc.  Also normalized
      thrift struct and argument naming.
    - Added columnFamily argument to get_key_range.
    - Change signature of get_slice to accept starting and ending
      columns as well as an offset.  (This allows use of indexes.)
      Added "ascending" flag to allow reasonably-efficient reverse
      scans as well.  Removed get_slice_by_range as redundant.
    - get_key_range operates on one CF at a time
    - changed `block` boolean on insert methods to ConsistencyLevel enum,
      with options of NONE, ONE, QUORUM, and ALL.
    - added similar consistency_level parameter to read methods
    - column-name-set slice with no names given now returns zero columns
      instead of all of them.  ("all" can run your server out of memory.
      use a range-based slice with a high max column count instead.)
 * Removed the web interface. Node information can now be obtained by
   using the newly introduced nodeprobe utility.
 * More JMX stats
 * Remove magic values from internals (e.g. special key to indicate
   when to flush memtables)
 * Rename configuration "table" to "keyspace"
 * Moved to crash-only design; no more shutdown (just kill the process)
 * Lots of bug fixes

Full list of issues resolved in 0.4 is at https://issues.apache.org/jira/secure/IssueNavigator.jspa?reset=true&&pid=12310865&fixfor=12313862&resolution=1&sorter/field=issuekey&sorter/order=DESC


0.3.0 RC3
 * Fix potential deadlock under load in TCPConnection.
   (CASSANDRA-220)


0.3.0 RC2
 * Fix possible data loss when server is stopped after replaying
   log but before new inserts force memtable flush.
   (CASSANDRA-204)
 * Added BUGS file


0.3.0 RC1
 * Range queries on keys, including user-defined key collation
 * Remove support
 * Workarounds for a weird bug in JDK select/register that seems
   particularly common on VM environments. Cassandra should deploy
   fine on EC2 now
 * Much improved infrastructure: the beginnings of a decent test suite
   ("ant test" for unit tests; "nosetests" for system tests), code
   coverage reporting, etc.
 * Expanded node status reporting via JMX
 * Improved error reporting/logging on both server and client
 * Reduced memory footprint in default configuration
 * Combined blocking and non-blocking versions of insert APIs
 * Added FlushPeriodInMinutes configuration parameter to force
   flushing of infrequently-updated ColumnFamilies<|MERGE_RESOLUTION|>--- conflicted
+++ resolved
@@ -1,4 +1,3 @@
-<<<<<<< HEAD
 3.10
  * Tracing payload is passed through newSession(..) (CASSANDRA-11706)
  * avoid deleting non existing sstable files and improve related log messages (CASSANDRA-12261)
@@ -55,10 +54,7 @@
  * Remove compaction Severity from DynamicEndpointSnitch (CASSANDRA-11738)
  * Restore resumable hints delivery (CASSANDRA-11960)
 Merged from 3.0:
-=======
-3.0.9
  * Add option to state current gc_grace_seconds to tools/bin/sstablemetadata (CASSANDRA-12208)
->>>>>>> ab98b115
  * Fix file system race condition that may cause LogAwareFileLister to fail to classify files (CASSANDRA-11889)
  * Fix file handle leaks due to simultaneous compaction/repair and
    listing snapshots, calculating snapshot sizes, or making schema
