--- conflicted
+++ resolved
@@ -1,12 +1,8 @@
-<<<<<<< HEAD
 3.0.12
  * Remove unnecessary assertion from AntiCompactionTest (CASSANDRA-13070)
  * Fix cqlsh COPY for dates before 1900 (CASSANDRA-13185)
 Merged from 2.2
-=======
-2.2.10
  * Fix flaky LongLeveledCompactionStrategyTest (CASSANDRA-12202)
->>>>>>> 6ffd5cc5
  * Fix failing COPY TO STDOUT (CASSANDRA-12497)
  * Fix ColumnCounter::countAll behaviour for reverse queries (CASSANDRA-13222)
  * Exceptions encountered calling getSeeds() breaks OTC thread (CASSANDRA-13018)
