<<<<<<< HEAD
3.11.12
 * Update Jackson from 2.9.10 to 2.12.5 (CASSANDRA-16851)
 * Include SASI components to snapshots (CASSANDRA-15134)
 * Make assassinate more resilient to missing tokens (CASSANDRA-16847)
 * Exclude Jackson 1.x transitive dependency of hadoop* provided dependencies (CASSANDRA-16854)
 * Validate SASI tokenizer options before adding index to schema (CASSANDRA-15135)
 * Fixup scrub output when no data post-scrub and clear up old use of row, which really means partition (CASSANDRA-16835)
 * Fix ant-junit dependency issue (CASSANDRA-16827)
 * Reduce thread contention in CommitLogSegment and HintsBuffer (CASSANDRA-16072)
 * Avoid sending CDC column if not enabled (CASSANDRA-16770)
Merged from 3.0:
=======
3.0.26:
 * Debian init respects CASSANDRA_HEAPDUMP_DIR (CASSANDRA-13843)
>>>>>>> ea3cca04
 * Catch UnsatisfiedLinkError in WindowsTimer (CASSANDRA-16085)
 * Avoid removing batch when it's not created during view replication (CASSANDRA-16175)
 * Make the addition of regular column to COMPACT tables throw an InvalidRequestException (CASSANDRA-14564)
 * Fix materialized view schema backup as table (CASSANDRA-12734)
 * Avoid signaling DigestResolver until the minimum number of responses are guaranteed to be visible (CASSANDRA-16883)
 * Fix secondary indexes on primary key columns skipping some writes (CASSANDRA-16868)
 * Fix incorrect error message in LegacyLayout (CASSANDRA-15136)
 * Use JMX to validate nodetool --jobs parameter (CASSANDRA-16104)
 * Handle properly UnsatisfiedLinkError in NativeLibrary#getProcessID() (CASSANDRA-16578)
 * Remove mutation data from error log message (CASSANDRA-16817)
Merged from 2.2:
 * Add python2 location to RPMs (CASSANDRA-16822)


3.11.11
 * Make cqlsh use the same set of reserved keywords than the server uses (CASSANDRA-15663)
 * Optimize bytes skipping when reading SSTable files (CASSANDRA-14415)
 * Enable tombstone compactions when unchecked_tombstone_compaction is set in TWCS (CASSANDRA-14496)
 * Read only the required SSTables for single partition queries (CASSANDRA-16737)
 * Fix LeveledCompactionStrategy compacts last level throw an ArrayIndexOutOfBoundsException (CASSANDRA-15669)
 * Maps $CASSANDRA_LOG_DIR to cassandra.logdir java property when executing nodetool (CASSANDRA-16199)
 * Nodetool garbagecollect should retain SSTableLevel for LCS (CASSANDRA-16634)
 * Ignore stale acks received in the shadow round (CASSANDRA-16588)
 * Add autocomplete and error messages for provide_overlapping_tombstones (CASSANDRA-16350)
 * Add StorageServiceMBean.getKeyspaceReplicationInfo(keyspaceName) (CASSANDRA-16447)
 * Make sure sstables with moved starts are removed correctly in LeveledGenerations (CASSANDRA-16552)
 * Upgrade jackson-databind to 2.9.10.8 (CASSANDRA-16462)
Merged from 3.0:
 * Binary releases no longer bundle the apidocs (javadoc) (CASSANDRA-16557)
 * Migrate dependency handling from maven-ant-tasks to resolver-ant-tasks, removing lib/ directory from version control (CASSANDRA-16557)
 * Don't allow seeds to replace without using unsafe (CASSANDRA-14463)
 * Calculate time remaining correctly for all compaction types in compactionstats (CASSANDRA-14701)
 * Receipt of gossip shutdown notification updates TokenMetadata (CASSANDRA-16796)
 * Count bloom filter misses correctly (CASSANDRA-12922)
 * Reject token() in MV WHERE clause (CASSANDRA-13464)
 * Ensure java executable is on the path (CASSANDRA-14325)
 * Make speculative retry parameter case-insensitive for backward compatibility with 2.1 (CASSANDRA-16467)
 * Push digest mismatch exceptions to trace (CASSANDRA-14900)
 * Handle correctly the exceptions thrown by custom QueryHandler constructors (CASSANDRA-16703)
 * Adding columns via ALTER TABLE can generate corrupt sstables (CASSANDRA-16735)
 * Add flag to disable ALTER...DROP COMPACT STORAGE statements (CASSANDRA-16733)
 * Clean transaction log leftovers at the beginning of sstablelevelreset and sstableofflinerelevel (CASSANDRA-12519)
 * CQL shell should prefer newer TLS version by default (CASSANDRA-16695)
 * Ensure that existing empty rows are properly returned (CASSANDRA-16671)
 * Invalidate prepared statements on DROP COMPACT (CASSANDRA-16712)
 * Failure to execute queries should emit a KPI other than read timeout/unavailable so it can be alerted/tracked (CASSANDRA-16581)
 * Don't wait on schema versions from replacement target when replacing a node (CASSANDRA-16692)
 * StandaloneVerifier does not fail when unable to verify SSTables, it only fails if Corruption is thrown (CASSANDRA-16683)
 * Fix bloom filter false ratio calculation by including true negatives (CASSANDRA-15834)
 * Prevent loss of commit log data when moving sstables between nodes (CASSANDRA-16619)
 * Fix materialized view builders inserting truncated data (CASSANDRA-16567)
 * Don't wait for schema migrations from removed nodes (CASSANDRA-16577)
 * Scheduled (delayed) schema pull tasks should not run after MIGRATION stage shutdown during decommission (CASSANDRA-16495)
 * Ignore trailing zeros in hint files (CASSANDRA-16523)
 * Refuse DROP COMPACT STORAGE if some 2.x sstables are in use (CASSANDRA-15897)
 * Fix ColumnFilter::toString not returning a valid CQL fragment (CASSANDRA-16483)
 * Fix ColumnFilter behaviour to prevent digest mitmatches during upgrades (CASSANDRA-16415)
 * Avoid pushing schema mutations when setting up distributed system keyspaces locally (CASSANDRA-16387)
Merged from 2.2:
 * Remove ant targets list-jvm-dtests and ant list-jvm-upgrade-dtests (CASSANDRA-16519)
 * Fix centos packaging for arm64, >=4.0 rpm's now require python3 (CASSANDRA-16477)
 * Make TokenMetadata's ring version increments atomic (CASSANDRA-16286)

3.11.10
 * Fix digest computation for queries with fetched but non queried columns (CASSANDRA-15962)
 * Reduce amount of allocations during batch statement execution (CASSANDRA-16201)
 * Update jflex-1.6.0.jar to match upstream (CASSANDRA-16393)
 * Fix DecimalDeserializer#toString OOM (CASSANDRA-14925)
 * Rate limit validation compactions using compaction_throughput_mb_per_sec (CASSANDRA-16161)
 * SASI's `max_compaction_flush_memory_in_mb` settings over 100GB revert to default of 1GB (CASSANDRA-16071)
Merged from 3.0:
 * Prevent unbounded number of pending flushing tasks (CASSANDRA-16261)
 * Improve empty hint file handling during startup (CASSANDRA-16162)
 * Allow empty string in collections with COPY FROM in cqlsh (CASSANDRA-16372)
 * Fix skipping on pre-3.0 created compact storage sstables due to missing primary key liveness (CASSANDRA-16226)
 * Extend the exclusion of replica filtering protection to other indices instead of just SASI (CASSANDRA-16311)
 * Synchronize transaction logs for JBOD (CASSANDRA-16225)
 * Fix the counting of cells per partition (CASSANDRA-16259)
 * Fix serial read/non-applying CAS linearizability (CASSANDRA-12126)
 * Avoid potential NPE in JVMStabilityInspector (CASSANDRA-16294)
 * Improved check of num_tokens against the length of initial_token (CASSANDRA-14477)
 * Fix a race condition on ColumnFamilyStore and TableMetrics (CASSANDRA-16228)
 * Remove the SEPExecutor blocking behavior (CASSANDRA-16186)
 * Fix invalid cell value skipping when reading from disk (CASSANDRA-16223)
 * Prevent invoking enable/disable gossip when not in NORMAL (CASSANDRA-16146)
 * Wait for schema agreement when bootstrapping (CASSANDRA-15158)
Merged from 2.2:
 * Fix the histogram merge of the table metrics (CASSANDRA-16259)

3.11.9
 * Synchronize Keyspace instance store/clear (CASSANDRA-16210)
 * Fix ColumnFilter to avoid querying cells of unselected complex columns (CASSANDRA-15977)
 * Fix memory leak in CompressedChunkReader (CASSANDRA-15880)
 * Don't attempt value skipping with mixed version cluster (CASSANDRA-15833)
 * Avoid failing compactions with very large partitions (CASSANDRA-15164)
 * Make sure LCS handles duplicate sstable added/removed notifications correctly (CASSANDRA-14103)
Merged from 3.0:
 * Fix OOM when terminating repair session (CASSANDRA-15902)
 * Avoid marking shutting down nodes as up after receiving gossip shutdown message (CASSANDRA-16094)
 * Check SSTables for latest version before dropping compact storage (CASSANDRA-16063)
 * Handle unexpected columns due to schema races (CASSANDRA-15899)
 * Add flag to ignore unreplicated keyspaces during repair (CASSANDRA-15160)
Merged from 2.2:
 * Package tools/bin scripts as executable (CASSANDRA-16151)
 * Fixed a NullPointerException when calling nodetool enablethrift (CASSANDRA-16127)

3.11.8
 * Correctly interpret SASI's `max_compaction_flush_memory_in_mb` setting in megabytes not bytes (CASSANDRA-16071)
 * Fix short read protection for GROUP BY queries (CASSANDRA-15459)
 * Frozen RawTuple is not annotated with frozen in the toString method (CASSANDRA-15857)
Merged from 3.0:
 * Use IF NOT EXISTS for index and UDT create statements in snapshot schema files (CASSANDRA-13935)
 * Fix gossip shutdown order (CASSANDRA-15816)
 * Remove broken 'defrag-on-read' optimization (CASSANDRA-15432)
 * Check for endpoint collision with hibernating nodes (CASSANDRA-14599)
 * Operational improvements and hardening for replica filtering protection (CASSANDRA-15907)
 * stop_paranoid disk failure policy is ignored on CorruptSSTableException after node is up (CASSANDRA-15191)
 * Forbid altering UDTs used in partition keys (CASSANDRA-15933)
 * Fix empty/null json string representation (CASSANDRA-15896)
 * 3.x fails to start if commit log has range tombstones from a column which is also deleted (CASSANDRA-15970)
 * Handle difference in timestamp precision between java8 and java11 in LogFIle.java (CASSANDRA-16050)
Merged from 2.2:
 * Fix CQL parsing of collections when the column type is reversed (CASSANDRA-15814)
Merged from 2.1:
 * Only allow strings to be passed to JMX authentication (CASSANDRA-16077)

3.11.7
 * Fix cqlsh output when fetching all rows in batch mode (CASSANDRA-15905)
 * Upgrade Jackson to 2.9.10 (CASSANDRA-15867)
 * Fix CQL formatting of read command restrictions for slow query log (CASSANDRA-15503)
 * Allow sstableloader to use SSL on the native port (CASSANDRA-14904)
Merged from 3.0:
 * Backport CASSANDRA-12189: escape string literals (CASSANDRA-15948)
 * Avoid hinted handoff per-host throttle being arounded to 0 in large cluster (CASSANDRA-15859)
 * Avoid emitting empty range tombstones from RangeTombstoneList (CASSANDRA-15924)
 * Avoid thread starvation, and improve compare-and-swap performance, in the slab allocators (CASSANDRA-15922)
 * Add token to tombstone warning and error messages (CASSANDRA-15890)
 * Fixed range read concurrency factor computation and capped as 10 times tpc cores (CASSANDRA-15752)
 * Catch exception on bootstrap resume and init native transport (CASSANDRA-15863)
 * Fix replica-side filtering returning stale data with CL > ONE (CASSANDRA-8272, CASSANDRA-8273)
 * Fix duplicated row on 2.x upgrades when multi-rows range tombstones interact with collection ones (CASSANDRA-15805)
 * Rely on snapshotted session infos on StreamResultFuture.maybeComplete to avoid race conditions (CASSANDRA-15667)
 * EmptyType doesn't override writeValue so could attempt to write bytes when expected not to (CASSANDRA-15790)
 * Fix index queries on partition key columns when some partitions contains only static data (CASSANDRA-13666)
 * Avoid creating duplicate rows during major upgrades (CASSANDRA-15789)
 * liveDiskSpaceUsed and totalDiskSpaceUsed get corrupted if IndexSummaryRedistribution gets interrupted (CASSANDRA-15674)
 * Fix Debian init start/stop (CASSANDRA-15770)
 * Fix infinite loop on index query paging in tables with clustering (CASSANDRA-14242)
 * Fix chunk index overflow due to large sstable with small chunk length (CASSANDRA-15595)
 * Allow selecting static column only when querying static index (CASSANDRA-14242)
 * cqlsh return non-zero status when STDIN CQL fails (CASSANDRA-15623)
 * Don't skip sstables in slice queries based only on local min/max/deletion timestamp (CASSANDRA-15690)
 * Memtable memory allocations may deadlock (CASSANDRA-15367)
 * Run evictFromMembership in GossipStage (CASSANDRA-15592)
Merged from 2.2:
 * Fix nomenclature of allow and deny lists (CASSANDRA-15862)
 * Remove generated files from source artifact (CASSANDRA-15849)
 * Remove duplicated tools binaries from tarballs (CASSANDRA-15768)
 * Duplicate results with DISTINCT queries in mixed mode (CASSANDRA-15501)
 * Disable JMX rebinding (CASSANDRA-15653)
Merged from 2.1:
 * Fix writing of snapshot manifest when the table has table-backed secondary indexes (CASSANDRA-10968)
 * Fix parse error in cqlsh COPY FROM and formatting for map of blobs (CASSANDRA-15679)
 * Fix Commit log replays when static column clustering keys are collections (CASSANDRA-14365)
 * Fix Red Hat init script on newer systemd versions (CASSANDRA-15273)
 * Allow EXTRA_CLASSPATH to work on tar/source installations (CASSANDRA-15567)


3.11.6
 * Fix bad UDT sstable metadata serialization headers written by C* 3.0 on upgrade and in sstablescrub (CASSANDRA-15035)
 * Fix nodetool compactionstats showing extra pending task for TWCS - patch implemented (CASSANDRA-15409)
 * Fix SELECT JSON formatting for the "duration" type (CASSANDRA-15075)
 * Fix LegacyLayout to have same behavior as 2.x when handling unknown column names (CASSANDRA-15081)
 * Update nodetool help stop output (CASSANDRA-15401)
Merged from 3.0:
 * Run in-jvm upgrade dtests in circleci (CASSANDRA-15506)
 * Include updates to static column in mutation size calculations (CASSANDRA-15293)
 * Fix point-in-time recoevery ignoring timestamp of updates to static columns (CASSANDRA-15292)
 * GC logs are also put under $CASSANDRA_LOG_DIR (CASSANDRA-14306)
 * Fix sstabledump's position key value when partitions have multiple rows (CASSANDRA-14721)
 * Avoid over-scanning data directories in LogFile.verify() (CASSANDRA-15364)
 * Bump generations and document changes to system_distributed and system_traces in 3.0, 3.11
   (CASSANDRA-15441)
 * Fix system_traces creation timestamp; optimise system keyspace upgrades (CASSANDRA-15398)
 * Fix various data directory prefix matching issues (CASSANDRA-13974)
 * Minimize clustering values in metadata collector (CASSANDRA-15400)
 * Avoid over-trimming of results in mixed mode clusters (CASSANDRA-15405)
 * validate value sizes in LegacyLayout (CASSANDRA-15373)
 * Ensure that tracing doesn't break connections in 3.x/4.0 mixed mode by default (CASSANDRA-15385)
 * Make sure index summary redistribution does not start when compactions are paused (CASSANDRA-15265)
 * Ensure legacy rows have primary key livenessinfo when they contain illegal cells (CASSANDRA-15365)
 * Fix race condition when setting bootstrap flags (CASSANDRA-14878)
 * Fix NativeLibrary.tryOpenDirectory callers for Windows (CASSANDRA-15426)
Merged from 2.2:
 * Fix SELECT JSON output for empty blobs (CASSANDRA-15435)
 * In-JVM DTest: Set correct internode message version for upgrade test (CASSANDRA-15371)
 * In-JVM DTest: Support NodeTool in dtest (CASSANDRA-15429)
 * Fix NativeLibrary.tryOpenDirectory callers for Windows (CASSANDRA-15426)


3.11.5
 * Fix SASI non-literal string comparisons (range operators) (CASSANDRA-15169)
 * Make sure user defined compaction transactions are always closed (CASSANDRA-15123)
 * Fix cassandra-env.sh to use $CASSANDRA_CONF to find cassandra-jaas.config (CASSANDRA-14305)
 * Fixed nodetool cfstats printing index name twice (CASSANDRA-14903)
 * Add flag to disable SASI indexes, and warnings on creation (CASSANDRA-14866)
Merged from 3.0:
 * Add ability to cap max negotiable protocol version (CASSANDRA-15193)
 * Gossip tokens on startup if available (CASSANDRA-15335)
 * Fix resource leak in CompressedSequentialWriter (CASSANDRA-15340)
 * Fix bad merge that reverted CASSANDRA-14993 (CASSANDRA-15289)
 * Fix LegacyLayout RangeTombstoneList IndexOutOfBoundsException when upgrading and RangeTombstone bounds are asymmetric (CASSANDRA-15172)
 * Fix NPE when using allocate_tokens_for_keyspace on new DC/rack (CASSANDRA-14952)
 * Filter sstables earlier when running cleanup (CASSANDRA-15100)
 * Use mean row count instead of mean column count for index selectivity calculation (CASSANDRA-15259)
 * Avoid updating unchanged gossip states (CASSANDRA-15097)
 * Prevent recreation of previously dropped columns with a different kind (CASSANDRA-14948)
 * Prevent client requests from blocking on executor task queue (CASSANDRA-15013)
 * Toughen up column drop/recreate type validations (CASSANDRA-15204)
 * LegacyLayout should handle paging states that cross a collection column (CASSANDRA-15201)
 * Prevent RuntimeException when username or password is empty/null (CASSANDRA-15198)
 * Multiget thrift query returns null records after digest mismatch (CASSANDRA-14812)
 * Skipping illegal legacy cells can break reverse iteration of indexed partitions (CASSANDRA-15178)
 * Handle paging states serialized with a different version than the session's (CASSANDRA-15176)
 * Throw IOE instead of asserting on unsupporter peer versions (CASSANDRA-15066)
 * Update token metadata when handling MOVING/REMOVING_TOKEN events (CASSANDRA-15120)
 * Add ability to customize cassandra log directory using $CASSANDRA_LOG_DIR (CASSANDRA-15090)
 * Skip cells with illegal column names when reading legacy sstables (CASSANDRA-15086)
 * Fix assorted gossip races and add related runtime checks (CASSANDRA-15059)
 * Fix mixed mode partition range scans with limit (CASSANDRA-15072)
 * cassandra-stress works with frozen collections: list and set (CASSANDRA-14907)
 * Fix handling FS errors on writing and reading flat files - LogTransaction and hints (CASSANDRA-15053)
 * Avoid double closing the iterator to avoid overcounting the number of requests (CASSANDRA-15058)
 * Improve `nodetool status -r` speed (CASSANDRA-14847)
 * Improve merkle tree size and time on heap (CASSANDRA-14096)
 * Add missing commands to nodetool_completion (CASSANDRA-14916)
 * Anti-compaction temporarily corrupts sstable state for readers (CASSANDRA-15004)
Merged from 2.2:
 * Catch non-IOException in FileUtils.close to make sure that all resources are closed (CASSANDRA-15225)
 * Handle exceptions during authentication/authorization (CASSANDRA-15041)
 * Support cross version messaging in in-jvm upgrade dtests (CASSANDRA-15078)
 * Fix index summary redistribution cancellation (CASSANDRA-15045)
 * Refactor Circle CI configuration (CASSANDRA-14806)
 * Fixing invalid CQL in security documentation (CASSANDRA-15020)
 * Multi-version in-JVM dtests (CASSANDRA-14937)
 * Allow instance class loaders to be garbage collected for inJVM dtest (CASSANDRA-15170)
 * Add support for network topology and query tracing for inJVM dtest (CASSANDRA-15319)


3.11.4
 * Make stop-server.bat wait for Cassandra to terminate (CASSANDRA-14829)
 * Correct sstable sorting for garbagecollect and levelled compaction (CASSANDRA-14870)
Merged from 3.0:
 * Severe concurrency issues in STCS,DTCS,TWCS,TMD.Topology,TypeParser
 * Add a script to make running the cqlsh tests in cassandra repo easier (CASSANDRA-14951)
 * If SizeEstimatesRecorder misses a 'onDropTable' notification, the size_estimates table will never be cleared for that table. (CASSANDRA-14905)
 * Counters fail to increment in 2.1/2.2 to 3.X mixed version clusters (CASSANDRA-14958)
 * Streaming needs to synchronise access to LifecycleTransaction (CASSANDRA-14554)
 * Fix cassandra-stress write hang with default options (CASSANDRA-14616)
 * Differentiate between slices and RTs when decoding legacy bounds (CASSANDRA-14919)
 * Netty epoll IOExceptions caused by unclean client disconnects being logged at INFO (CASSANDRA-14909)
 * Unfiltered.isEmpty conflicts with Row extends AbstractCollection.isEmpty (CASSANDRA-14588)
 * RangeTombstoneList doesn't properly clean up mergeable or superseded rts in some cases (CASSANDRA-14894)
 * Fix handling of collection tombstones for dropped columns from legacy sstables (CASSANDRA-14912)
 * Throw exception if Columns serialized subset encode more columns than possible (CASSANDRA-14591)
 * Drop/add column name with different Kind can result in corruption (CASSANDRA-14843)
 * Fix missing rows when reading 2.1 SSTables with static columns in 3.0 (CASSANDRA-14873)
 * Move TWCS message 'No compaction necessary for bucket size' to Trace level (CASSANDRA-14884)
 * Sstable min/max metadata can cause data loss (CASSANDRA-14861)
 * Dropped columns can cause reverse sstable iteration to return prematurely (CASSANDRA-14838)
 * Legacy sstables with  multi block range tombstones create invalid bound sequences (CASSANDRA-14823)
 * Expand range tombstone validation checks to multiple interim request stages (CASSANDRA-14824)
 * Reverse order reads can return incomplete results (CASSANDRA-14803)
 * Avoid calling iter.next() in a loop when notifying indexers about range tombstones (CASSANDRA-14794)
 * Fix purging semi-expired RT boundaries in reversed iterators (CASSANDRA-14672)
 * DESC order reads can fail to return the last Unfiltered in the partition (CASSANDRA-14766)
 * Fix corrupted collection deletions for dropped columns in 3.0 <-> 2.{1,2} messages (CASSANDRA-14568)
 * Fix corrupted static collection deletions in 3.0 <-> 2.{1,2} messages (CASSANDRA-14568)
 * Handle failures in parallelAllSSTableOperation (cleanup/upgradesstables/etc) (CASSANDRA-14657)
 * Improve TokenMetaData cache populating performance avoid long locking (CASSANDRA-14660)
 * Backport: Flush netty client messages immediately (not by default) (CASSANDRA-13651)
 * Fix static column order for SELECT * wildcard queries (CASSANDRA-14638)
 * sstableloader should use discovered broadcast address to connect intra-cluster (CASSANDRA-14522)
 * Fix reading columns with non-UTF names from schema (CASSANDRA-14468)
Merged from 2.2:
 * CircleCI docker image should bake in more dependencies (CASSANDRA-14985)
 * Don't enable client transports when bootstrap is pending (CASSANDRA-14525)
 * MigrationManager attempts to pull schema from different major version nodes (CASSANDRA-14928)
 * Fix incorrect cqlsh results when selecting same columns multiple times (CASSANDRA-13262)
 * Returns null instead of NaN or Infinity in JSON strings (CASSANDRA-14377)
Merged from 2.1:
 * Paged Range Slice queries with DISTINCT can drop rows from results (CASSANDRA-14956)
 * Update release checksum algorithms to SHA-256, SHA-512 (CASSANDRA-14970)


3.11.3
 * Validate supported column type with SASI analyzer (CASSANDRA-13669)
 * Remove BTree.Builder Recycler to reduce memory usage (CASSANDRA-13929)
 * Reduce nodetool GC thread count (CASSANDRA-14475)
 * Fix New SASI view creation during Index Redistribution (CASSANDRA-14055)
 * Remove string formatting lines from BufferPool hot path (CASSANDRA-14416)
 * Update metrics to 3.1.5 (CASSANDRA-12924)
 * Detect OpenJDK jvm type and architecture (CASSANDRA-12793)
 * Don't use guava collections in the non-system keyspace jmx attributes (CASSANDRA-12271)
 * Allow existing nodes to use all peers in shadow round (CASSANDRA-13851)
 * Fix cqlsh to read connection.ssl cqlshrc option again (CASSANDRA-14299)
 * Downgrade log level to trace for CommitLogSegmentManager (CASSANDRA-14370)
 * CQL fromJson(null) throws NullPointerException (CASSANDRA-13891)
 * Serialize empty buffer as empty string for json output format (CASSANDRA-14245)
 * Allow logging implementation to be interchanged for embedded testing (CASSANDRA-13396)
 * SASI tokenizer for simple delimiter based entries (CASSANDRA-14247)
 * Fix Loss of digits when doing CAST from varint/bigint to decimal (CASSANDRA-14170)
 * RateBasedBackPressure unnecessarily invokes a lock on the Guava RateLimiter (CASSANDRA-14163)
 * Fix wildcard GROUP BY queries (CASSANDRA-14209)
Merged from 3.0:
 * Fix corrupted static collection deletions in 3.0 -> 2.{1,2} messages (CASSANDRA-14568)
 * Fix potential IndexOutOfBoundsException with counters (CASSANDRA-14167)
 * Always close RT markers returned by ReadCommand#executeLocally() (CASSANDRA-14515)
 * Reverse order queries with range tombstones can cause data loss (CASSANDRA-14513)
 * Fix regression of lagging commitlog flush log message (CASSANDRA-14451)
 * Add Missing dependencies in pom-all (CASSANDRA-14422)
 * Cleanup StartupClusterConnectivityChecker and PING Verb (CASSANDRA-14447)
 * Fix deprecated repair error notifications from 3.x clusters to legacy JMX clients (CASSANDRA-13121)
 * Cassandra not starting when using enhanced startup scripts in windows (CASSANDRA-14418)
 * Fix progress stats and units in compactionstats (CASSANDRA-12244)
 * Better handle missing partition columns in system_schema.columns (CASSANDRA-14379)
 * Delay hints store excise by write timeout to avoid race with decommission (CASSANDRA-13740)
 * Deprecate background repair and probablistic read_repair_chance table options
   (CASSANDRA-13910)
 * Add missed CQL keywords to documentation (CASSANDRA-14359)
 * Fix unbounded validation compactions on repair / revert CASSANDRA-13797 (CASSANDRA-14332)
 * Avoid deadlock when running nodetool refresh before node is fully up (CASSANDRA-14310)
 * Handle all exceptions when opening sstables (CASSANDRA-14202)
 * Handle incompletely written hint descriptors during startup (CASSANDRA-14080)
 * Handle repeat open bound from SRP in read repair (CASSANDRA-14330)
 * Respect max hint window when hinting for LWT (CASSANDRA-14215)
 * Adding missing WriteType enum values to v3, v4, and v5 spec (CASSANDRA-13697)
 * Don't regenerate bloomfilter and summaries on startup (CASSANDRA-11163)
 * Fix NPE when performing comparison against a null frozen in LWT (CASSANDRA-14087)
 * Log when SSTables are deleted (CASSANDRA-14302)
 * Fix batch commitlog sync regression (CASSANDRA-14292)
 * Write to pending endpoint when view replica is also base replica (CASSANDRA-14251)
 * Chain commit log marker potential performance regression in batch commit mode (CASSANDRA-14194)
 * Fully utilise specified compaction threads (CASSANDRA-14210)
 * Pre-create deletion log records to finish compactions quicker (CASSANDRA-12763)
Merged from 2.2:
 * Fix bug that prevented compaction of SSTables after full repairs (CASSANDRA-14423)
 * Incorrect counting of pending messages in OutboundTcpConnection (CASSANDRA-11551)
 * Fix compaction failure caused by reading un-flushed data (CASSANDRA-12743)
 * Use Bounds instead of Range for sstables in anticompaction (CASSANDRA-14411)
 * Fix JSON queries with IN restrictions and ORDER BY clause (CASSANDRA-14286)
 * Backport circleci yaml (CASSANDRA-14240)
Merged from 2.1:
 * Check checksum before decompressing data (CASSANDRA-14284)
 * CVE-2017-5929 Security vulnerability in Logback warning in NEWS.txt (CASSANDRA-14183)


3.11.2
 * Fix ReadCommandTest (CASSANDRA-14234)
 * Remove trailing period from latency reports at keyspace level (CASSANDRA-14233)
 * Backport CASSANDRA-13080: Use new token allocation for non bootstrap case as well (CASSANDRA-14212)
 * Remove dependencies on JVM internal classes from JMXServerUtils (CASSANDRA-14173) 
 * Add DEFAULT, UNSET, MBEAN and MBEANS to `ReservedKeywords` (CASSANDRA-14205)
 * Add Unittest for schema migration fix (CASSANDRA-14140)
 * Print correct snitch info from nodetool describecluster (CASSANDRA-13528)
 * Close socket on error during connect on OutboundTcpConnection (CASSANDRA-9630)
 * Enable CDC unittest (CASSANDRA-14141)
 * Acquire read lock before accessing CompactionStrategyManager fields (CASSANDRA-14139)
 * Split CommitLogStressTest to avoid timeout (CASSANDRA-14143)
 * Avoid invalidating disk boundaries unnecessarily (CASSANDRA-14083)
 * Avoid exposing compaction strategy index externally (CASSANDRA-14082)
 * Prevent continuous schema exchange between 3.0 and 3.11 nodes (CASSANDRA-14109)
 * Fix imbalanced disks when replacing node with same address with JBOD (CASSANDRA-14084)
 * Reload compaction strategies when disk boundaries are invalidated (CASSANDRA-13948)
 * Remove OpenJDK log warning (CASSANDRA-13916)
 * Prevent compaction strategies from looping indefinitely (CASSANDRA-14079)
 * Cache disk boundaries (CASSANDRA-13215)
 * Add asm jar to build.xml for maven builds (CASSANDRA-11193)
 * Round buffer size to powers of 2 for the chunk cache (CASSANDRA-13897)
 * Update jackson JSON jars (CASSANDRA-13949)
 * Avoid locks when checking LCS fanout and if we should defrag (CASSANDRA-13930)
 * Correctly count range tombstones in traces and tombstone thresholds (CASSANDRA-8527)
Merged from 3.0:
 * Add MinGW uname check to start scripts (CASSANDRA-12840)
 * Use the correct digest file and reload sstable metadata in nodetool verify (CASSANDRA-14217)
 * Handle failure when mutating repaired status in Verifier (CASSANDRA-13933)
 * Set encoding for javadoc generation (CASSANDRA-14154)
 * Fix index target computation for dense composite tables with dropped compact storage (CASSANDRA-14104)
 * Improve commit log chain marker updating (CASSANDRA-14108)
 * Extra range tombstone bound creates double rows (CASSANDRA-14008)
 * Fix SStable ordering by max timestamp in SinglePartitionReadCommand (CASSANDRA-14010)
 * Accept role names containing forward-slash (CASSANDRA-14088)
 * Optimize CRC check chance probability calculations (CASSANDRA-14094)
 * Fix cleanup on keyspace with no replicas (CASSANDRA-13526)
 * Fix updating base table rows with TTL not removing view entries (CASSANDRA-14071)
 * Reduce garbage created by DynamicSnitch (CASSANDRA-14091)
 * More frequent commitlog chained markers (CASSANDRA-13987)
 * Fix serialized size of DataLimits (CASSANDRA-14057)
 * Add flag to allow dropping oversized read repair mutations (CASSANDRA-13975)
 * Fix SSTableLoader logger message (CASSANDRA-14003)
 * Fix repair race that caused gossip to block (CASSANDRA-13849)
 * Tracing interferes with digest requests when using RandomPartitioner (CASSANDRA-13964)
 * Add flag to disable materialized views, and warnings on creation (CASSANDRA-13959)
 * Don't let user drop or generally break tables in system_distributed (CASSANDRA-13813)
 * Provide a JMX call to sync schema with local storage (CASSANDRA-13954)
 * Mishandling of cells for removed/dropped columns when reading legacy files (CASSANDRA-13939)
 * Deserialise sstable metadata in nodetool verify (CASSANDRA-13922)
Merged from 2.2:
 * Fix the inspectJvmOptions startup check (CASSANDRA-14112)
 * Fix race that prevents submitting compaction for a table when executor is full (CASSANDRA-13801)
 * Rely on the JVM to handle OutOfMemoryErrors (CASSANDRA-13006)
 * Grab refs during scrub/index redistribution/cleanup (CASSANDRA-13873)
Merged from 2.1:
 * Protect against overflow of local expiration time (CASSANDRA-14092)
 * RPM package spec: fix permissions for installed jars and config files (CASSANDRA-14181)
 * More PEP8 compiance for cqlsh (CASSANDRA-14021)


3.11.1
 * Fix the computation of cdc_total_space_in_mb for exabyte filesystems (CASSANDRA-13808)
 * AbstractTokenTreeBuilder#serializedSize returns wrong value when there is a single leaf and overflow collisions (CASSANDRA-13869)
 * Add a compaction option to TWCS to ignore sstables overlapping checks (CASSANDRA-13418)
 * BTree.Builder memory leak (CASSANDRA-13754)
 * Revert CASSANDRA-10368 of supporting non-pk column filtering due to correctness (CASSANDRA-13798)
 * Add a skip read validation flag to cassandra-stress (CASSANDRA-13772)
 * Fix cassandra-stress hang issues when an error during cluster connection happens (CASSANDRA-12938)
 * Better bootstrap failure message when blocked by (potential) range movement (CASSANDRA-13744)
 * "ignore" option is ignored in sstableloader (CASSANDRA-13721)
 * Deadlock in AbstractCommitLogSegmentManager (CASSANDRA-13652)
 * Duplicate the buffer before passing it to analyser in SASI operation (CASSANDRA-13512)
 * Properly evict pstmts from prepared statements cache (CASSANDRA-13641)
Merged from 3.0:
 * Improve TRUNCATE performance (CASSANDRA-13909)
 * Implement short read protection on partition boundaries (CASSANDRA-13595)
 * Fix ISE thrown by UPI.Serializer.hasNext() for some SELECT queries (CASSANDRA-13911)
 * Filter header only commit logs before recovery (CASSANDRA-13918)
 * AssertionError prepending to a list (CASSANDRA-13149)
 * Fix support for SuperColumn tables (CASSANDRA-12373)
 * Handle limit correctly on tables with strict liveness (CASSANDRA-13883)
 * Fix missing original update in TriggerExecutor (CASSANDRA-13894)
 * Remove non-rpc-ready nodes from counter leader candidates (CASSANDRA-13043)
 * Improve short read protection performance (CASSANDRA-13794)
 * Fix sstable reader to support range-tombstone-marker for multi-slices (CASSANDRA-13787)
 * Fix short read protection for tables with no clustering columns (CASSANDRA-13880)
 * Make isBuilt volatile in PartitionUpdate (CASSANDRA-13619)
 * Prevent integer overflow of timestamps in CellTest and RowsTest (CASSANDRA-13866)
 * Fix counter application order in short read protection (CASSANDRA-12872)
 * Don't block RepairJob execution on validation futures (CASSANDRA-13797)
 * Wait for all management tasks to complete before shutting down CLSM (CASSANDRA-13123)
 * INSERT statement fails when Tuple type is used as clustering column with default DESC order (CASSANDRA-13717)
 * Fix pending view mutations handling and cleanup batchlog when there are local and remote paired mutations (CASSANDRA-13069)
 * Improve config validation and documentation on overflow and NPE (CASSANDRA-13622)
 * Range deletes in a CAS batch are ignored (CASSANDRA-13655)
 * Avoid assertion error when IndexSummary > 2G (CASSANDRA-12014)
 * Change repair midpoint logging for tiny ranges (CASSANDRA-13603)
 * Better handle corrupt final commitlog segment (CASSANDRA-11995)
 * StreamingHistogram is not thread safe (CASSANDRA-13756)
 * Fix MV timestamp issues (CASSANDRA-11500)
 * Better tolerate improperly formatted bcrypt hashes (CASSANDRA-13626)
 * Fix race condition in read command serialization (CASSANDRA-13363)
 * Fix AssertionError in short read protection (CASSANDRA-13747)
 * Don't skip corrupted sstables on startup (CASSANDRA-13620)
 * Fix the merging of cells with different user type versions (CASSANDRA-13776)
 * Copy session properties on cqlsh.py do_login (CASSANDRA-13640)
 * Potential AssertionError during ReadRepair of range tombstone and partition deletions (CASSANDRA-13719)
 * Don't let stress write warmup data if n=0 (CASSANDRA-13773)
 * Gossip thread slows down when using batch commit log (CASSANDRA-12966)
 * Randomize batchlog endpoint selection with only 1 or 2 racks (CASSANDRA-12884)
 * Fix digest calculation for counter cells (CASSANDRA-13750)
 * Fix ColumnDefinition.cellValueType() for non-frozen collection and change SSTabledump to use type.toJSONString() (CASSANDRA-13573)
 * Skip materialized view addition if the base table doesn't exist (CASSANDRA-13737)
 * Drop table should remove corresponding entries in dropped_columns table (CASSANDRA-13730)
 * Log warn message until legacy auth tables have been migrated (CASSANDRA-13371)
 * Fix incorrect [2.1 <- 3.0] serialization of counter cells created in 2.0 (CASSANDRA-13691)
 * Fix invalid writetime for null cells (CASSANDRA-13711)
 * Fix ALTER TABLE statement to atomically propagate changes to the table and its MVs (CASSANDRA-12952)
 * Fixed ambiguous output of nodetool tablestats command (CASSANDRA-13722)
 * Fix Digest mismatch Exception if hints file has UnknownColumnFamily (CASSANDRA-13696)
 * Purge tombstones created by expired cells (CASSANDRA-13643)
 * Make concat work with iterators that have different subsets of columns (CASSANDRA-13482)
 * Set test.runners based on cores and memory size (CASSANDRA-13078)
 * Allow different NUMACTL_ARGS to be passed in (CASSANDRA-13557)
 * Allow native function calls in CQLSSTableWriter (CASSANDRA-12606)
 * Fix secondary index queries on COMPACT tables (CASSANDRA-13627)
 * Nodetool listsnapshots output is missing a newline, if there are no snapshots (CASSANDRA-13568)
 * sstabledump reports incorrect usage for argument order (CASSANDRA-13532)
Merged from 2.2:
 * Safely handle empty buffers when outputting to JSON (CASSANDRA-13868)
 * Copy session properties on cqlsh.py do_login (CASSANDRA-13847)
 * Fix load over calculated issue in IndexSummaryRedistribution (CASSANDRA-13738)
 * Fix compaction and flush exception not captured (CASSANDRA-13833)
 * Uncaught exceptions in Netty pipeline (CASSANDRA-13649)
 * Prevent integer overflow on exabyte filesystems (CASSANDRA-13067)
 * Fix queries with LIMIT and filtering on clustering columns (CASSANDRA-11223)
 * Fix potential NPE when resume bootstrap fails (CASSANDRA-13272)
 * Fix toJSONString for the UDT, tuple and collection types (CASSANDRA-13592)
 * Fix nested Tuples/UDTs validation (CASSANDRA-13646)
Merged from 2.1:
 * Clone HeartBeatState when building gossip messages. Make its generation/version volatile (CASSANDRA-13700)


3.11.0
 * Allow native function calls in CQLSSTableWriter (CASSANDRA-12606)
 * Replace string comparison with regex/number checks in MessagingService test (CASSANDRA-13216)
 * Fix formatting of duration columns in CQLSH (CASSANDRA-13549)
 * Fix the problem with duplicated rows when using paging with SASI (CASSANDRA-13302)
 * Allow CONTAINS statements filtering on the partition key and it’s parts (CASSANDRA-13275)
 * Fall back to even ranges calculation in clusters with vnodes when tokens are distributed unevenly (CASSANDRA-13229)
 * Fix duration type validation to prevent overflow (CASSANDRA-13218)
 * Forbid unsupported creation of SASI indexes over partition key columns (CASSANDRA-13228)
 * Reject multiple values for a key in CQL grammar. (CASSANDRA-13369)
 * UDA fails without input rows (CASSANDRA-13399)
 * Fix compaction-stress by using daemonInitialization (CASSANDRA-13188)
 * V5 protocol flags decoding broken (CASSANDRA-13443)
 * Use write lock not read lock for removing sstables from compaction strategies. (CASSANDRA-13422)
 * Use corePoolSize equal to maxPoolSize in JMXEnabledThreadPoolExecutors (CASSANDRA-13329)
 * Avoid rebuilding SASI indexes containing no values (CASSANDRA-12962)
 * Add charset to Analyser input stream (CASSANDRA-13151)
 * Fix testLimitSSTables flake caused by concurrent flush (CASSANDRA-12820)
 * cdc column addition strikes again (CASSANDRA-13382)
 * Fix static column indexes (CASSANDRA-13277)
 * DataOutputBuffer.asNewBuffer broken (CASSANDRA-13298)
 * unittest CipherFactoryTest failed on MacOS (CASSANDRA-13370)
 * Forbid SELECT restrictions and CREATE INDEX over non-frozen UDT columns (CASSANDRA-13247)
 * Default logging we ship will incorrectly print "?:?" for "%F:%L" pattern (CASSANDRA-13317)
 * Possible AssertionError in UnfilteredRowIteratorWithLowerBound (CASSANDRA-13366)
 * Support unaligned memory access for AArch64 (CASSANDRA-13326)
 * Improve SASI range iterator efficiency on intersection with an empty range (CASSANDRA-12915).
 * Fix equality comparisons of columns using the duration type (CASSANDRA-13174)
 * Obfuscate password in stress-graphs (CASSANDRA-12233)
 * Move to FastThreadLocalThread and FastThreadLocal (CASSANDRA-13034)
 * nodetool stopdaemon errors out (CASSANDRA-13030)
 * Tables in system_distributed should not use gcgs of 0 (CASSANDRA-12954)
 * Fix primary index calculation for SASI (CASSANDRA-12910)
 * More fixes to the TokenAllocator (CASSANDRA-12990)
 * NoReplicationTokenAllocator should work with zero replication factor (CASSANDRA-12983)
 * Address message coalescing regression (CASSANDRA-12676)
 * Delete illegal character from StandardTokenizerImpl.jflex (CASSANDRA-13417)
 * Fix cqlsh automatic protocol downgrade regression (CASSANDRA-13307)
 * Tracing payload not passed from QueryMessage to tracing session (CASSANDRA-12835)
Merged from 3.0:
 * Ensure int overflow doesn't occur when calculating large partition warning size (CASSANDRA-13172)
 * Ensure consistent view of partition columns between coordinator and replica in ColumnFilter (CASSANDRA-13004)
 * Failed unregistering mbean during drop keyspace (CASSANDRA-13346)
 * nodetool scrub/cleanup/upgradesstables exit code is wrong (CASSANDRA-13542)
 * Fix the reported number of sstable data files accessed per read (CASSANDRA-13120)
 * Fix schema digest mismatch during rolling upgrades from versions before 3.0.12 (CASSANDRA-13559)
 * Upgrade JNA version to 4.4.0 (CASSANDRA-13072)
 * Interned ColumnIdentifiers should use minimal ByteBuffers (CASSANDRA-13533)
 * ReverseIndexedReader may drop rows during 2.1 to 3.0 upgrade (CASSANDRA-13525)
 * Fix repair process violating start/end token limits for small ranges (CASSANDRA-13052)
 * Add storage port options to sstableloader (CASSANDRA-13518)
 * Properly handle quoted index names in cqlsh DESCRIBE output (CASSANDRA-12847)
 * Avoid reading static row twice from old format sstables (CASSANDRA-13236)
 * Fix NPE in StorageService.excise() (CASSANDRA-13163)
 * Expire OutboundTcpConnection messages by a single Thread (CASSANDRA-13265)
 * Fail repair if insufficient responses received (CASSANDRA-13397)
 * Fix SSTableLoader fail when the loaded table contains dropped columns (CASSANDRA-13276)
 * Avoid name clashes in CassandraIndexTest (CASSANDRA-13427)
 * Handling partially written hint files (CASSANDRA-12728)
 * Interrupt replaying hints on decommission (CASSANDRA-13308)
 * Handling partially written hint files (CASSANDRA-12728)
 * Fix NPE issue in StorageService (CASSANDRA-13060)
 * Make reading of range tombstones more reliable (CASSANDRA-12811)
 * Fix startup problems due to schema tables not completely flushed (CASSANDRA-12213)
 * Fix view builder bug that can filter out data on restart (CASSANDRA-13405)
 * Fix 2i page size calculation when there are no regular columns (CASSANDRA-13400)
 * Fix the conversion of 2.X expired rows without regular column data (CASSANDRA-13395)
 * Fix hint delivery when using ext+internal IPs with prefer_local enabled (CASSANDRA-13020)
 * Fix possible NPE on upgrade to 3.0/3.X in case of IO errors (CASSANDRA-13389)
 * Legacy deserializer can create empty range tombstones (CASSANDRA-13341)
 * Legacy caching options can prevent 3.0 upgrade (CASSANDRA-13384)
 * Use the Kernel32 library to retrieve the PID on Windows and fix startup checks (CASSANDRA-13333)
 * Fix code to not exchange schema across major versions (CASSANDRA-13274)
 * Dropping column results in "corrupt" SSTable (CASSANDRA-13337)
 * Bugs handling range tombstones in the sstable iterators (CASSANDRA-13340)
 * Fix CONTAINS filtering for null collections (CASSANDRA-13246)
 * Applying: Use a unique metric reservoir per test run when using Cassandra-wide metrics residing in MBeans (CASSANDRA-13216)
 * Propagate row deletions in 2i tables on upgrade (CASSANDRA-13320)
 * Slice.isEmpty() returns false for some empty slices (CASSANDRA-13305)
 * Add formatted row output to assertEmpty in CQL Tester (CASSANDRA-13238)
 * Prevent data loss on upgrade 2.1 - 3.0 by adding component separator to LogRecord absolute path (CASSANDRA-13294)
 * Improve testing on macOS by eliminating sigar logging (CASSANDRA-13233)
 * Cqlsh copy-from should error out when csv contains invalid data for collections (CASSANDRA-13071)
 * Fix "multiple versions of ant detected..." when running ant test (CASSANDRA-13232)
 * Coalescing strategy sleeps too much (CASSANDRA-13090)
 * Faster StreamingHistogram (CASSANDRA-13038)
 * Legacy deserializer can create unexpected boundary range tombstones (CASSANDRA-13237)
 * Remove unnecessary assertion from AntiCompactionTest (CASSANDRA-13070)
 * Fix cqlsh COPY for dates before 1900 (CASSANDRA-13185)
 * Use keyspace replication settings on system.size_estimates table (CASSANDRA-9639)
 * Add vm.max_map_count StartupCheck (CASSANDRA-13008)
 * Hint related logging should include the IP address of the destination in addition to
   host ID (CASSANDRA-13205)
 * Reloading logback.xml does not work (CASSANDRA-13173)
 * Lightweight transactions temporarily fail after upgrade from 2.1 to 3.0 (CASSANDRA-13109)
 * Duplicate rows after upgrading from 2.1.16 to 3.0.10/3.9 (CASSANDRA-13125)
 * Fix UPDATE queries with empty IN restrictions (CASSANDRA-13152)
 * Fix handling of partition with partition-level deletion plus
   live rows in sstabledump (CASSANDRA-13177)
 * Provide user workaround when system_schema.columns does not contain entries
   for a table that's in system_schema.tables (CASSANDRA-13180)
 * Nodetool upgradesstables/scrub/compact ignores system tables (CASSANDRA-13410)
 * Fix schema version calculation for rolling upgrades (CASSANDRA-13441)
Merged from 2.2:
 * Nodes started with join_ring=False should be able to serve requests when authentication is enabled (CASSANDRA-11381)
 * cqlsh COPY FROM: increment error count only for failures, not for attempts (CASSANDRA-13209)
 * Avoid starting gossiper in RemoveTest (CASSANDRA-13407)
 * Fix weightedSize() for row-cache reported by JMX and NodeTool (CASSANDRA-13393)
 * Fix JVM metric names (CASSANDRA-13103)
 * Honor truststore-password parameter in cassandra-stress (CASSANDRA-12773)
 * Discard in-flight shadow round responses (CASSANDRA-12653)
 * Don't anti-compact repaired data to avoid inconsistencies (CASSANDRA-13153)
 * Wrong logger name in AnticompactionTask (CASSANDRA-13343)
 * Commitlog replay may fail if last mutation is within 4 bytes of end of segment (CASSANDRA-13282)
 * Fix queries updating multiple time the same list (CASSANDRA-13130)
 * Fix GRANT/REVOKE when keyspace isn't specified (CASSANDRA-13053)
 * Fix flaky LongLeveledCompactionStrategyTest (CASSANDRA-12202)
 * Fix failing COPY TO STDOUT (CASSANDRA-12497)
 * Fix ColumnCounter::countAll behaviour for reverse queries (CASSANDRA-13222)
 * Exceptions encountered calling getSeeds() breaks OTC thread (CASSANDRA-13018)
 * Fix negative mean latency metric (CASSANDRA-12876)
 * Use only one file pointer when creating commitlog segments (CASSANDRA-12539)
Merged from 2.1:
 * Fix 2ndary index queries on partition keys for tables with static columns (CASSANDRA-13147)
 * Fix ParseError unhashable type list in cqlsh copy from (CASSANDRA-13364)
 * Remove unused repositories (CASSANDRA-13278)
 * Log stacktrace of uncaught exceptions (CASSANDRA-13108)
 * Use portable stderr for java error in startup (CASSANDRA-13211)
 * Fix Thread Leak in OutboundTcpConnection (CASSANDRA-13204)
 * Coalescing strategy can enter infinite loop (CASSANDRA-13159)


3.10
 * Fix secondary index queries regression (CASSANDRA-13013)
 * Add duration type to the protocol V5 (CASSANDRA-12850)
 * Fix duration type validation (CASSANDRA-13143)
 * Fix flaky GcCompactionTest (CASSANDRA-12664)
 * Fix TestHintedHandoff.hintedhandoff_decom_test (CASSANDRA-13058)
 * Fixed query monitoring for range queries (CASSANDRA-13050)
 * Remove outboundBindAny configuration property (CASSANDRA-12673)
 * Use correct bounds for all-data range when filtering (CASSANDRA-12666)
 * Remove timing window in test case (CASSANDRA-12875)
 * Resolve unit testing without JCE security libraries installed (CASSANDRA-12945)
 * Fix inconsistencies in cassandra-stress load balancing policy (CASSANDRA-12919)
 * Fix validation of non-frozen UDT cells (CASSANDRA-12916)
 * Don't shut down socket input/output on StreamSession (CASSANDRA-12903)
 * Fix Murmur3PartitionerTest (CASSANDRA-12858)
 * Move cqlsh syntax rules into separate module and allow easier customization (CASSANDRA-12897)
 * Fix CommitLogSegmentManagerTest (CASSANDRA-12283)
 * Fix cassandra-stress truncate option (CASSANDRA-12695)
 * Fix crossNode value when receiving messages (CASSANDRA-12791)
 * Don't load MX4J beans twice (CASSANDRA-12869)
 * Extend native protocol request flags, add versions to SUPPORTED, and introduce ProtocolVersion enum (CASSANDRA-12838)
 * Set JOINING mode when running pre-join tasks (CASSANDRA-12836)
 * remove net.mintern.primitive library due to license issue (CASSANDRA-12845)
 * Properly format IPv6 addresses when logging JMX service URL (CASSANDRA-12454)
 * Optimize the vnode allocation for single replica per DC (CASSANDRA-12777)
 * Use non-token restrictions for bounds when token restrictions are overridden (CASSANDRA-12419)
 * Fix CQLSH auto completion for PER PARTITION LIMIT (CASSANDRA-12803)
 * Use different build directories for Eclipse and Ant (CASSANDRA-12466)
 * Avoid potential AttributeError in cqlsh due to no table metadata (CASSANDRA-12815)
 * Fix RandomReplicationAwareTokenAllocatorTest.testExistingCluster (CASSANDRA-12812)
 * Upgrade commons-codec to 1.9 (CASSANDRA-12790)
 * Make the fanout size for LeveledCompactionStrategy to be configurable (CASSANDRA-11550)
 * Add duration data type (CASSANDRA-11873)
 * Fix timeout in ReplicationAwareTokenAllocatorTest (CASSANDRA-12784)
 * Improve sum aggregate functions (CASSANDRA-12417)
 * Make cassandra.yaml docs for batch_size_*_threshold_in_kb reflect changes in CASSANDRA-10876 (CASSANDRA-12761)
 * cqlsh fails to format collections when using aliases (CASSANDRA-11534)
 * Check for hash conflicts in prepared statements (CASSANDRA-12733)
 * Exit query parsing upon first error (CASSANDRA-12598)
 * Fix cassandra-stress to use single seed in UUID generation (CASSANDRA-12729)
 * CQLSSTableWriter does not allow Update statement (CASSANDRA-12450)
 * Config class uses boxed types but DD exposes primitive types (CASSANDRA-12199)
 * Add pre- and post-shutdown hooks to Storage Service (CASSANDRA-12461)
 * Add hint delivery metrics (CASSANDRA-12693)
 * Remove IndexInfo cache from FileIndexInfoRetriever (CASSANDRA-12731)
 * ColumnIndex does not reuse buffer (CASSANDRA-12502)
 * cdc column addition still breaks schema migration tasks (CASSANDRA-12697)
 * Upgrade metrics-reporter dependencies (CASSANDRA-12089)
 * Tune compaction thread count via nodetool (CASSANDRA-12248)
 * Add +=/-= shortcut syntax for update queries (CASSANDRA-12232)
 * Include repair session IDs in repair start message (CASSANDRA-12532)
 * Add a blocking task to Index, run before joining the ring (CASSANDRA-12039)
 * Fix NPE when using CQLSSTableWriter (CASSANDRA-12667)
 * Support optional backpressure strategies at the coordinator (CASSANDRA-9318)
 * Make randompartitioner work with new vnode allocation (CASSANDRA-12647)
 * Fix cassandra-stress graphing (CASSANDRA-12237)
 * Allow filtering on partition key columns for queries without secondary indexes (CASSANDRA-11031)
 * Fix Cassandra Stress reporting thread model and precision (CASSANDRA-12585)
 * Add JMH benchmarks.jar (CASSANDRA-12586)
 * Cleanup uses of AlterTableStatementColumn (CASSANDRA-12567)
 * Add keep-alive to streaming (CASSANDRA-11841)
 * Tracing payload is passed through newSession(..) (CASSANDRA-11706)
 * avoid deleting non existing sstable files and improve related log messages (CASSANDRA-12261)
 * json/yaml output format for nodetool compactionhistory (CASSANDRA-12486)
 * Retry all internode messages once after a connection is
   closed and reopened (CASSANDRA-12192)
 * Add support to rebuild from targeted replica (CASSANDRA-9875)
 * Add sequence distribution type to cassandra stress (CASSANDRA-12490)
 * "SELECT * FROM foo LIMIT ;" does not error out (CASSANDRA-12154)
 * Define executeLocally() at the ReadQuery Level (CASSANDRA-12474)
 * Extend read/write failure messages with a map of replica addresses
   to error codes in the v5 native protocol (CASSANDRA-12311)
 * Fix rebuild of SASI indexes with existing index files (CASSANDRA-12374)
 * Let DatabaseDescriptor not implicitly startup services (CASSANDRA-9054, 12550)
 * Fix clustering indexes in presence of static columns in SASI (CASSANDRA-12378)
 * Fix queries on columns with reversed type on SASI indexes (CASSANDRA-12223)
 * Added slow query log (CASSANDRA-12403)
 * Count full coordinated request against timeout (CASSANDRA-12256)
 * Allow TTL with null value on insert and update (CASSANDRA-12216)
 * Make decommission operation resumable (CASSANDRA-12008)
 * Add support to one-way targeted repair (CASSANDRA-9876)
 * Remove clientutil jar (CASSANDRA-11635)
 * Fix compaction throughput throttle (CASSANDRA-12366, CASSANDRA-12717)
 * Delay releasing Memtable memory on flush until PostFlush has finished running (CASSANDRA-12358)
 * Cassandra stress should dump all setting on startup (CASSANDRA-11914)
 * Make it possible to compact a given token range (CASSANDRA-10643)
 * Allow updating DynamicEndpointSnitch properties via JMX (CASSANDRA-12179)
 * Collect metrics on queries by consistency level (CASSANDRA-7384)
 * Add support for GROUP BY to SELECT statement (CASSANDRA-10707)
 * Deprecate memtable_cleanup_threshold and update default for memtable_flush_writers (CASSANDRA-12228)
 * Upgrade to OHC 0.4.4 (CASSANDRA-12133)
 * Add version command to cassandra-stress (CASSANDRA-12258)
 * Create compaction-stress tool (CASSANDRA-11844)
 * Garbage-collecting compaction operation and schema option (CASSANDRA-7019)
 * Add beta protocol flag for v5 native protocol (CASSANDRA-12142)
 * Support filtering on non-PRIMARY KEY columns in the CREATE
   MATERIALIZED VIEW statement's WHERE clause (CASSANDRA-10368)
 * Unify STDOUT and SYSTEMLOG logback format (CASSANDRA-12004)
 * COPY FROM should raise error for non-existing input files (CASSANDRA-12174)
 * Faster write path (CASSANDRA-12269)
 * Option to leave omitted columns in INSERT JSON unset (CASSANDRA-11424)
 * Support json/yaml output in nodetool tpstats (CASSANDRA-12035)
 * Expose metrics for successful/failed authentication attempts (CASSANDRA-10635)
 * Prepend snapshot name with "truncated" or "dropped" when a snapshot
   is taken before truncating or dropping a table (CASSANDRA-12178)
 * Optimize RestrictionSet (CASSANDRA-12153)
 * cqlsh does not automatically downgrade CQL version (CASSANDRA-12150)
 * Omit (de)serialization of state variable in UDAs (CASSANDRA-9613)
 * Create a system table to expose prepared statements (CASSANDRA-8831)
 * Reuse DataOutputBuffer from ColumnIndex (CASSANDRA-11970)
 * Remove DatabaseDescriptor dependency from SegmentedFile (CASSANDRA-11580)
 * Add supplied username to authentication error messages (CASSANDRA-12076)
 * Remove pre-startup check for open JMX port (CASSANDRA-12074)
 * Remove compaction Severity from DynamicEndpointSnitch (CASSANDRA-11738)
 * Restore resumable hints delivery (CASSANDRA-11960)
 * Properly report LWT contention (CASSANDRA-12626)
Merged from 3.0:
 * Dump threads when unit tests time out (CASSANDRA-13117)
 * Better error when modifying function permissions without explicit keyspace (CASSANDRA-12925)
 * Indexer is not correctly invoked when building indexes over sstables (CASSANDRA-13075)
 * Read repair is not blocking repair to finish in foreground repair (CASSANDRA-13115)
 * Stress daemon help is incorrect(CASSANDRA-12563)
 * Remove ALTER TYPE support (CASSANDRA-12443)
 * Fix assertion for certain legacy range tombstone pattern (CASSANDRA-12203)
 * Replace empty strings with null values if they cannot be converted (CASSANDRA-12794)
 * Fix deserialization of 2.x DeletedCells (CASSANDRA-12620)
 * Add parent repair session id to anticompaction log message (CASSANDRA-12186)
 * Improve contention handling on failure to acquire MV lock for streaming and hints (CASSANDRA-12905)
 * Fix DELETE and UPDATE queries with empty IN restrictions (CASSANDRA-12829)
 * Mark MVs as built after successful bootstrap (CASSANDRA-12984)
 * Estimated TS drop-time histogram updated with Cell.NO_DELETION_TIME (CASSANDRA-13040)
 * Nodetool compactionstats fails with NullPointerException (CASSANDRA-13021)
 * Thread local pools never cleaned up (CASSANDRA-13033)
 * Set RPC_READY to false when draining or if a node is marked as shutdown (CASSANDRA-12781)
 * CQL often queries static columns unnecessarily (CASSANDRA-12768)
 * Make sure sstables only get committed when it's safe to discard commit log records (CASSANDRA-12956)
 * Reject default_time_to_live option when creating or altering MVs (CASSANDRA-12868)
 * Nodetool should use a more sane max heap size (CASSANDRA-12739)
 * LocalToken ensures token values are cloned on heap (CASSANDRA-12651)
 * AnticompactionRequestSerializer serializedSize is incorrect (CASSANDRA-12934)
 * Prevent reloading of logback.xml from UDF sandbox (CASSANDRA-12535)
 * Reenable HeapPool (CASSANDRA-12900)
 * Disallow offheap_buffers memtable allocation (CASSANDRA-11039)
 * Fix CommitLogSegmentManagerTest (CASSANDRA-12283)
 * Pass root cause to CorruptBlockException when uncompression failed (CASSANDRA-12889)
 * Batch with multiple conditional updates for the same partition causes AssertionError (CASSANDRA-12867)
 * Make AbstractReplicationStrategy extendable from outside its package (CASSANDRA-12788)
 * Don't tell users to turn off consistent rangemovements during rebuild. (CASSANDRA-12296)
 * Fix CommitLogTest.testDeleteIfNotDirty (CASSANDRA-12854)
 * Avoid deadlock due to MV lock contention (CASSANDRA-12689)
 * Fix for KeyCacheCqlTest flakiness (CASSANDRA-12801)
 * Include SSTable filename in compacting large row message (CASSANDRA-12384)
 * Fix potential socket leak (CASSANDRA-12329, CASSANDRA-12330)
 * Fix ViewTest.testCompaction (CASSANDRA-12789)
 * Improve avg aggregate functions (CASSANDRA-12417)
 * Preserve quoted reserved keyword column names in MV creation (CASSANDRA-11803)
 * nodetool stopdaemon errors out (CASSANDRA-12646)
 * Split materialized view mutations on build to prevent OOM (CASSANDRA-12268)
 * mx4j does not work in 3.0.8 (CASSANDRA-12274)
 * Abort cqlsh copy-from in case of no answer after prolonged period of time (CASSANDRA-12740)
 * Avoid sstable corrupt exception due to dropped static column (CASSANDRA-12582)
 * Make stress use client mode to avoid checking commit log size on startup (CASSANDRA-12478)
 * Fix exceptions with new vnode allocation (CASSANDRA-12715)
 * Unify drain and shutdown processes (CASSANDRA-12509)
 * Fix NPE in ComponentOfSlice.isEQ() (CASSANDRA-12706)
 * Fix failure in LogTransactionTest (CASSANDRA-12632)
 * Fix potentially incomplete non-frozen UDT values when querying with the
   full primary key specified (CASSANDRA-12605)
 * Make sure repaired tombstones are dropped when only_purge_repaired_tombstones is enabled (CASSANDRA-12703)
 * Skip writing MV mutations to commitlog on mutation.applyUnsafe() (CASSANDRA-11670)
 * Establish consistent distinction between non-existing partition and NULL value for LWTs on static columns (CASSANDRA-12060)
 * Extend ColumnIdentifier.internedInstances key to include the type that generated the byte buffer (CASSANDRA-12516)
 * Handle composite prefixes with final EOC=0 as in 2.x and refactor LegacyLayout.decodeBound (CASSANDRA-12423)
 * select_distinct_with_deletions_test failing on non-vnode environments (CASSANDRA-11126)
 * Stack Overflow returned to queries while upgrading (CASSANDRA-12527)
 * Fix legacy regex for temporary files from 2.2 (CASSANDRA-12565)
 * Add option to state current gc_grace_seconds to tools/bin/sstablemetadata (CASSANDRA-12208)
 * Fix file system race condition that may cause LogAwareFileLister to fail to classify files (CASSANDRA-11889)
 * Fix file handle leaks due to simultaneous compaction/repair and
   listing snapshots, calculating snapshot sizes, or making schema
   changes (CASSANDRA-11594)
 * Fix nodetool repair exits with 0 for some errors (CASSANDRA-12508)
 * Do not shut down BatchlogManager twice during drain (CASSANDRA-12504)
 * Disk failure policy should not be invoked on out of space (CASSANDRA-12385)
 * Calculate last compacted key on startup (CASSANDRA-6216)
 * Add schema to snapshot manifest, add USING TIMESTAMP clause to ALTER TABLE statements (CASSANDRA-7190)
 * If CF has no clustering columns, any row cache is full partition cache (CASSANDRA-12499)
 * Correct log message for statistics of offheap memtable flush (CASSANDRA-12776)
 * Explicitly set locale for string validation (CASSANDRA-12541,CASSANDRA-12542,CASSANDRA-12543,CASSANDRA-12545)
Merged from 2.2:
 * Fix speculative retry bugs (CASSANDRA-13009)
 * Fix handling of nulls and unsets in IN conditions (CASSANDRA-12981)
 * Fix race causing infinite loop if Thrift server is stopped before it starts listening (CASSANDRA-12856)
 * CompactionTasks now correctly drops sstables out of compaction when not enough disk space is available (CASSANDRA-12979)
 * Remove support for non-JavaScript UDFs (CASSANDRA-12883)
 * Fix DynamicEndpointSnitch noop in multi-datacenter situations (CASSANDRA-13074)
 * cqlsh copy-from: encode column names to avoid primary key parsing errors (CASSANDRA-12909)
 * Temporarily fix bug that creates commit log when running offline tools (CASSANDRA-8616)
 * Reduce granuality of OpOrder.Group during index build (CASSANDRA-12796)
 * Test bind parameters and unset parameters in InsertUpdateIfConditionTest (CASSANDRA-12980)
 * Use saved tokens when setting local tokens on StorageService.joinRing (CASSANDRA-12935)
 * cqlsh: fix DESC TYPES errors (CASSANDRA-12914)
 * Fix leak on skipped SSTables in sstableupgrade (CASSANDRA-12899)
 * Avoid blocking gossip during pending range calculation (CASSANDRA-12281)
 * Fix purgeability of tombstones with max timestamp (CASSANDRA-12792)
 * Fail repair if participant dies during sync or anticompaction (CASSANDRA-12901)
 * cqlsh COPY: unprotected pk values before converting them if not using prepared statements (CASSANDRA-12863)
 * Fix Util.spinAssertEquals (CASSANDRA-12283)
 * Fix potential NPE for compactionstats (CASSANDRA-12462)
 * Prepare legacy authenticate statement if credentials table initialised after node startup (CASSANDRA-12813)
 * Change cassandra.wait_for_tracing_events_timeout_secs default to 0 (CASSANDRA-12754)
 * Clean up permissions when a UDA is dropped (CASSANDRA-12720)
 * Limit colUpdateTimeDelta histogram updates to reasonable deltas (CASSANDRA-11117)
 * Fix leak errors and execution rejected exceptions when draining (CASSANDRA-12457)
 * Fix merkle tree depth calculation (CASSANDRA-12580)
 * Make Collections deserialization more robust (CASSANDRA-12618)
 * Better handle invalid system roles table (CASSANDRA-12700)
 * Fix exceptions when enabling gossip on nodes that haven't joined the ring (CASSANDRA-12253)
 * Fix authentication problem when invoking cqlsh copy from a SOURCE command (CASSANDRA-12642)
 * Decrement pending range calculator jobs counter in finally block
 * cqlshlib tests: increase default execute timeout (CASSANDRA-12481)
 * Forward writes to replacement node when replace_address != broadcast_address (CASSANDRA-8523)
 * Fail repair on non-existing table (CASSANDRA-12279)
 * Enable repair -pr and -local together (fix regression of CASSANDRA-7450) (CASSANDRA-12522)
 * Split consistent range movement flag correction (CASSANDRA-12786)
Merged from 2.1:
 * Upgrade netty version to fix memory leak with client encryption (CASSANDRA-13114)
 * cqlsh copy-from: sort user type fields in csv (CASSANDRA-12959)
 * Don't skip sstables based on maxLocalDeletionTime (CASSANDRA-12765)


3.8, 3.9
 * Fix value skipping with counter columns (CASSANDRA-11726)
 * Fix nodetool tablestats miss SSTable count (CASSANDRA-12205)
 * Fixed flacky SSTablesIteratedTest (CASSANDRA-12282)
 * Fixed flacky SSTableRewriterTest: check file counts before calling validateCFS (CASSANDRA-12348)
 * cqlsh: Fix handling of $$-escaped strings (CASSANDRA-12189)
 * Fix SSL JMX requiring truststore containing server cert (CASSANDRA-12109)
 * RTE from new CDC column breaks in flight queries (CASSANDRA-12236)
 * Fix hdr logging for single operation workloads (CASSANDRA-12145)
 * Fix SASI PREFIX search in CONTAINS mode with partial terms (CASSANDRA-12073)
 * Increase size of flushExecutor thread pool (CASSANDRA-12071)
 * Partial revert of CASSANDRA-11971, cannot recycle buffer in SP.sendMessagesToNonlocalDC (CASSANDRA-11950)
 * Upgrade netty to 4.0.39 (CASSANDRA-12032, CASSANDRA-12034)
 * Improve details in compaction log message (CASSANDRA-12080)
 * Allow unset values in CQLSSTableWriter (CASSANDRA-11911)
 * Chunk cache to request compressor-compatible buffers if pool space is exhausted (CASSANDRA-11993)
 * Remove DatabaseDescriptor dependencies from SequentialWriter (CASSANDRA-11579)
 * Move skip_stop_words filter before stemming (CASSANDRA-12078)
 * Support seek() in EncryptedFileSegmentInputStream (CASSANDRA-11957)
 * SSTable tools mishandling LocalPartitioner (CASSANDRA-12002)
 * When SEPWorker assigned work, set thread name to match pool (CASSANDRA-11966)
 * Add cross-DC latency metrics (CASSANDRA-11569)
 * Allow terms in selection clause (CASSANDRA-10783)
 * Add bind variables to trace (CASSANDRA-11719)
 * Switch counter shards' clock to timestamps (CASSANDRA-9811)
 * Introduce HdrHistogram and response/service/wait separation to stress tool (CASSANDRA-11853)
 * entry-weighers in QueryProcessor should respect partitionKeyBindIndexes field (CASSANDRA-11718)
 * Support older ant versions (CASSANDRA-11807)
 * Estimate compressed on disk size when deciding if sstable size limit reached (CASSANDRA-11623)
 * cassandra-stress profiles should support case sensitive schemas (CASSANDRA-11546)
 * Remove DatabaseDescriptor dependency from FileUtils (CASSANDRA-11578)
 * Faster streaming (CASSANDRA-9766)
 * Add prepared query parameter to trace for "Execute CQL3 prepared query" session (CASSANDRA-11425)
 * Add repaired percentage metric (CASSANDRA-11503)
 * Add Change-Data-Capture (CASSANDRA-8844)
Merged from 3.0:
 * Fix paging for 2.x to 3.x upgrades (CASSANDRA-11195)
 * Fix clean interval not sent to commit log for empty memtable flush (CASSANDRA-12436)
 * Fix potential resource leak in RMIServerSocketFactoryImpl (CASSANDRA-12331)
 * Make sure compaction stats are updated when compaction is interrupted (CASSANDRA-12100)
 * Change commitlog and sstables to track dirty and clean intervals (CASSANDRA-11828)
 * NullPointerException during compaction on table with static columns (CASSANDRA-12336)
 * Fixed ConcurrentModificationException when reading metrics in GraphiteReporter (CASSANDRA-11823)
 * Fix upgrade of super columns on thrift (CASSANDRA-12335)
 * Fixed flacky BlacklistingCompactionsTest, switched to fixed size types and increased corruption size (CASSANDRA-12359)
 * Rerun ReplicationAwareTokenAllocatorTest on failure to avoid flakiness (CASSANDRA-12277)
 * Exception when computing read-repair for range tombstones (CASSANDRA-12263)
 * Lost counter writes in compact table and static columns (CASSANDRA-12219)
 * AssertionError with MVs on updating a row that isn't indexed due to a null value (CASSANDRA-12247)
 * Disable RR and speculative retry with EACH_QUORUM reads (CASSANDRA-11980)
 * Add option to override compaction space check (CASSANDRA-12180)
 * Faster startup by only scanning each directory for temporary files once (CASSANDRA-12114)
 * Respond with v1/v2 protocol header when responding to driver that attempts
   to connect with too low of a protocol version (CASSANDRA-11464)
 * NullPointerExpception when reading/compacting table (CASSANDRA-11988)
 * Fix problem with undeleteable rows on upgrade to new sstable format (CASSANDRA-12144)
 * Fix potential bad messaging service message for paged range reads
   within mixed-version 3.x clusters (CASSANDRA-12249)
 * Fix paging logic for deleted partitions with static columns (CASSANDRA-12107)
 * Wait until the message is being send to decide which serializer must be used (CASSANDRA-11393)
 * Fix migration of static thrift column names with non-text comparators (CASSANDRA-12147)
 * Fix upgrading sparse tables that are incorrectly marked as dense (CASSANDRA-11315)
 * Fix reverse queries ignoring range tombstones (CASSANDRA-11733)
 * Avoid potential race when rebuilding CFMetaData (CASSANDRA-12098)
 * Avoid missing sstables when getting the canonical sstables (CASSANDRA-11996)
 * Always select the live sstables when getting sstables in bounds (CASSANDRA-11944)
 * Fix column ordering of results with static columns for Thrift requests in
   a mixed 2.x/3.x cluster, also fix potential non-resolved duplication of
   those static columns in query results (CASSANDRA-12123)
 * Avoid digest mismatch with empty but static rows (CASSANDRA-12090)
 * Fix EOF exception when altering column type (CASSANDRA-11820)
 * Fix potential race in schema during new table creation (CASSANDRA-12083)
 * cqlsh: fix error handling in rare COPY FROM failure scenario (CASSANDRA-12070)
 * Disable autocompaction during drain (CASSANDRA-11878)
 * Add a metrics timer to MemtablePool and use it to track time spent blocked on memory in MemtableAllocator (CASSANDRA-11327)
 * Fix upgrading schema with super columns with non-text subcomparators (CASSANDRA-12023)
 * Add TimeWindowCompactionStrategy (CASSANDRA-9666)
 * Fix JsonTransformer output of partition with deletion info (CASSANDRA-12418)
 * Fix NPE in SSTableLoader when specifying partial directory path (CASSANDRA-12609)
Merged from 2.2:
 * Add local address entry in PropertyFileSnitch (CASSANDRA-11332)
 * cqlsh copy: fix missing counter values (CASSANDRA-12476)
 * Move migration tasks to non-periodic queue, assure flush executor shutdown after non-periodic executor (CASSANDRA-12251)
 * cqlsh copy: fixed possible race in initializing feeding thread (CASSANDRA-11701)
 * Only set broadcast_rpc_address on Ec2MultiRegionSnitch if it's not set (CASSANDRA-11357)
 * Update StorageProxy range metrics for timeouts, failures and unavailables (CASSANDRA-9507)
 * Add Sigar to classes included in clientutil.jar (CASSANDRA-11635)
 * Add decay to histograms and timers used for metrics (CASSANDRA-11752)
 * Fix hanging stream session (CASSANDRA-10992)
 * Fix INSERT JSON, fromJson() support of smallint, tinyint types (CASSANDRA-12371)
 * Restore JVM metric export for metric reporters (CASSANDRA-12312)
 * Release sstables of failed stream sessions only when outgoing transfers are finished (CASSANDRA-11345)
 * Wait for tracing events before returning response and query at same consistency level client side (CASSANDRA-11465)
 * cqlsh copyutil should get host metadata by connected address (CASSANDRA-11979)
 * Fixed cqlshlib.test.remove_test_db (CASSANDRA-12214)
 * Synchronize ThriftServer::stop() (CASSANDRA-12105)
 * Use dedicated thread for JMX notifications (CASSANDRA-12146)
 * Improve streaming synchronization and fault tolerance (CASSANDRA-11414)
 * MemoryUtil.getShort() should return an unsigned short also for architectures not supporting unaligned memory accesses (CASSANDRA-11973)
Merged from 2.1:
 * Fix queries with empty ByteBuffer values in clustering column restrictions (CASSANDRA-12127)
 * Disable passing control to post-flush after flush failure to prevent data loss (CASSANDRA-11828)
 * Allow STCS-in-L0 compactions to reduce scope with LCS (CASSANDRA-12040)
 * cannot use cql since upgrading python to 2.7.11+ (CASSANDRA-11850)
 * Fix filtering on clustering columns when 2i is used (CASSANDRA-11907)


3.0.8
 * Fix potential race in schema during new table creation (CASSANDRA-12083)
 * cqlsh: fix error handling in rare COPY FROM failure scenario (CASSANDRA-12070)
 * Disable autocompaction during drain (CASSANDRA-11878)
 * Add a metrics timer to MemtablePool and use it to track time spent blocked on memory in MemtableAllocator (CASSANDRA-11327)
 * Fix upgrading schema with super columns with non-text subcomparators (CASSANDRA-12023)
 * Add TimeWindowCompactionStrategy (CASSANDRA-9666)
Merged from 2.2:
 * Allow nodetool info to run with readonly JMX access (CASSANDRA-11755)
 * Validate bloom_filter_fp_chance against lowest supported
   value when the table is created (CASSANDRA-11920)
 * Don't send erroneous NEW_NODE notifications on restart (CASSANDRA-11038)
 * StorageService shutdown hook should use a volatile variable (CASSANDRA-11984)
Merged from 2.1:
 * Add system property to set the max number of native transport requests in queue (CASSANDRA-11363)
 * Fix queries with empty ByteBuffer values in clustering column restrictions (CASSANDRA-12127)
 * Disable passing control to post-flush after flush failure to prevent data loss (CASSANDRA-11828)
 * Allow STCS-in-L0 compactions to reduce scope with LCS (CASSANDRA-12040)
 * cannot use cql since upgrading python to 2.7.11+ (CASSANDRA-11850)
 * Fix filtering on clustering columns when 2i is used (CASSANDRA-11907)
 * Avoid stalling paxos when the paxos state expires (CASSANDRA-12043)
 * Remove finished incoming streaming connections from MessagingService (CASSANDRA-11854)
 * Don't try to get sstables for non-repairing column families (CASSANDRA-12077)
 * Avoid marking too many sstables as repaired (CASSANDRA-11696)
 * Prevent select statements with clustering key > 64k (CASSANDRA-11882)
 * Fix clock skew corrupting other nodes with paxos (CASSANDRA-11991)
 * Remove distinction between non-existing static columns and existing but null in LWTs (CASSANDRA-9842)
 * Cache local ranges when calculating repair neighbors (CASSANDRA-11934)
 * Allow LWT operation on static column with only partition keys (CASSANDRA-10532)
 * Create interval tree over canonical sstables to avoid missing sstables during streaming (CASSANDRA-11886)
 * cqlsh COPY FROM: shutdown parent cluster after forking, to avoid corrupting SSL connections (CASSANDRA-11749)


3.7
 * Support multiple folders for user defined compaction tasks (CASSANDRA-11765)
 * Fix race in CompactionStrategyManager's pause/resume (CASSANDRA-11922)
Merged from 3.0:
 * Fix legacy serialization of Thrift-generated non-compound range tombstones
   when communicating with 2.x nodes (CASSANDRA-11930)
 * Fix Directories instantiations where CFS.initialDirectories should be used (CASSANDRA-11849)
 * Avoid referencing DatabaseDescriptor in AbstractType (CASSANDRA-11912)
 * Don't use static dataDirectories field in Directories instances (CASSANDRA-11647)
 * Fix sstables not being protected from removal during index build (CASSANDRA-11905)
 * cqlsh: Suppress stack trace from Read/WriteFailures (CASSANDRA-11032)
 * Remove unneeded code to repair index summaries that have
   been improperly down-sampled (CASSANDRA-11127)
 * Avoid WriteTimeoutExceptions during commit log replay due to materialized
   view lock contention (CASSANDRA-11891)
 * Prevent OOM failures on SSTable corruption, improve tests for corruption detection (CASSANDRA-9530)
 * Use CFS.initialDirectories when clearing snapshots (CASSANDRA-11705)
 * Allow compaction strategies to disable early open (CASSANDRA-11754)
 * Refactor Materialized View code (CASSANDRA-11475)
 * Update Java Driver (CASSANDRA-11615)
Merged from 2.2:
 * Persist local metadata earlier in startup sequence (CASSANDRA-11742)
 * cqlsh: fix tab completion for case-sensitive identifiers (CASSANDRA-11664)
 * Avoid showing estimated key as -1 in tablestats (CASSANDRA-11587)
 * Fix possible race condition in CommitLog.recover (CASSANDRA-11743)
 * Enable client encryption in sstableloader with cli options (CASSANDRA-11708)
 * Possible memory leak in NIODataInputStream (CASSANDRA-11867)
 * Add seconds to cqlsh tracing session duration (CASSANDRA-11753)
 * Fix commit log replay after out-of-order flush completion (CASSANDRA-9669)
 * Prohibit Reversed Counter type as part of the PK (CASSANDRA-9395)
 * cqlsh: correctly handle non-ascii chars in error messages (CASSANDRA-11626)
Merged from 2.1:
 * Run CommitLog tests with different compression settings (CASSANDRA-9039)
 * cqlsh: apply current keyspace to source command (CASSANDRA-11152)
 * Clear out parent repair session if repair coordinator dies (CASSANDRA-11824)
 * Set default streaming_socket_timeout_in_ms to 24 hours (CASSANDRA-11840)
 * Do not consider local node a valid source during replace (CASSANDRA-11848)
 * Add message dropped tasks to nodetool netstats (CASSANDRA-11855)
 * Avoid holding SSTableReaders for duration of incremental repair (CASSANDRA-11739)


3.6
 * Correctly migrate schema for frozen UDTs during 2.x -> 3.x upgrades
   (does not affect any released versions) (CASSANDRA-11613)
 * Allow server startup if JMX is configured directly (CASSANDRA-11725)
 * Prevent direct memory OOM on buffer pool allocations (CASSANDRA-11710)
 * Enhanced Compaction Logging (CASSANDRA-10805)
 * Make prepared statement cache size configurable (CASSANDRA-11555)
 * Integrated JMX authentication and authorization (CASSANDRA-10091)
 * Add units to stress ouput (CASSANDRA-11352)
 * Fix PER PARTITION LIMIT for single and multi partitions queries (CASSANDRA-11603)
 * Add uncompressed chunk cache for RandomAccessReader (CASSANDRA-5863)
 * Clarify ClusteringPrefix hierarchy (CASSANDRA-11213)
 * Always perform collision check before joining ring (CASSANDRA-10134)
 * SSTableWriter output discrepancy (CASSANDRA-11646)
 * Fix potential timeout in NativeTransportService.testConcurrentDestroys (CASSANDRA-10756)
 * Support large partitions on the 3.0 sstable format (CASSANDRA-11206,11763)
 * Add support to rebuild from specific range (CASSANDRA-10406)
 * Optimize the overlapping lookup by calculating all the
   bounds in advance (CASSANDRA-11571)
 * Support json/yaml output in nodetool tablestats (CASSANDRA-5977)
 * (stress) Add datacenter option to -node options (CASSANDRA-11591)
 * Fix handling of empty slices (CASSANDRA-11513)
 * Make number of cores used by cqlsh COPY visible to testing code (CASSANDRA-11437)
 * Allow filtering on clustering columns for queries without secondary indexes (CASSANDRA-11310)
 * Refactor Restriction hierarchy (CASSANDRA-11354)
 * Eliminate allocations in R/W path (CASSANDRA-11421)
 * Update Netty to 4.0.36 (CASSANDRA-11567)
 * Fix PER PARTITION LIMIT for queries requiring post-query ordering (CASSANDRA-11556)
 * Allow instantiation of UDTs and tuples in UDFs (CASSANDRA-10818)
 * Support UDT in CQLSSTableWriter (CASSANDRA-10624)
 * Support for non-frozen user-defined types, updating
   individual fields of user-defined types (CASSANDRA-7423)
 * Make LZ4 compression level configurable (CASSANDRA-11051)
 * Allow per-partition LIMIT clause in CQL (CASSANDRA-7017)
 * Make custom filtering more extensible with UserExpression (CASSANDRA-11295)
 * Improve field-checking and error reporting in cassandra.yaml (CASSANDRA-10649)
 * Print CAS stats in nodetool proxyhistograms (CASSANDRA-11507)
 * More user friendly error when providing an invalid token to nodetool (CASSANDRA-9348)
 * Add static column support to SASI index (CASSANDRA-11183)
 * Support EQ/PREFIX queries in SASI CONTAINS mode without tokenization (CASSANDRA-11434)
 * Support LIKE operator in prepared statements (CASSANDRA-11456)
 * Add a command to see if a Materialized View has finished building (CASSANDRA-9967)
 * Log endpoint and port associated with streaming operation (CASSANDRA-8777)
 * Print sensible units for all log messages (CASSANDRA-9692)
 * Upgrade Netty to version 4.0.34 (CASSANDRA-11096)
 * Break the CQL grammar into separate Parser and Lexer (CASSANDRA-11372)
 * Compress only inter-dc traffic by default (CASSANDRA-8888)
 * Add metrics to track write amplification (CASSANDRA-11420)
 * cassandra-stress: cannot handle "value-less" tables (CASSANDRA-7739)
 * Add/drop multiple columns in one ALTER TABLE statement (CASSANDRA-10411)
 * Add require_endpoint_verification opt for internode encryption (CASSANDRA-9220)
 * Add auto import java.util for UDF code block (CASSANDRA-11392)
 * Add --hex-format option to nodetool getsstables (CASSANDRA-11337)
 * sstablemetadata should print sstable min/max token (CASSANDRA-7159)
 * Do not wrap CassandraException in TriggerExecutor (CASSANDRA-9421)
 * COPY TO should have higher double precision (CASSANDRA-11255)
 * Stress should exit with non-zero status after failure (CASSANDRA-10340)
 * Add client to cqlsh SHOW_SESSION (CASSANDRA-8958)
 * Fix nodetool tablestats keyspace level metrics (CASSANDRA-11226)
 * Store repair options in parent_repair_history (CASSANDRA-11244)
 * Print current leveling in sstableofflinerelevel (CASSANDRA-9588)
 * Change repair message for keyspaces with RF 1 (CASSANDRA-11203)
 * Remove hard-coded SSL cipher suites and protocols (CASSANDRA-10508)
 * Improve concurrency in CompactionStrategyManager (CASSANDRA-10099)
 * (cqlsh) interpret CQL type for formatting blobs (CASSANDRA-11274)
 * Refuse to start and print txn log information in case of disk
   corruption (CASSANDRA-10112)
 * Resolve some eclipse-warnings (CASSANDRA-11086)
 * (cqlsh) Show static columns in a different color (CASSANDRA-11059)
 * Allow to remove TTLs on table with default_time_to_live (CASSANDRA-11207)
Merged from 3.0:
 * Disallow creating view with a static column (CASSANDRA-11602)
 * Reduce the amount of object allocations caused by the getFunctions methods (CASSANDRA-11593)
 * Potential error replaying commitlog with smallint/tinyint/date/time types (CASSANDRA-11618)
 * Fix queries with filtering on counter columns (CASSANDRA-11629)
 * Improve tombstone printing in sstabledump (CASSANDRA-11655)
 * Fix paging for range queries where all clustering columns are specified (CASSANDRA-11669)
 * Don't require HEAP_NEW_SIZE to be set when using G1 (CASSANDRA-11600)
 * Fix sstabledump not showing cells after tombstone marker (CASSANDRA-11654)
 * Ignore all LocalStrategy keyspaces for streaming and other related
   operations (CASSANDRA-11627)
 * Ensure columnfilter covers indexed columns for thrift 2i queries (CASSANDRA-11523)
 * Only open one sstable scanner per sstable (CASSANDRA-11412)
 * Option to specify ProtocolVersion in cassandra-stress (CASSANDRA-11410)
 * ArithmeticException in avgFunctionForDecimal (CASSANDRA-11485)
 * LogAwareFileLister should only use OLD sstable files in current folder to determine disk consistency (CASSANDRA-11470)
 * Notify indexers of expired rows during compaction (CASSANDRA-11329)
 * Properly respond with ProtocolError when a v1/v2 native protocol
   header is received (CASSANDRA-11464)
 * Validate that num_tokens and initial_token are consistent with one another (CASSANDRA-10120)
Merged from 2.2:
 * Exit JVM if JMX server fails to startup (CASSANDRA-11540)
 * Produce a heap dump when exiting on OOM (CASSANDRA-9861)
 * Restore ability to filter on clustering columns when using a 2i (CASSANDRA-11510)
 * JSON datetime formatting needs timezone (CASSANDRA-11137)
 * Fix is_dense recalculation for Thrift-updated tables (CASSANDRA-11502)
 * Remove unnescessary file existence check during anticompaction (CASSANDRA-11660)
 * Add missing files to debian packages (CASSANDRA-11642)
 * Avoid calling Iterables::concat in loops during ModificationStatement::getFunctions (CASSANDRA-11621)
 * cqlsh: COPY FROM should use regular inserts for single statement batches and
   report errors correctly if workers processes crash on initialization (CASSANDRA-11474)
 * Always close cluster with connection in CqlRecordWriter (CASSANDRA-11553)
 * Allow only DISTINCT queries with partition keys restrictions (CASSANDRA-11339)
 * CqlConfigHelper no longer requires both a keystore and truststore to work (CASSANDRA-11532)
 * Make deprecated repair methods backward-compatible with previous notification service (CASSANDRA-11430)
 * IncomingStreamingConnection version check message wrong (CASSANDRA-11462)
Merged from 2.1:
 * Support mlockall on IBM POWER arch (CASSANDRA-11576)
 * Add option to disable use of severity in DynamicEndpointSnitch (CASSANDRA-11737)
 * cqlsh COPY FROM fails for null values with non-prepared statements (CASSANDRA-11631)
 * Make cython optional in pylib/setup.py (CASSANDRA-11630)
 * Change order of directory searching for cassandra.in.sh to favor local one (CASSANDRA-11628)
 * cqlsh COPY FROM fails with []{} chars in UDT/tuple fields/values (CASSANDRA-11633)
 * clqsh: COPY FROM throws TypeError with Cython extensions enabled (CASSANDRA-11574)
 * cqlsh: COPY FROM ignores NULL values in conversion (CASSANDRA-11549)
 * Validate levels when building LeveledScanner to avoid overlaps with orphaned sstables (CASSANDRA-9935)


3.5
 * StaticTokenTreeBuilder should respect posibility of duplicate tokens (CASSANDRA-11525)
 * Correctly fix potential assertion error during compaction (CASSANDRA-11353)
 * Avoid index segment stitching in RAM which lead to OOM on big SSTable files (CASSANDRA-11383)
 * Fix clustering and row filters for LIKE queries on clustering columns (CASSANDRA-11397)
Merged from 3.0:
 * Fix rare NPE on schema upgrade from 2.x to 3.x (CASSANDRA-10943)
 * Improve backoff policy for cqlsh COPY FROM (CASSANDRA-11320)
 * Improve IF NOT EXISTS check in CREATE INDEX (CASSANDRA-11131)
 * Upgrade ohc to 0.4.3
 * Enable SO_REUSEADDR for JMX RMI server sockets (CASSANDRA-11093)
 * Allocate merkletrees with the correct size (CASSANDRA-11390)
 * Support streaming pre-3.0 sstables (CASSANDRA-10990)
 * Add backpressure to compressed or encrypted commit log (CASSANDRA-10971)
 * SSTableExport supports secondary index tables (CASSANDRA-11330)
 * Fix sstabledump to include missing info in debug output (CASSANDRA-11321)
 * Establish and implement canonical bulk reading workload(s) (CASSANDRA-10331)
 * Fix paging for IN queries on tables without clustering columns (CASSANDRA-11208)
 * Remove recursive call from CompositesSearcher (CASSANDRA-11304)
 * Fix filtering on non-primary key columns for queries without index (CASSANDRA-6377)
 * Fix sstableloader fail when using materialized view (CASSANDRA-11275)
Merged from 2.2:
 * DatabaseDescriptor should log stacktrace in case of Eception during seed provider creation (CASSANDRA-11312)
 * Use canonical path for directory in SSTable descriptor (CASSANDRA-10587)
 * Add cassandra-stress keystore option (CASSANDRA-9325)
 * Dont mark sstables as repairing with sub range repairs (CASSANDRA-11451)
 * Notify when sstables change after cancelling compaction (CASSANDRA-11373)
 * cqlsh: COPY FROM should check that explicit column names are valid (CASSANDRA-11333)
 * Add -Dcassandra.start_gossip startup option (CASSANDRA-10809)
 * Fix UTF8Validator.validate() for modified UTF-8 (CASSANDRA-10748)
 * Clarify that now() function is calculated on the coordinator node in CQL documentation (CASSANDRA-10900)
 * Fix bloom filter sizing with LCS (CASSANDRA-11344)
 * (cqlsh) Fix error when result is 0 rows with EXPAND ON (CASSANDRA-11092)
 * Add missing newline at end of bin/cqlsh (CASSANDRA-11325)
 * Unresolved hostname leads to replace being ignored (CASSANDRA-11210)
 * Only log yaml config once, at startup (CASSANDRA-11217)
 * Reference leak with parallel repairs on the same table (CASSANDRA-11215)
Merged from 2.1:
 * Add a -j parameter to scrub/cleanup/upgradesstables to state how
   many threads to use (CASSANDRA-11179)
 * COPY FROM on large datasets: fix progress report and debug performance (CASSANDRA-11053)
 * InvalidateKeys should have a weak ref to key cache (CASSANDRA-11176)


3.4
 * (cqlsh) add cqlshrc option to always connect using ssl (CASSANDRA-10458)
 * Cleanup a few resource warnings (CASSANDRA-11085)
 * Allow custom tracing implementations (CASSANDRA-10392)
 * Extract LoaderOptions to be able to be used from outside (CASSANDRA-10637)
 * fix OnDiskIndexTest to properly treat empty ranges (CASSANDRA-11205)
 * fix TrackerTest to handle new notifications (CASSANDRA-11178)
 * add SASI validation for partitioner and complex columns (CASSANDRA-11169)
 * Add caching of encrypted credentials in PasswordAuthenticator (CASSANDRA-7715)
 * fix SASI memtable switching on flush (CASSANDRA-11159)
 * Remove duplicate offline compaction tracking (CASSANDRA-11148)
 * fix EQ semantics of analyzed SASI indexes (CASSANDRA-11130)
 * Support long name output for nodetool commands (CASSANDRA-7950)
 * Encrypted hints (CASSANDRA-11040)
 * SASI index options validation (CASSANDRA-11136)
 * Optimize disk seek using min/max column name meta data when the LIMIT clause is used
   (CASSANDRA-8180)
 * Add LIKE support to CQL3 (CASSANDRA-11067)
 * Generic Java UDF types (CASSANDRA-10819)
 * cqlsh: Include sub-second precision in timestamps by default (CASSANDRA-10428)
 * Set javac encoding to utf-8 (CASSANDRA-11077)
 * Integrate SASI index into Cassandra (CASSANDRA-10661)
 * Add --skip-flush option to nodetool snapshot
 * Skip values for non-queried columns (CASSANDRA-10657)
 * Add support for secondary indexes on static columns (CASSANDRA-8103)
 * CommitLogUpgradeTestMaker creates broken commit logs (CASSANDRA-11051)
 * Add metric for number of dropped mutations (CASSANDRA-10866)
 * Simplify row cache invalidation code (CASSANDRA-10396)
 * Support user-defined compaction through nodetool (CASSANDRA-10660)
 * Stripe view locks by key and table ID to reduce contention (CASSANDRA-10981)
 * Add nodetool gettimeout and settimeout commands (CASSANDRA-10953)
 * Add 3.0 metadata to sstablemetadata output (CASSANDRA-10838)
Merged from 3.0:
 * MV should only query complex columns included in the view (CASSANDRA-11069)
 * Failed aggregate creation breaks server permanently (CASSANDRA-11064)
 * Add sstabledump tool (CASSANDRA-7464)
 * Introduce backpressure for hints (CASSANDRA-10972)
 * Fix ClusteringPrefix not being able to read tombstone range boundaries (CASSANDRA-11158)
 * Prevent logging in sandboxed state (CASSANDRA-11033)
 * Disallow drop/alter operations of UDTs used by UDAs (CASSANDRA-10721)
 * Add query time validation method on Index (CASSANDRA-11043)
 * Avoid potential AssertionError in mixed version cluster (CASSANDRA-11128)
 * Properly handle hinted handoff after topology changes (CASSANDRA-5902)
 * AssertionError when listing sstable files on inconsistent disk state (CASSANDRA-11156)
 * Fix wrong rack counting and invalid conditions check for TokenAllocation
   (CASSANDRA-11139)
 * Avoid creating empty hint files (CASSANDRA-11090)
 * Fix leak detection strong reference loop using weak reference (CASSANDRA-11120)
 * Configurie BatchlogManager to stop delayed tasks on shutdown (CASSANDRA-11062)
 * Hadoop integration is incompatible with Cassandra Driver 3.0.0 (CASSANDRA-11001)
 * Add dropped_columns to the list of schema table so it gets handled
   properly (CASSANDRA-11050)
 * Fix NPE when using forceRepairRangeAsync without DC (CASSANDRA-11239)
Merged from 2.2:
 * Preserve order for preferred SSL cipher suites (CASSANDRA-11164)
 * Range.compareTo() violates the contract of Comparable (CASSANDRA-11216)
 * Avoid NPE when serializing ErrorMessage with null message (CASSANDRA-11167)
 * Replacing an aggregate with a new version doesn't reset INITCOND (CASSANDRA-10840)
 * (cqlsh) cqlsh cannot be called through symlink (CASSANDRA-11037)
 * fix ohc and java-driver pom dependencies in build.xml (CASSANDRA-10793)
 * Protect from keyspace dropped during repair (CASSANDRA-11065)
 * Handle adding fields to a UDT in SELECT JSON and toJson() (CASSANDRA-11146)
 * Better error message for cleanup (CASSANDRA-10991)
 * cqlsh pg-style-strings broken if line ends with ';' (CASSANDRA-11123)
 * Always persist upsampled index summaries (CASSANDRA-10512)
 * (cqlsh) Fix inconsistent auto-complete (CASSANDRA-10733)
 * Make SELECT JSON and toJson() threadsafe (CASSANDRA-11048)
 * Fix SELECT on tuple relations for mixed ASC/DESC clustering order (CASSANDRA-7281)
 * Use cloned TokenMetadata in size estimates to avoid race against membership check
   (CASSANDRA-10736)
 * (cqlsh) Support utf-8/cp65001 encoding on Windows (CASSANDRA-11030)
 * Fix paging on DISTINCT queries repeats result when first row in partition changes
   (CASSANDRA-10010)
 * (cqlsh) Support timezone conversion using pytz (CASSANDRA-10397)
 * cqlsh: change default encoding to UTF-8 (CASSANDRA-11124)
Merged from 2.1:
 * Checking if an unlogged batch is local is inefficient (CASSANDRA-11529)
 * Fix out-of-space error treatment in memtable flushing (CASSANDRA-11448).
 * Don't do defragmentation if reading from repaired sstables (CASSANDRA-10342)
 * Fix streaming_socket_timeout_in_ms not enforced (CASSANDRA-11286)
 * Avoid dropping message too quickly due to missing unit conversion (CASSANDRA-11302)
 * Don't remove FailureDetector history on removeEndpoint (CASSANDRA-10371)
 * Only notify if repair status changed (CASSANDRA-11172)
 * Use logback setting for 'cassandra -v' command (CASSANDRA-10767)
 * Fix sstableloader to unthrottle streaming by default (CASSANDRA-9714)
 * Fix incorrect warning in 'nodetool status' (CASSANDRA-10176)
 * Properly release sstable ref when doing offline scrub (CASSANDRA-10697)
 * Improve nodetool status performance for large cluster (CASSANDRA-7238)
 * Gossiper#isEnabled is not thread safe (CASSANDRA-11116)
 * Avoid major compaction mixing repaired and unrepaired sstables in DTCS (CASSANDRA-11113)
 * Make it clear what DTCS timestamp_resolution is used for (CASSANDRA-11041)
 * (cqlsh) Display milliseconds when datetime overflows (CASSANDRA-10625)


3.3
 * Avoid infinite loop if owned range is smaller than number of
   data dirs (CASSANDRA-11034)
 * Avoid bootstrap hanging when existing nodes have no data to stream (CASSANDRA-11010)
Merged from 3.0:
 * Remove double initialization of newly added tables (CASSANDRA-11027)
 * Filter keys searcher results by target range (CASSANDRA-11104)
 * Fix deserialization of legacy read commands (CASSANDRA-11087)
 * Fix incorrect computation of deletion time in sstable metadata (CASSANDRA-11102)
 * Avoid memory leak when collecting sstable metadata (CASSANDRA-11026)
 * Mutations do not block for completion under view lock contention (CASSANDRA-10779)
 * Invalidate legacy schema tables when unloading them (CASSANDRA-11071)
 * (cqlsh) handle INSERT and UPDATE statements with LWT conditions correctly
   (CASSANDRA-11003)
 * Fix DISTINCT queries in mixed version clusters (CASSANDRA-10762)
 * Migrate build status for indexes along with legacy schema (CASSANDRA-11046)
 * Ensure SSTables for legacy KEYS indexes can be read (CASSANDRA-11045)
 * Added support for IBM zSystems architecture (CASSANDRA-11054)
 * Update CQL documentation (CASSANDRA-10899)
 * Check the column name, not cell name, for dropped columns when reading
   legacy sstables (CASSANDRA-11018)
 * Don't attempt to index clustering values of static rows (CASSANDRA-11021)
 * Remove checksum files after replaying hints (CASSANDRA-10947)
 * Support passing base table metadata to custom 2i validation (CASSANDRA-10924)
 * Ensure stale index entries are purged during reads (CASSANDRA-11013)
 * (cqlsh) Also apply --connect-timeout to control connection
   timeout (CASSANDRA-10959)
 * Fix AssertionError when removing from list using UPDATE (CASSANDRA-10954)
 * Fix UnsupportedOperationException when reading old sstable with range
   tombstone (CASSANDRA-10743)
 * MV should use the maximum timestamp of the primary key (CASSANDRA-10910)
 * Fix potential assertion error during compaction (CASSANDRA-10944)
Merged from 2.2:
 * maxPurgeableTimestamp needs to check memtables too (CASSANDRA-9949)
 * Apply change to compaction throughput in real time (CASSANDRA-10025)
 * (cqlsh) encode input correctly when saving history
 * Fix potential NPE on ORDER BY queries with IN (CASSANDRA-10955)
 * Start L0 STCS-compactions even if there is a L0 -> L1 compaction
   going (CASSANDRA-10979)
 * Make UUID LSB unique per process (CASSANDRA-7925)
 * Avoid NPE when performing sstable tasks (scrub etc.) (CASSANDRA-10980)
 * Make sure client gets tombstone overwhelmed warning (CASSANDRA-9465)
 * Fix error streaming section more than 2GB (CASSANDRA-10961)
 * Histogram buckets exposed in jmx are sorted incorrectly (CASSANDRA-10975)
 * Enable GC logging by default (CASSANDRA-10140)
 * Optimize pending range computation (CASSANDRA-9258)
 * Skip commit log and saved cache directories in SSTable version startup check (CASSANDRA-10902)
 * drop/alter user should be case sensitive (CASSANDRA-10817)
Merged from 2.1:
 * test_bulk_round_trip_blogposts is failing occasionally (CASSANDRA-10938)
 * Fix isJoined return true only after becoming cluster member (CASANDRA-11007)
 * Fix bad gossip generation seen in long-running clusters (CASSANDRA-10969)
 * Avoid NPE when incremental repair fails (CASSANDRA-10909)
 * Unmark sstables compacting once they are done in cleanup/scrub/upgradesstables (CASSANDRA-10829)
 * Allow simultaneous bootstrapping with strict consistency when no vnodes are used (CASSANDRA-11005)
 * Log a message when major compaction does not result in a single file (CASSANDRA-10847)
 * (cqlsh) fix cqlsh_copy_tests when vnodes are disabled (CASSANDRA-10997)
 * (cqlsh) Add request timeout option to cqlsh (CASSANDRA-10686)
 * Avoid AssertionError while submitting hint with LWT (CASSANDRA-10477)
 * If CompactionMetadata is not in stats file, use index summary instead (CASSANDRA-10676)
 * Retry sending gossip syn multiple times during shadow round (CASSANDRA-8072)
 * Fix pending range calculation during moves (CASSANDRA-10887)
 * Sane default (200Mbps) for inter-DC streaming througput (CASSANDRA-8708)



3.2
 * Make sure tokens don't exist in several data directories (CASSANDRA-6696)
 * Add requireAuthorization method to IAuthorizer (CASSANDRA-10852)
 * Move static JVM options to conf/jvm.options file (CASSANDRA-10494)
 * Fix CassandraVersion to accept x.y version string (CASSANDRA-10931)
 * Add forceUserDefinedCleanup to allow more flexible cleanup (CASSANDRA-10708)
 * (cqlsh) allow setting TTL with COPY (CASSANDRA-9494)
 * Fix counting of received sstables in streaming (CASSANDRA-10949)
 * Implement hints compression (CASSANDRA-9428)
 * Fix potential assertion error when reading static columns (CASSANDRA-10903)
 * Fix EstimatedHistogram creation in nodetool tablehistograms (CASSANDRA-10859)
 * Establish bootstrap stream sessions sequentially (CASSANDRA-6992)
 * Sort compactionhistory output by timestamp (CASSANDRA-10464)
 * More efficient BTree removal (CASSANDRA-9991)
 * Make tablehistograms accept the same syntax as tablestats (CASSANDRA-10149)
 * Group pending compactions based on table (CASSANDRA-10718)
 * Add compressor name in sstablemetadata output (CASSANDRA-9879)
 * Fix type casting for counter columns (CASSANDRA-10824)
 * Prevent running Cassandra as root (CASSANDRA-8142)
 * bound maximum in-flight commit log replay mutation bytes to 64 megabytes (CASSANDRA-8639)
 * Normalize all scripts (CASSANDRA-10679)
 * Make compression ratio much more accurate (CASSANDRA-10225)
 * Optimize building of Clustering object when only one is created (CASSANDRA-10409)
 * Make index building pluggable (CASSANDRA-10681)
 * Add sstable flush observer (CASSANDRA-10678)
 * Improve NTS endpoints calculation (CASSANDRA-10200)
 * Improve performance of the folderSize function (CASSANDRA-10677)
 * Add support for type casting in selection clause (CASSANDRA-10310)
 * Added graphing option to cassandra-stress (CASSANDRA-7918)
 * Abort in-progress queries that time out (CASSANDRA-7392)
 * Add transparent data encryption core classes (CASSANDRA-9945)
Merged from 3.0:
 * Better handling of SSL connection errors inter-node (CASSANDRA-10816)
 * Avoid NoSuchElementException when executing empty batch (CASSANDRA-10711)
 * Avoid building PartitionUpdate in toString (CASSANDRA-10897)
 * Reduce heap spent when receiving many SSTables (CASSANDRA-10797)
 * Add back support for 3rd party auth providers to bulk loader (CASSANDRA-10873)
 * Eliminate the dependency on jgrapht for UDT resolution (CASSANDRA-10653)
 * (Hadoop) Close Clusters and Sessions in Hadoop Input/Output classes (CASSANDRA-10837)
 * Fix sstableloader not working with upper case keyspace name (CASSANDRA-10806)
Merged from 2.2:
 * jemalloc detection fails due to quoting issues in regexv (CASSANDRA-10946)
 * (cqlsh) show correct column names for empty result sets (CASSANDRA-9813)
 * Add new types to Stress (CASSANDRA-9556)
 * Add property to allow listening on broadcast interface (CASSANDRA-9748)
Merged from 2.1:
 * Match cassandra-loader options in COPY FROM (CASSANDRA-9303)
 * Fix binding to any address in CqlBulkRecordWriter (CASSANDRA-9309)
 * cqlsh fails to decode utf-8 characters for text typed columns (CASSANDRA-10875)
 * Log error when stream session fails (CASSANDRA-9294)
 * Fix bugs in commit log archiving startup behavior (CASSANDRA-10593)
 * (cqlsh) further optimise COPY FROM (CASSANDRA-9302)
 * Allow CREATE TABLE WITH ID (CASSANDRA-9179)
 * Make Stress compiles within eclipse (CASSANDRA-10807)
 * Cassandra Daemon should print JVM arguments (CASSANDRA-10764)
 * Allow cancellation of index summary redistribution (CASSANDRA-8805)


3.1.1
Merged from 3.0:
  * Fix upgrade data loss due to range tombstone deleting more data than then should
    (CASSANDRA-10822)


3.1
Merged from 3.0:
 * Avoid MV race during node decommission (CASSANDRA-10674)
 * Disable reloading of GossipingPropertyFileSnitch (CASSANDRA-9474)
 * Handle single-column deletions correction in materialized views
   when the column is part of the view primary key (CASSANDRA-10796)
 * Fix issue with datadir migration on upgrade (CASSANDRA-10788)
 * Fix bug with range tombstones on reverse queries and test coverage for
   AbstractBTreePartition (CASSANDRA-10059)
 * Remove 64k limit on collection elements (CASSANDRA-10374)
 * Remove unclear Indexer.indexes() method (CASSANDRA-10690)
 * Fix NPE on stream read error (CASSANDRA-10771)
 * Normalize cqlsh DESC output (CASSANDRA-10431)
 * Rejects partition range deletions when columns are specified (CASSANDRA-10739)
 * Fix error when saving cached key for old format sstable (CASSANDRA-10778)
 * Invalidate prepared statements on DROP INDEX (CASSANDRA-10758)
 * Fix SELECT statement with IN restrictions on partition key,
   ORDER BY and LIMIT (CASSANDRA-10729)
 * Improve stress performance over 1k threads (CASSANDRA-7217)
 * Wait for migration responses to complete before bootstrapping (CASSANDRA-10731)
 * Unable to create a function with argument of type Inet (CASSANDRA-10741)
 * Fix backward incompatibiliy in CqlInputFormat (CASSANDRA-10717)
 * Correctly preserve deletion info on updated rows when notifying indexers
   of single-row deletions (CASSANDRA-10694)
 * Notify indexers of partition delete during cleanup (CASSANDRA-10685)
 * Keep the file open in trySkipCache (CASSANDRA-10669)
 * Updated trigger example (CASSANDRA-10257)
Merged from 2.2:
 * Verify tables in pseudo-system keyspaces at startup (CASSANDRA-10761)
 * Fix IllegalArgumentException in DataOutputBuffer.reallocate for large buffers (CASSANDRA-10592)
 * Show CQL help in cqlsh in web browser (CASSANDRA-7225)
 * Serialize on disk the proper SSTable compression ratio (CASSANDRA-10775)
 * Reject index queries while the index is building (CASSANDRA-8505)
 * CQL.textile syntax incorrectly includes optional keyspace for aggregate SFUNC and FINALFUNC (CASSANDRA-10747)
 * Fix JSON update with prepared statements (CASSANDRA-10631)
 * Don't do anticompaction after subrange repair (CASSANDRA-10422)
 * Fix SimpleDateType type compatibility (CASSANDRA-10027)
 * (Hadoop) fix splits calculation (CASSANDRA-10640)
 * (Hadoop) ensure that Cluster instances are always closed (CASSANDRA-10058)
Merged from 2.1:
 * Fix Stress profile parsing on Windows (CASSANDRA-10808)
 * Fix incremental repair hang when replica is down (CASSANDRA-10288)
 * Optimize the way we check if a token is repaired in anticompaction (CASSANDRA-10768)
 * Add proper error handling to stream receiver (CASSANDRA-10774)
 * Warn or fail when changing cluster topology live (CASSANDRA-10243)
 * Status command in debian/ubuntu init script doesn't work (CASSANDRA-10213)
 * Some DROP ... IF EXISTS incorrectly result in exceptions on non-existing KS (CASSANDRA-10658)
 * DeletionTime.compareTo wrong in rare cases (CASSANDRA-10749)
 * Force encoding when computing statement ids (CASSANDRA-10755)
 * Properly reject counters as map keys (CASSANDRA-10760)
 * Fix the sstable-needs-cleanup check (CASSANDRA-10740)
 * (cqlsh) Print column names before COPY operation (CASSANDRA-8935)
 * Fix CompressedInputStream for proper cleanup (CASSANDRA-10012)
 * (cqlsh) Support counters in COPY commands (CASSANDRA-9043)
 * Try next replica if not possible to connect to primary replica on
   ColumnFamilyRecordReader (CASSANDRA-2388)
 * Limit window size in DTCS (CASSANDRA-10280)
 * sstableloader does not use MAX_HEAP_SIZE env parameter (CASSANDRA-10188)
 * (cqlsh) Improve COPY TO performance and error handling (CASSANDRA-9304)
 * Create compression chunk for sending file only (CASSANDRA-10680)
 * Forbid compact clustering column type changes in ALTER TABLE (CASSANDRA-8879)
 * Reject incremental repair with subrange repair (CASSANDRA-10422)
 * Add a nodetool command to refresh size_estimates (CASSANDRA-9579)
 * Invalidate cache after stream receive task is completed (CASSANDRA-10341)
 * Reject counter writes in CQLSSTableWriter (CASSANDRA-10258)
 * Remove superfluous COUNTER_MUTATION stage mapping (CASSANDRA-10605)


3.0
 * Fix AssertionError while flushing memtable due to materialized views
   incorrectly inserting empty rows (CASSANDRA-10614)
 * Store UDA initcond as CQL literal in the schema table, instead of a blob (CASSANDRA-10650)
 * Don't use -1 for the position of partition key in schema (CASSANDRA-10491)
 * Fix distinct queries in mixed version cluster (CASSANDRA-10573)
 * Skip sstable on clustering in names query (CASSANDRA-10571)
 * Remove value skipping as it breaks read-repair (CASSANDRA-10655)
 * Fix bootstrapping with MVs (CASSANDRA-10621)
 * Make sure EACH_QUORUM reads are using NTS (CASSANDRA-10584)
 * Fix MV replica filtering for non-NetworkTopologyStrategy (CASSANDRA-10634)
 * (Hadoop) fix CIF describeSplits() not handling 0 size estimates (CASSANDRA-10600)
 * Fix reading of legacy sstables (CASSANDRA-10590)
 * Use CQL type names in schema metadata tables (CASSANDRA-10365)
 * Guard batchlog replay against integer division by zero (CASSANDRA-9223)
 * Fix bug when adding a column to thrift with the same name than a primary key (CASSANDRA-10608)
 * Add client address argument to IAuthenticator::newSaslNegotiator (CASSANDRA-8068)
 * Fix implementation of LegacyLayout.LegacyBoundComparator (CASSANDRA-10602)
 * Don't use 'names query' read path for counters (CASSANDRA-10572)
 * Fix backward compatibility for counters (CASSANDRA-10470)
 * Remove memory_allocator paramter from cassandra.yaml (CASSANDRA-10581,10628)
 * Execute the metadata reload task of all registered indexes on CFS::reload (CASSANDRA-10604)
 * Fix thrift cas operations with defined columns (CASSANDRA-10576)
 * Fix PartitionUpdate.operationCount()for updates with static column operations (CASSANDRA-10606)
 * Fix thrift get() queries with defined columns (CASSANDRA-10586)
 * Fix marking of indexes as built and removed (CASSANDRA-10601)
 * Skip initialization of non-registered 2i instances, remove Index::getIndexName (CASSANDRA-10595)
 * Fix batches on multiple tables (CASSANDRA-10554)
 * Ensure compaction options are validated when updating KeyspaceMetadata (CASSANDRA-10569)
 * Flatten Iterator Transformation Hierarchy (CASSANDRA-9975)
 * Remove token generator (CASSANDRA-5261)
 * RolesCache should not be created for any authenticator that does not requireAuthentication (CASSANDRA-10562)
 * Fix LogTransaction checking only a single directory for files (CASSANDRA-10421)
 * Fix handling of range tombstones when reading old format sstables (CASSANDRA-10360)
 * Aggregate with Initial Condition fails with C* 3.0 (CASSANDRA-10367)
Merged from 2.2:
 * (cqlsh) show partial trace if incomplete after max_trace_wait (CASSANDRA-7645)
 * Use most up-to-date version of schema for system tables (CASSANDRA-10652)
 * Deprecate memory_allocator in cassandra.yaml (CASSANDRA-10581,10628)
 * Expose phi values from failure detector via JMX and tweak debug
   and trace logging (CASSANDRA-9526)
 * Fix IllegalArgumentException in DataOutputBuffer.reallocate for large buffers (CASSANDRA-10592)
Merged from 2.1:
 * Shutdown compaction in drain to prevent leak (CASSANDRA-10079)
 * (cqlsh) fix COPY using wrong variable name for time_format (CASSANDRA-10633)
 * Do not run SizeEstimatesRecorder if a node is not a member of the ring (CASSANDRA-9912)
 * Improve handling of dead nodes in gossip (CASSANDRA-10298)
 * Fix logback-tools.xml incorrectly configured for outputing to System.err
   (CASSANDRA-9937)
 * Fix streaming to catch exception so retry not fail (CASSANDRA-10557)
 * Add validation method to PerRowSecondaryIndex (CASSANDRA-10092)
 * Support encrypted and plain traffic on the same port (CASSANDRA-10559)
 * Do STCS in DTCS windows (CASSANDRA-10276)
 * Avoid repetition of JVM_OPTS in debian package (CASSANDRA-10251)
 * Fix potential NPE from handling result of SIM.highestSelectivityIndex (CASSANDRA-10550)
 * Fix paging issues with partitions containing only static columns data (CASSANDRA-10381)
 * Fix conditions on static columns (CASSANDRA-10264)
 * AssertionError: attempted to delete non-existing file CommitLog (CASSANDRA-10377)
 * Fix sorting for queries with an IN condition on partition key columns (CASSANDRA-10363)


3.0-rc2
 * Fix SELECT DISTINCT queries between 2.2.2 nodes and 3.0 nodes (CASSANDRA-10473)
 * Remove circular references in SegmentedFile (CASSANDRA-10543)
 * Ensure validation of indexed values only occurs once per-partition (CASSANDRA-10536)
 * Fix handling of static columns for range tombstones in thrift (CASSANDRA-10174)
 * Support empty ColumnFilter for backward compatility on empty IN (CASSANDRA-10471)
 * Remove Pig support (CASSANDRA-10542)
 * Fix LogFile throws Exception when assertion is disabled (CASSANDRA-10522)
 * Revert CASSANDRA-7486, make CMS default GC, move GC config to
   conf/jvm.options (CASSANDRA-10403)
 * Fix TeeingAppender causing some logs to be truncated/empty (CASSANDRA-10447)
 * Allow EACH_QUORUM for reads (CASSANDRA-9602)
 * Fix potential ClassCastException while upgrading (CASSANDRA-10468)
 * Fix NPE in MVs on update (CASSANDRA-10503)
 * Only include modified cell data in indexing deltas (CASSANDRA-10438)
 * Do not load keyspace when creating sstable writer (CASSANDRA-10443)
 * If node is not yet gossiping write all MV updates to batchlog only (CASSANDRA-10413)
 * Re-populate token metadata after commit log recovery (CASSANDRA-10293)
 * Provide additional metrics for materialized views (CASSANDRA-10323)
 * Flush system schema tables after local schema changes (CASSANDRA-10429)
Merged from 2.2:
 * Reduce contention getting instances of CompositeType (CASSANDRA-10433)
 * Fix the regression when using LIMIT with aggregates (CASSANDRA-10487)
 * Avoid NoClassDefFoundError during DataDescriptor initialization on windows (CASSANDRA-10412)
 * Preserve case of quoted Role & User names (CASSANDRA-10394)
 * cqlsh pg-style-strings broken (CASSANDRA-10484)
 * cqlsh prompt includes name of keyspace after failed `use` statement (CASSANDRA-10369)
Merged from 2.1:
 * (cqlsh) Distinguish negative and positive infinity in output (CASSANDRA-10523)
 * (cqlsh) allow custom time_format for COPY TO (CASSANDRA-8970)
 * Don't allow startup if the node's rack has changed (CASSANDRA-10242)
 * (cqlsh) show partial trace if incomplete after max_trace_wait (CASSANDRA-7645)
 * Allow LOCAL_JMX to be easily overridden (CASSANDRA-10275)
 * Mark nodes as dead even if they've already left (CASSANDRA-10205)


3.0.0-rc1
 * Fix mixed version read request compatibility for compact static tables
   (CASSANDRA-10373)
 * Fix paging of DISTINCT with static and IN (CASSANDRA-10354)
 * Allow MATERIALIZED VIEW's SELECT statement to restrict primary key
   columns (CASSANDRA-9664)
 * Move crc_check_chance out of compression options (CASSANDRA-9839)
 * Fix descending iteration past end of BTreeSearchIterator (CASSANDRA-10301)
 * Transfer hints to a different node on decommission (CASSANDRA-10198)
 * Check partition keys for CAS operations during stmt validation (CASSANDRA-10338)
 * Add custom query expressions to SELECT (CASSANDRA-10217)
 * Fix minor bugs in MV handling (CASSANDRA-10362)
 * Allow custom indexes with 0,1 or multiple target columns (CASSANDRA-10124)
 * Improve MV schema representation (CASSANDRA-9921)
 * Add flag to enable/disable coordinator batchlog for MV writes (CASSANDRA-10230)
 * Update cqlsh COPY for new internal driver serialization interface (CASSANDRA-10318)
 * Give index implementations more control over rebuild operations (CASSANDRA-10312)
 * Update index file format (CASSANDRA-10314)
 * Add "shadowable" row tombstones to deal with mv timestamp issues (CASSANDRA-10261)
 * CFS.loadNewSSTables() broken for pre-3.0 sstables
 * Cache selected index in read command to reduce lookups (CASSANDRA-10215)
 * Small optimizations of sstable index serialization (CASSANDRA-10232)
 * Support for both encrypted and unencrypted native transport connections (CASSANDRA-9590)
Merged from 2.2:
 * Configurable page size in cqlsh (CASSANDRA-9855)
 * Defer default role manager setup until all nodes are on 2.2+ (CASSANDRA-9761)
 * Handle missing RoleManager in config after upgrade to 2.2 (CASSANDRA-10209)
Merged from 2.1:
 * Bulk Loader API could not tolerate even node failure (CASSANDRA-10347)
 * Avoid misleading pushed notifications when multiple nodes
   share an rpc_address (CASSANDRA-10052)
 * Fix dropping undroppable when message queue is full (CASSANDRA-10113)
 * Fix potential ClassCastException during paging (CASSANDRA-10352)
 * Prevent ALTER TYPE from creating circular references (CASSANDRA-10339)
 * Fix cache handling of 2i and base tables (CASSANDRA-10155, 10359)
 * Fix NPE in nodetool compactionhistory (CASSANDRA-9758)
 * (Pig) support BulkOutputFormat as a URL parameter (CASSANDRA-7410)
 * BATCH statement is broken in cqlsh (CASSANDRA-10272)
 * (cqlsh) Make cqlsh PEP8 Compliant (CASSANDRA-10066)
 * (cqlsh) Fix error when starting cqlsh with --debug (CASSANDRA-10282)
 * Scrub, Cleanup and Upgrade do not unmark compacting until all operations
   have completed, regardless of the occurence of exceptions (CASSANDRA-10274)


3.0.0-beta2
 * Fix columns returned by AbstractBtreePartitions (CASSANDRA-10220)
 * Fix backward compatibility issue due to AbstractBounds serialization bug (CASSANDRA-9857)
 * Fix startup error when upgrading nodes (CASSANDRA-10136)
 * Base table PRIMARY KEY can be assumed to be NOT NULL in MV creation (CASSANDRA-10147)
 * Improve batchlog write patch (CASSANDRA-9673)
 * Re-apply MaterializedView updates on commitlog replay (CASSANDRA-10164)
 * Require AbstractType.isByteOrderComparable declaration in constructor (CASSANDRA-9901)
 * Avoid digest mismatch on upgrade to 3.0 (CASSANDRA-9554)
 * Fix Materialized View builder when adding multiple MVs (CASSANDRA-10156)
 * Choose better poolingOptions for protocol v4 in cassandra-stress (CASSANDRA-10182)
 * Fix LWW bug affecting Materialized Views (CASSANDRA-10197)
 * Ensures frozen sets and maps are always sorted (CASSANDRA-10162)
 * Don't deadlock when flushing CFS backed custom indexes (CASSANDRA-10181)
 * Fix double flushing of secondary index tables (CASSANDRA-10180)
 * Fix incorrect handling of range tombstones in thrift (CASSANDRA-10046)
 * Only use batchlog when paired materialized view replica is remote (CASSANDRA-10061)
 * Reuse TemporalRow when updating multiple MaterializedViews (CASSANDRA-10060)
 * Validate gc_grace_seconds for batchlog writes and MVs (CASSANDRA-9917)
 * Fix sstablerepairedset (CASSANDRA-10132)
Merged from 2.2:
 * Cancel transaction for sstables we wont redistribute index summary
   for (CASSANDRA-10270)
 * Retry snapshot deletion after compaction and gc on Windows (CASSANDRA-10222)
 * Fix failure to start with space in directory path on Windows (CASSANDRA-10239)
 * Fix repair hang when snapshot failed (CASSANDRA-10057)
 * Fall back to 1/4 commitlog volume for commitlog_total_space on small disks
   (CASSANDRA-10199)
Merged from 2.1:
 * Added configurable warning threshold for GC duration (CASSANDRA-8907)
 * Fix handling of streaming EOF (CASSANDRA-10206)
 * Only check KeyCache when it is enabled
 * Change streaming_socket_timeout_in_ms default to 1 hour (CASSANDRA-8611)
 * (cqlsh) update list of CQL keywords (CASSANDRA-9232)
 * Add nodetool gettraceprobability command (CASSANDRA-10234)
Merged from 2.0:
 * Fix rare race where older gossip states can be shadowed (CASSANDRA-10366)
 * Fix consolidating racks violating the RF contract (CASSANDRA-10238)
 * Disallow decommission when node is in drained state (CASSANDRA-8741)


2.2.1
 * Fix race during construction of commit log (CASSANDRA-10049)
 * Fix LeveledCompactionStrategyTest (CASSANDRA-9757)
 * Fix broken UnbufferedDataOutputStreamPlus.writeUTF (CASSANDRA-10203)
 * (cqlsh) default load-from-file encoding to utf-8 (CASSANDRA-9898)
 * Avoid returning Permission.NONE when failing to query users table (CASSANDRA-10168)
 * (cqlsh) add CLEAR command (CASSANDRA-10086)
 * Support string literals as Role names for compatibility (CASSANDRA-10135)
Merged from 2.1:
 * Only check KeyCache when it is enabled
 * Change streaming_socket_timeout_in_ms default to 1 hour (CASSANDRA-8611)
 * (cqlsh) update list of CQL keywords (CASSANDRA-9232)


3.0.0-beta1
 * Redesign secondary index API (CASSANDRA-9459, 7771, 9041)
 * Fix throwing ReadFailure instead of ReadTimeout on range queries (CASSANDRA-10125)
 * Rewrite hinted handoff (CASSANDRA-6230)
 * Fix query on static compact tables (CASSANDRA-10093)
 * Fix race during construction of commit log (CASSANDRA-10049)
 * Add option to only purge repaired tombstones (CASSANDRA-6434)
 * Change authorization handling for MVs (CASSANDRA-9927)
 * Add custom JMX enabled executor for UDF sandbox (CASSANDRA-10026)
 * Fix row deletion bug for Materialized Views (CASSANDRA-10014)
 * Support mixed-version clusters with Cassandra 2.1 and 2.2 (CASSANDRA-9704)
 * Fix multiple slices on RowSearchers (CASSANDRA-10002)
 * Fix bug in merging of collections (CASSANDRA-10001)
 * Optimize batchlog replay to avoid full scans (CASSANDRA-7237)
 * Repair improvements when using vnodes (CASSANDRA-5220)
 * Disable scripted UDFs by default (CASSANDRA-9889)
 * Bytecode inspection for Java-UDFs (CASSANDRA-9890)
 * Use byte to serialize MT hash length (CASSANDRA-9792)
 * Replace usage of Adler32 with CRC32 (CASSANDRA-8684)
 * Fix migration to new format from 2.1 SSTable (CASSANDRA-10006)
 * SequentialWriter should extend BufferedDataOutputStreamPlus (CASSANDRA-9500)
 * Use the same repairedAt timestamp within incremental repair session (CASSANDRA-9111)
Merged from 2.2:
 * Allow count(*) and count(1) to be use as normal aggregation (CASSANDRA-10114)
 * An NPE is thrown if the column name is unknown for an IN relation (CASSANDRA-10043)
 * Apply commit_failure_policy to more errors on startup (CASSANDRA-9749)
 * Fix histogram overflow exception (CASSANDRA-9973)
 * Route gossip messages over dedicated socket (CASSANDRA-9237)
 * Add checksum to saved cache files (CASSANDRA-9265)
 * Log warning when using an aggregate without partition key (CASSANDRA-9737)
Merged from 2.1:
 * (cqlsh) Allow encoding to be set through command line (CASSANDRA-10004)
 * Add new JMX methods to change local compaction strategy (CASSANDRA-9965)
 * Write hints for paxos commits (CASSANDRA-7342)
 * (cqlsh) Fix timestamps before 1970 on Windows, always
   use UTC for timestamp display (CASSANDRA-10000)
 * (cqlsh) Avoid overwriting new config file with old config
   when both exist (CASSANDRA-9777)
 * Release snapshot selfRef when doing snapshot repair (CASSANDRA-9998)
 * Cannot replace token does not exist - DN node removed as Fat Client (CASSANDRA-9871)
Merged from 2.0:
 * Don't cast expected bf size to an int (CASSANDRA-9959)
 * Make getFullyExpiredSSTables less expensive (CASSANDRA-9882)


3.0.0-alpha1
 * Implement proper sandboxing for UDFs (CASSANDRA-9402)
 * Simplify (and unify) cleanup of compaction leftovers (CASSANDRA-7066)
 * Allow extra schema definitions in cassandra-stress yaml (CASSANDRA-9850)
 * Metrics should use up to date nomenclature (CASSANDRA-9448)
 * Change CREATE/ALTER TABLE syntax for compression (CASSANDRA-8384)
 * Cleanup crc and adler code for java 8 (CASSANDRA-9650)
 * Storage engine refactor (CASSANDRA-8099, 9743, 9746, 9759, 9781, 9808, 9825,
   9848, 9705, 9859, 9867, 9874, 9828, 9801)
 * Update Guava to 18.0 (CASSANDRA-9653)
 * Bloom filter false positive ratio is not honoured (CASSANDRA-8413)
 * New option for cassandra-stress to leave a ratio of columns null (CASSANDRA-9522)
 * Change hinted_handoff_enabled yaml setting, JMX (CASSANDRA-9035)
 * Add algorithmic token allocation (CASSANDRA-7032)
 * Add nodetool command to replay batchlog (CASSANDRA-9547)
 * Make file buffer cache independent of paths being read (CASSANDRA-8897)
 * Remove deprecated legacy Hadoop code (CASSANDRA-9353)
 * Decommissioned nodes will not rejoin the cluster (CASSANDRA-8801)
 * Change gossip stabilization to use endpoit size (CASSANDRA-9401)
 * Change default garbage collector to G1 (CASSANDRA-7486)
 * Populate TokenMetadata early during startup (CASSANDRA-9317)
 * Undeprecate cache recentHitRate (CASSANDRA-6591)
 * Add support for selectively varint encoding fields (CASSANDRA-9499, 9865)
 * Materialized Views (CASSANDRA-6477)
Merged from 2.2:
 * Avoid grouping sstables for anticompaction with DTCS (CASSANDRA-9900)
 * UDF / UDA execution time in trace (CASSANDRA-9723)
 * Fix broken internode SSL (CASSANDRA-9884)
Merged from 2.1:
 * Add new JMX methods to change local compaction strategy (CASSANDRA-9965)
 * Fix handling of enable/disable autocompaction (CASSANDRA-9899)
 * Add consistency level to tracing ouput (CASSANDRA-9827)
 * Remove repair snapshot leftover on startup (CASSANDRA-7357)
 * Use random nodes for batch log when only 2 racks (CASSANDRA-8735)
 * Ensure atomicity inside thrift and stream session (CASSANDRA-7757)
 * Fix nodetool info error when the node is not joined (CASSANDRA-9031)
Merged from 2.0:
 * Log when messages are dropped due to cross_node_timeout (CASSANDRA-9793)
 * Don't track hotness when opening from snapshot for validation (CASSANDRA-9382)


2.2.0
 * Allow the selection of columns together with aggregates (CASSANDRA-9767)
 * Fix cqlsh copy methods and other windows specific issues (CASSANDRA-9795)
 * Don't wrap byte arrays in SequentialWriter (CASSANDRA-9797)
 * sum() and avg() functions missing for smallint and tinyint types (CASSANDRA-9671)
 * Revert CASSANDRA-9542 (allow native functions in UDA) (CASSANDRA-9771)
Merged from 2.1:
 * Fix MarshalException when upgrading superColumn family (CASSANDRA-9582)
 * Fix broken logging for "empty" flushes in Memtable (CASSANDRA-9837)
 * Handle corrupt files on startup (CASSANDRA-9686)
 * Fix clientutil jar and tests (CASSANDRA-9760)
 * (cqlsh) Allow the SSL protocol version to be specified through the
    config file or environment variables (CASSANDRA-9544)
Merged from 2.0:
 * Add tool to find why expired sstables are not getting dropped (CASSANDRA-10015)
 * Remove erroneous pending HH tasks from tpstats/jmx (CASSANDRA-9129)
 * Don't cast expected bf size to an int (CASSANDRA-9959)
 * checkForEndpointCollision fails for legitimate collisions (CASSANDRA-9765)
 * Complete CASSANDRA-8448 fix (CASSANDRA-9519)
 * Don't include auth credentials in debug log (CASSANDRA-9682)
 * Can't transition from write survey to normal mode (CASSANDRA-9740)
 * Scrub (recover) sstables even when -Index.db is missing (CASSANDRA-9591)
 * Fix growing pending background compaction (CASSANDRA-9662)


2.2.0-rc2
 * Re-enable memory-mapped I/O on Windows (CASSANDRA-9658)
 * Warn when an extra-large partition is compacted (CASSANDRA-9643)
 * (cqlsh) Allow setting the initial connection timeout (CASSANDRA-9601)
 * BulkLoader has --transport-factory option but does not use it (CASSANDRA-9675)
 * Allow JMX over SSL directly from nodetool (CASSANDRA-9090)
 * Update cqlsh for UDFs (CASSANDRA-7556)
 * Change Windows kernel default timer resolution (CASSANDRA-9634)
 * Deprected sstable2json and json2sstable (CASSANDRA-9618)
 * Allow native functions in user-defined aggregates (CASSANDRA-9542)
 * Don't repair system_distributed by default (CASSANDRA-9621)
 * Fix mixing min, max, and count aggregates for blob type (CASSANRA-9622)
 * Rename class for DATE type in Java driver (CASSANDRA-9563)
 * Duplicate compilation of UDFs on coordinator (CASSANDRA-9475)
 * Fix connection leak in CqlRecordWriter (CASSANDRA-9576)
 * Mlockall before opening system sstables & remove boot_without_jna option (CASSANDRA-9573)
 * Add functions to convert timeuuid to date or time, deprecate dateOf and unixTimestampOf (CASSANDRA-9229)
 * Make sure we cancel non-compacting sstables from LifecycleTransaction (CASSANDRA-9566)
 * Fix deprecated repair JMX API (CASSANDRA-9570)
 * Add logback metrics (CASSANDRA-9378)
 * Update and refactor ant test/test-compression to run the tests in parallel (CASSANDRA-9583)
 * Fix upgrading to new directory for secondary index (CASSANDRA-9687)
Merged from 2.1:
 * (cqlsh) Fix bad check for CQL compatibility when DESCRIBE'ing
   COMPACT STORAGE tables with no clustering columns
 * Eliminate strong self-reference chains in sstable ref tidiers (CASSANDRA-9656)
 * Ensure StreamSession uses canonical sstable reader instances (CASSANDRA-9700)
 * Ensure memtable book keeping is not corrupted in the event we shrink usage (CASSANDRA-9681)
 * Update internal python driver for cqlsh (CASSANDRA-9064)
 * Fix IndexOutOfBoundsException when inserting tuple with too many
   elements using the string literal notation (CASSANDRA-9559)
 * Enable describe on indices (CASSANDRA-7814)
 * Fix incorrect result for IN queries where column not found (CASSANDRA-9540)
 * ColumnFamilyStore.selectAndReference may block during compaction (CASSANDRA-9637)
 * Fix bug in cardinality check when compacting (CASSANDRA-9580)
 * Fix memory leak in Ref due to ConcurrentLinkedQueue.remove() behaviour (CASSANDRA-9549)
 * Make rebuild only run one at a time (CASSANDRA-9119)
Merged from 2.0:
 * Avoid NPE in AuthSuccess#decode (CASSANDRA-9727)
 * Add listen_address to system.local (CASSANDRA-9603)
 * Bug fixes to resultset metadata construction (CASSANDRA-9636)
 * Fix setting 'durable_writes' in ALTER KEYSPACE (CASSANDRA-9560)
 * Avoids ballot clash in Paxos (CASSANDRA-9649)
 * Improve trace messages for RR (CASSANDRA-9479)
 * Fix suboptimal secondary index selection when restricted
   clustering column is also indexed (CASSANDRA-9631)
 * (cqlsh) Add min_threshold to DTCS option autocomplete (CASSANDRA-9385)
 * Fix error message when attempting to create an index on a column
   in a COMPACT STORAGE table with clustering columns (CASSANDRA-9527)
 * 'WITH WITH' in alter keyspace statements causes NPE (CASSANDRA-9565)
 * Expose some internals of SelectStatement for inspection (CASSANDRA-9532)
 * ArrivalWindow should use primitives (CASSANDRA-9496)
 * Periodically submit background compaction tasks (CASSANDRA-9592)
 * Set HAS_MORE_PAGES flag to false when PagingState is null (CASSANDRA-9571)


2.2.0-rc1
 * Compressed commit log should measure compressed space used (CASSANDRA-9095)
 * Fix comparison bug in CassandraRoleManager#collectRoles (CASSANDRA-9551)
 * Add tinyint,smallint,time,date support for UDFs (CASSANDRA-9400)
 * Deprecates SSTableSimpleWriter and SSTableSimpleUnsortedWriter (CASSANDRA-9546)
 * Empty INITCOND treated as null in aggregate (CASSANDRA-9457)
 * Remove use of Cell in Thrift MapReduce classes (CASSANDRA-8609)
 * Integrate pre-release Java Driver 2.2-rc1, custom build (CASSANDRA-9493)
 * Clean up gossiper logic for old versions (CASSANDRA-9370)
 * Fix custom payload coding/decoding to match the spec (CASSANDRA-9515)
 * ant test-all results incomplete when parsed (CASSANDRA-9463)
 * Disallow frozen<> types in function arguments and return types for
   clarity (CASSANDRA-9411)
 * Static Analysis to warn on unsafe use of Autocloseable instances (CASSANDRA-9431)
 * Update commitlog archiving examples now that commitlog segments are
   not recycled (CASSANDRA-9350)
 * Extend Transactional API to sstable lifecycle management (CASSANDRA-8568)
 * (cqlsh) Add support for native protocol 4 (CASSANDRA-9399)
 * Ensure that UDF and UDAs are keyspace-isolated (CASSANDRA-9409)
 * Revert CASSANDRA-7807 (tracing completion client notifications) (CASSANDRA-9429)
 * Add ability to stop compaction by ID (CASSANDRA-7207)
 * Let CassandraVersion handle SNAPSHOT version (CASSANDRA-9438)
Merged from 2.1:
 * (cqlsh) Fix using COPY through SOURCE or -f (CASSANDRA-9083)
 * Fix occasional lack of `system` keyspace in schema tables (CASSANDRA-8487)
 * Use ProtocolError code instead of ServerError code for native protocol
   error responses to unsupported protocol versions (CASSANDRA-9451)
 * Default commitlog_sync_batch_window_in_ms changed to 2ms (CASSANDRA-9504)
 * Fix empty partition assertion in unsorted sstable writing tools (CASSANDRA-9071)
 * Ensure truncate without snapshot cannot produce corrupt responses (CASSANDRA-9388)
 * Consistent error message when a table mixes counter and non-counter
   columns (CASSANDRA-9492)
 * Avoid getting unreadable keys during anticompaction (CASSANDRA-9508)
 * (cqlsh) Better float precision by default (CASSANDRA-9224)
 * Improve estimated row count (CASSANDRA-9107)
 * Optimize range tombstone memory footprint (CASSANDRA-8603)
 * Use configured gcgs in anticompaction (CASSANDRA-9397)
Merged from 2.0:
 * Don't accumulate more range than necessary in RangeTombstone.Tracker (CASSANDRA-9486)
 * Add broadcast and rpc addresses to system.local (CASSANDRA-9436)
 * Always mark sstable suspect when corrupted (CASSANDRA-9478)
 * Add database users and permissions to CQL3 documentation (CASSANDRA-7558)
 * Allow JVM_OPTS to be passed to standalone tools (CASSANDRA-5969)
 * Fix bad condition in RangeTombstoneList (CASSANDRA-9485)
 * Fix potential StackOverflow when setting CrcCheckChance over JMX (CASSANDRA-9488)
 * Fix null static columns in pages after the first, paged reversed
   queries (CASSANDRA-8502)
 * Fix counting cache serialization in request metrics (CASSANDRA-9466)
 * Add option not to validate atoms during scrub (CASSANDRA-9406)


2.2.0-beta1
 * Introduce Transactional API for internal state changes (CASSANDRA-8984)
 * Add a flag in cassandra.yaml to enable UDFs (CASSANDRA-9404)
 * Better support of null for UDF (CASSANDRA-8374)
 * Use ecj instead of javassist for UDFs (CASSANDRA-8241)
 * faster async logback configuration for tests (CASSANDRA-9376)
 * Add `smallint` and `tinyint` data types (CASSANDRA-8951)
 * Avoid thrift schema creation when native driver is used in stress tool (CASSANDRA-9374)
 * Make Functions.declared thread-safe
 * Add client warnings to native protocol v4 (CASSANDRA-8930)
 * Allow roles cache to be invalidated (CASSANDRA-8967)
 * Upgrade Snappy (CASSANDRA-9063)
 * Don't start Thrift rpc by default (CASSANDRA-9319)
 * Only stream from unrepaired sstables with incremental repair (CASSANDRA-8267)
 * Aggregate UDFs allow SFUNC return type to differ from STYPE if FFUNC specified (CASSANDRA-9321)
 * Remove Thrift dependencies in bundled tools (CASSANDRA-8358)
 * Disable memory mapping of hsperfdata file for JVM statistics (CASSANDRA-9242)
 * Add pre-startup checks to detect potential incompatibilities (CASSANDRA-8049)
 * Distinguish between null and unset in protocol v4 (CASSANDRA-7304)
 * Add user/role permissions for user-defined functions (CASSANDRA-7557)
 * Allow cassandra config to be updated to restart daemon without unloading classes (CASSANDRA-9046)
 * Don't initialize compaction writer before checking if iter is empty (CASSANDRA-9117)
 * Don't execute any functions at prepare-time (CASSANDRA-9037)
 * Share file handles between all instances of a SegmentedFile (CASSANDRA-8893)
 * Make it possible to major compact LCS (CASSANDRA-7272)
 * Make FunctionExecutionException extend RequestExecutionException
   (CASSANDRA-9055)
 * Add support for SELECT JSON, INSERT JSON syntax and new toJson(), fromJson()
   functions (CASSANDRA-7970)
 * Optimise max purgeable timestamp calculation in compaction (CASSANDRA-8920)
 * Constrain internode message buffer sizes, and improve IO class hierarchy (CASSANDRA-8670)
 * New tool added to validate all sstables in a node (CASSANDRA-5791)
 * Push notification when tracing completes for an operation (CASSANDRA-7807)
 * Delay "node up" and "node added" notifications until native protocol server is started (CASSANDRA-8236)
 * Compressed Commit Log (CASSANDRA-6809)
 * Optimise IntervalTree (CASSANDRA-8988)
 * Add a key-value payload for third party usage (CASSANDRA-8553, 9212)
 * Bump metrics-reporter-config dependency for metrics 3.0 (CASSANDRA-8149)
 * Partition intra-cluster message streams by size, not type (CASSANDRA-8789)
 * Add WriteFailureException to native protocol, notify coordinator of
   write failures (CASSANDRA-8592)
 * Convert SequentialWriter to nio (CASSANDRA-8709)
 * Add role based access control (CASSANDRA-7653, 8650, 7216, 8760, 8849, 8761, 8850)
 * Record client ip address in tracing sessions (CASSANDRA-8162)
 * Indicate partition key columns in response metadata for prepared
   statements (CASSANDRA-7660)
 * Merge UUIDType and TimeUUIDType parse logic (CASSANDRA-8759)
 * Avoid memory allocation when searching index summary (CASSANDRA-8793)
 * Optimise (Time)?UUIDType Comparisons (CASSANDRA-8730)
 * Make CRC32Ex into a separate maven dependency (CASSANDRA-8836)
 * Use preloaded jemalloc w/ Unsafe (CASSANDRA-8714, 9197)
 * Avoid accessing partitioner through StorageProxy (CASSANDRA-8244, 8268)
 * Upgrade Metrics library and remove depricated metrics (CASSANDRA-5657)
 * Serializing Row cache alternative, fully off heap (CASSANDRA-7438)
 * Duplicate rows returned when in clause has repeated values (CASSANDRA-6706)
 * Make CassandraException unchecked, extend RuntimeException (CASSANDRA-8560)
 * Support direct buffer decompression for reads (CASSANDRA-8464)
 * DirectByteBuffer compatible LZ4 methods (CASSANDRA-7039)
 * Group sstables for anticompaction correctly (CASSANDRA-8578)
 * Add ReadFailureException to native protocol, respond
   immediately when replicas encounter errors while handling
   a read request (CASSANDRA-7886)
 * Switch CommitLogSegment from RandomAccessFile to nio (CASSANDRA-8308)
 * Allow mixing token and partition key restrictions (CASSANDRA-7016)
 * Support index key/value entries on map collections (CASSANDRA-8473)
 * Modernize schema tables (CASSANDRA-8261)
 * Support for user-defined aggregation functions (CASSANDRA-8053)
 * Fix NPE in SelectStatement with empty IN values (CASSANDRA-8419)
 * Refactor SelectStatement, return IN results in natural order instead
   of IN value list order and ignore duplicate values in partition key IN restrictions (CASSANDRA-7981)
 * Support UDTs, tuples, and collections in user-defined
   functions (CASSANDRA-7563)
 * Fix aggregate fn results on empty selection, result column name,
   and cqlsh parsing (CASSANDRA-8229)
 * Mark sstables as repaired after full repair (CASSANDRA-7586)
 * Extend Descriptor to include a format value and refactor reader/writer
   APIs (CASSANDRA-7443)
 * Integrate JMH for microbenchmarks (CASSANDRA-8151)
 * Keep sstable levels when bootstrapping (CASSANDRA-7460)
 * Add Sigar library and perform basic OS settings check on startup (CASSANDRA-7838)
 * Support for aggregation functions (CASSANDRA-4914)
 * Remove cassandra-cli (CASSANDRA-7920)
 * Accept dollar quoted strings in CQL (CASSANDRA-7769)
 * Make assassinate a first class command (CASSANDRA-7935)
 * Support IN clause on any partition key column (CASSANDRA-7855)
 * Support IN clause on any clustering column (CASSANDRA-4762)
 * Improve compaction logging (CASSANDRA-7818)
 * Remove YamlFileNetworkTopologySnitch (CASSANDRA-7917)
 * Do anticompaction in groups (CASSANDRA-6851)
 * Support user-defined functions (CASSANDRA-7395, 7526, 7562, 7740, 7781, 7929,
   7924, 7812, 8063, 7813, 7708)
 * Permit configurable timestamps with cassandra-stress (CASSANDRA-7416)
 * Move sstable RandomAccessReader to nio2, which allows using the
   FILE_SHARE_DELETE flag on Windows (CASSANDRA-4050)
 * Remove CQL2 (CASSANDRA-5918)
 * Optimize fetching multiple cells by name (CASSANDRA-6933)
 * Allow compilation in java 8 (CASSANDRA-7028)
 * Make incremental repair default (CASSANDRA-7250)
 * Enable code coverage thru JaCoCo (CASSANDRA-7226)
 * Switch external naming of 'column families' to 'tables' (CASSANDRA-4369)
 * Shorten SSTable path (CASSANDRA-6962)
 * Use unsafe mutations for most unit tests (CASSANDRA-6969)
 * Fix race condition during calculation of pending ranges (CASSANDRA-7390)
 * Fail on very large batch sizes (CASSANDRA-8011)
 * Improve concurrency of repair (CASSANDRA-6455, 8208, 9145)
 * Select optimal CRC32 implementation at runtime (CASSANDRA-8614)
 * Evaluate MurmurHash of Token once per query (CASSANDRA-7096)
 * Generalize progress reporting (CASSANDRA-8901)
 * Resumable bootstrap streaming (CASSANDRA-8838, CASSANDRA-8942)
 * Allow scrub for secondary index (CASSANDRA-5174)
 * Save repair data to system table (CASSANDRA-5839)
 * fix nodetool names that reference column families (CASSANDRA-8872)
 Merged from 2.1:
 * Warn on misuse of unlogged batches (CASSANDRA-9282)
 * Failure detector detects and ignores local pauses (CASSANDRA-9183)
 * Add utility class to support for rate limiting a given log statement (CASSANDRA-9029)
 * Add missing consistency levels to cassandra-stess (CASSANDRA-9361)
 * Fix commitlog getCompletedTasks to not increment (CASSANDRA-9339)
 * Fix for harmless exceptions logged as ERROR (CASSANDRA-8564)
 * Delete processed sstables in sstablesplit/sstableupgrade (CASSANDRA-8606)
 * Improve sstable exclusion from partition tombstones (CASSANDRA-9298)
 * Validate the indexed column rather than the cell's contents for 2i (CASSANDRA-9057)
 * Add support for top-k custom 2i queries (CASSANDRA-8717)
 * Fix error when dropping table during compaction (CASSANDRA-9251)
 * cassandra-stress supports validation operations over user profiles (CASSANDRA-8773)
 * Add support for rate limiting log messages (CASSANDRA-9029)
 * Log the partition key with tombstone warnings (CASSANDRA-8561)
 * Reduce runWithCompactionsDisabled poll interval to 1ms (CASSANDRA-9271)
 * Fix PITR commitlog replay (CASSANDRA-9195)
 * GCInspector logs very different times (CASSANDRA-9124)
 * Fix deleting from an empty list (CASSANDRA-9198)
 * Update tuple and collection types that use a user-defined type when that UDT
   is modified (CASSANDRA-9148, CASSANDRA-9192)
 * Use higher timeout for prepair and snapshot in repair (CASSANDRA-9261)
 * Fix anticompaction blocking ANTI_ENTROPY stage (CASSANDRA-9151)
 * Repair waits for anticompaction to finish (CASSANDRA-9097)
 * Fix streaming not holding ref when stream error (CASSANDRA-9295)
 * Fix canonical view returning early opened SSTables (CASSANDRA-9396)
Merged from 2.0:
 * (cqlsh) Add LOGIN command to switch users (CASSANDRA-7212)
 * Clone SliceQueryFilter in AbstractReadCommand implementations (CASSANDRA-8940)
 * Push correct protocol notification for DROP INDEX (CASSANDRA-9310)
 * token-generator - generated tokens too long (CASSANDRA-9300)
 * Fix counting of tombstones for TombstoneOverwhelmingException (CASSANDRA-9299)
 * Fix ReconnectableSnitch reconnecting to peers during upgrade (CASSANDRA-6702)
 * Include keyspace and table name in error log for collections over the size
   limit (CASSANDRA-9286)
 * Avoid potential overlap in LCS with single-partition sstables (CASSANDRA-9322)
 * Log warning message when a table is queried before the schema has fully
   propagated (CASSANDRA-9136)
 * Overload SecondaryIndex#indexes to accept the column definition (CASSANDRA-9314)
 * (cqlsh) Add SERIAL and LOCAL_SERIAL consistency levels (CASSANDRA-8051)
 * Fix index selection during rebuild with certain table layouts (CASSANDRA-9281)
 * Fix partition-level-delete-only workload accounting (CASSANDRA-9194)
 * Allow scrub to handle corrupted compressed chunks (CASSANDRA-9140)
 * Fix assertion error when resetlocalschema is run during repair (CASSANDRA-9249)
 * Disable single sstable tombstone compactions for DTCS by default (CASSANDRA-9234)
 * IncomingTcpConnection thread is not named (CASSANDRA-9262)
 * Close incoming connections when MessagingService is stopped (CASSANDRA-9238)
 * Fix streaming hang when retrying (CASSANDRA-9132)


2.1.5
 * Re-add deprecated cold_reads_to_omit param for backwards compat (CASSANDRA-9203)
 * Make anticompaction visible in compactionstats (CASSANDRA-9098)
 * Improve nodetool getendpoints documentation about the partition
   key parameter (CASSANDRA-6458)
 * Don't check other keyspaces for schema changes when an user-defined
   type is altered (CASSANDRA-9187)
 * Add generate-idea-files target to build.xml (CASSANDRA-9123)
 * Allow takeColumnFamilySnapshot to take a list of tables (CASSANDRA-8348)
 * Limit major sstable operations to their canonical representation (CASSANDRA-8669)
 * cqlsh: Add tests for INSERT and UPDATE tab completion (CASSANDRA-9125)
 * cqlsh: quote column names when needed in COPY FROM inserts (CASSANDRA-9080)
 * Do not load read meter for offline operations (CASSANDRA-9082)
 * cqlsh: Make CompositeType data readable (CASSANDRA-8919)
 * cqlsh: Fix display of triggers (CASSANDRA-9081)
 * Fix NullPointerException when deleting or setting an element by index on
   a null list collection (CASSANDRA-9077)
 * Buffer bloom filter serialization (CASSANDRA-9066)
 * Fix anti-compaction target bloom filter size (CASSANDRA-9060)
 * Make FROZEN and TUPLE unreserved keywords in CQL (CASSANDRA-9047)
 * Prevent AssertionError from SizeEstimatesRecorder (CASSANDRA-9034)
 * Avoid overwriting index summaries for sstables with an older format that
   does not support downsampling; rebuild summaries on startup when this
   is detected (CASSANDRA-8993)
 * Fix potential data loss in CompressedSequentialWriter (CASSANDRA-8949)
 * Make PasswordAuthenticator number of hashing rounds configurable (CASSANDRA-8085)
 * Fix AssertionError when binding nested collections in DELETE (CASSANDRA-8900)
 * Check for overlap with non-early sstables in LCS (CASSANDRA-8739)
 * Only calculate max purgable timestamp if we have to (CASSANDRA-8914)
 * (cqlsh) Greatly improve performance of COPY FROM (CASSANDRA-8225)
 * IndexSummary effectiveIndexInterval is now a guideline, not a rule (CASSANDRA-8993)
 * Use correct bounds for page cache eviction of compressed files (CASSANDRA-8746)
 * SSTableScanner enforces its bounds (CASSANDRA-8946)
 * Cleanup cell equality (CASSANDRA-8947)
 * Introduce intra-cluster message coalescing (CASSANDRA-8692)
 * DatabaseDescriptor throws NPE when rpc_interface is used (CASSANDRA-8839)
 * Don't check if an sstable is live for offline compactions (CASSANDRA-8841)
 * Don't set clientMode in SSTableLoader (CASSANDRA-8238)
 * Fix SSTableRewriter with disabled early open (CASSANDRA-8535)
 * Fix cassandra-stress so it respects the CL passed in user mode (CASSANDRA-8948)
 * Fix rare NPE in ColumnDefinition#hasIndexOption() (CASSANDRA-8786)
 * cassandra-stress reports per-operation statistics, plus misc (CASSANDRA-8769)
 * Add SimpleDate (cql date) and Time (cql time) types (CASSANDRA-7523)
 * Use long for key count in cfstats (CASSANDRA-8913)
 * Make SSTableRewriter.abort() more robust to failure (CASSANDRA-8832)
 * Remove cold_reads_to_omit from STCS (CASSANDRA-8860)
 * Make EstimatedHistogram#percentile() use ceil instead of floor (CASSANDRA-8883)
 * Fix top partitions reporting wrong cardinality (CASSANDRA-8834)
 * Fix rare NPE in KeyCacheSerializer (CASSANDRA-8067)
 * Pick sstables for validation as late as possible inc repairs (CASSANDRA-8366)
 * Fix commitlog getPendingTasks to not increment (CASSANDRA-8862)
 * Fix parallelism adjustment in range and secondary index queries
   when the first fetch does not satisfy the limit (CASSANDRA-8856)
 * Check if the filtered sstables is non-empty in STCS (CASSANDRA-8843)
 * Upgrade java-driver used for cassandra-stress (CASSANDRA-8842)
 * Fix CommitLog.forceRecycleAllSegments() memory access error (CASSANDRA-8812)
 * Improve assertions in Memory (CASSANDRA-8792)
 * Fix SSTableRewriter cleanup (CASSANDRA-8802)
 * Introduce SafeMemory for CompressionMetadata.Writer (CASSANDRA-8758)
 * 'nodetool info' prints exception against older node (CASSANDRA-8796)
 * Ensure SSTableReader.last corresponds exactly with the file end (CASSANDRA-8750)
 * Make SSTableWriter.openEarly more robust and obvious (CASSANDRA-8747)
 * Enforce SSTableReader.first/last (CASSANDRA-8744)
 * Cleanup SegmentedFile API (CASSANDRA-8749)
 * Avoid overlap with early compaction replacement (CASSANDRA-8683)
 * Safer Resource Management++ (CASSANDRA-8707)
 * Write partition size estimates into a system table (CASSANDRA-7688)
 * cqlsh: Fix keys() and full() collection indexes in DESCRIBE output
   (CASSANDRA-8154)
 * Show progress of streaming in nodetool netstats (CASSANDRA-8886)
 * IndexSummaryBuilder utilises offheap memory, and shares data between
   each IndexSummary opened from it (CASSANDRA-8757)
 * markCompacting only succeeds if the exact SSTableReader instances being
   marked are in the live set (CASSANDRA-8689)
 * cassandra-stress support for varint (CASSANDRA-8882)
 * Fix Adler32 digest for compressed sstables (CASSANDRA-8778)
 * Add nodetool statushandoff/statusbackup (CASSANDRA-8912)
 * Use stdout for progress and stats in sstableloader (CASSANDRA-8982)
 * Correctly identify 2i datadir from older versions (CASSANDRA-9116)
Merged from 2.0:
 * Ignore gossip SYNs after shutdown (CASSANDRA-9238)
 * Avoid overflow when calculating max sstable size in LCS (CASSANDRA-9235)
 * Make sstable blacklisting work with compression (CASSANDRA-9138)
 * Do not attempt to rebuild indexes if no index accepts any column (CASSANDRA-9196)
 * Don't initiate snitch reconnection for dead states (CASSANDRA-7292)
 * Fix ArrayIndexOutOfBoundsException in CQLSSTableWriter (CASSANDRA-8978)
 * Add shutdown gossip state to prevent timeouts during rolling restarts (CASSANDRA-8336)
 * Fix running with java.net.preferIPv6Addresses=true (CASSANDRA-9137)
 * Fix failed bootstrap/replace attempts being persisted in system.peers (CASSANDRA-9180)
 * Flush system.IndexInfo after marking index built (CASSANDRA-9128)
 * Fix updates to min/max_compaction_threshold through cassandra-cli
   (CASSANDRA-8102)
 * Don't include tmp files when doing offline relevel (CASSANDRA-9088)
 * Use the proper CAS WriteType when finishing a previous round during Paxos
   preparation (CASSANDRA-8672)
 * Avoid race in cancelling compactions (CASSANDRA-9070)
 * More aggressive check for expired sstables in DTCS (CASSANDRA-8359)
 * Fix ignored index_interval change in ALTER TABLE statements (CASSANDRA-7976)
 * Do more aggressive compaction in old time windows in DTCS (CASSANDRA-8360)
 * java.lang.AssertionError when reading saved cache (CASSANDRA-8740)
 * "disk full" when running cleanup (CASSANDRA-9036)
 * Lower logging level from ERROR to DEBUG when a scheduled schema pull
   cannot be completed due to a node being down (CASSANDRA-9032)
 * Fix MOVED_NODE client event (CASSANDRA-8516)
 * Allow overriding MAX_OUTSTANDING_REPLAY_COUNT (CASSANDRA-7533)
 * Fix malformed JMX ObjectName containing IPv6 addresses (CASSANDRA-9027)
 * (cqlsh) Allow increasing CSV field size limit through
   cqlshrc config option (CASSANDRA-8934)
 * Stop logging range tombstones when exceeding the threshold
   (CASSANDRA-8559)
 * Fix NullPointerException when nodetool getendpoints is run
   against invalid keyspaces or tables (CASSANDRA-8950)
 * Allow specifying the tmp dir (CASSANDRA-7712)
 * Improve compaction estimated tasks estimation (CASSANDRA-8904)
 * Fix duplicate up/down messages sent to native clients (CASSANDRA-7816)
 * Expose commit log archive status via JMX (CASSANDRA-8734)
 * Provide better exceptions for invalid replication strategy parameters
   (CASSANDRA-8909)
 * Fix regression in mixed single and multi-column relation support for
   SELECT statements (CASSANDRA-8613)
 * Add ability to limit number of native connections (CASSANDRA-8086)
 * Fix CQLSSTableWriter throwing exception and spawning threads
   (CASSANDRA-8808)
 * Fix MT mismatch between empty and GC-able data (CASSANDRA-8979)
 * Fix incorrect validation when snapshotting single table (CASSANDRA-8056)
 * Add offline tool to relevel sstables (CASSANDRA-8301)
 * Preserve stream ID for more protocol errors (CASSANDRA-8848)
 * Fix combining token() function with multi-column relations on
   clustering columns (CASSANDRA-8797)
 * Make CFS.markReferenced() resistant to bad refcounting (CASSANDRA-8829)
 * Fix StreamTransferTask abort/complete bad refcounting (CASSANDRA-8815)
 * Fix AssertionError when querying a DESC clustering ordered
   table with ASC ordering and paging (CASSANDRA-8767)
 * AssertionError: "Memory was freed" when running cleanup (CASSANDRA-8716)
 * Make it possible to set max_sstable_age to fractional days (CASSANDRA-8406)
 * Fix some multi-column relations with indexes on some clustering
   columns (CASSANDRA-8275)
 * Fix memory leak in SSTableSimple*Writer and SSTableReader.validate()
   (CASSANDRA-8748)
 * Throw OOM if allocating memory fails to return a valid pointer (CASSANDRA-8726)
 * Fix SSTableSimpleUnsortedWriter ConcurrentModificationException (CASSANDRA-8619)
 * 'nodetool info' prints exception against older node (CASSANDRA-8796)
 * Ensure SSTableSimpleUnsortedWriter.close() terminates if
   disk writer has crashed (CASSANDRA-8807)


2.1.4
 * Bind JMX to localhost unless explicitly configured otherwise (CASSANDRA-9085)


2.1.3
 * Fix HSHA/offheap_objects corruption (CASSANDRA-8719)
 * Upgrade libthrift to 0.9.2 (CASSANDRA-8685)
 * Don't use the shared ref in sstableloader (CASSANDRA-8704)
 * Purge internal prepared statements if related tables or
   keyspaces are dropped (CASSANDRA-8693)
 * (cqlsh) Handle unicode BOM at start of files (CASSANDRA-8638)
 * Stop compactions before exiting offline tools (CASSANDRA-8623)
 * Update tools/stress/README.txt to match current behaviour (CASSANDRA-7933)
 * Fix schema from Thrift conversion with empty metadata (CASSANDRA-8695)
 * Safer Resource Management (CASSANDRA-7705)
 * Make sure we compact highly overlapping cold sstables with
   STCS (CASSANDRA-8635)
 * rpc_interface and listen_interface generate NPE on startup when specified
   interface doesn't exist (CASSANDRA-8677)
 * Fix ArrayIndexOutOfBoundsException in nodetool cfhistograms (CASSANDRA-8514)
 * Switch from yammer metrics for nodetool cf/proxy histograms (CASSANDRA-8662)
 * Make sure we don't add tmplink files to the compaction
   strategy (CASSANDRA-8580)
 * (cqlsh) Handle maps with blob keys (CASSANDRA-8372)
 * (cqlsh) Handle DynamicCompositeType schemas correctly (CASSANDRA-8563)
 * Duplicate rows returned when in clause has repeated values (CASSANDRA-6706)
 * Add tooling to detect hot partitions (CASSANDRA-7974)
 * Fix cassandra-stress user-mode truncation of partition generation (CASSANDRA-8608)
 * Only stream from unrepaired sstables during inc repair (CASSANDRA-8267)
 * Don't allow starting multiple inc repairs on the same sstables (CASSANDRA-8316)
 * Invalidate prepared BATCH statements when related tables
   or keyspaces are dropped (CASSANDRA-8652)
 * Fix missing results in secondary index queries on collections
   with ALLOW FILTERING (CASSANDRA-8421)
 * Expose EstimatedHistogram metrics for range slices (CASSANDRA-8627)
 * (cqlsh) Escape clqshrc passwords properly (CASSANDRA-8618)
 * Fix NPE when passing wrong argument in ALTER TABLE statement (CASSANDRA-8355)
 * Pig: Refactor and deprecate CqlStorage (CASSANDRA-8599)
 * Don't reuse the same cleanup strategy for all sstables (CASSANDRA-8537)
 * Fix case-sensitivity of index name on CREATE and DROP INDEX
   statements (CASSANDRA-8365)
 * Better detection/logging for corruption in compressed sstables (CASSANDRA-8192)
 * Use the correct repairedAt value when closing writer (CASSANDRA-8570)
 * (cqlsh) Handle a schema mismatch being detected on startup (CASSANDRA-8512)
 * Properly calculate expected write size during compaction (CASSANDRA-8532)
 * Invalidate affected prepared statements when a table's columns
   are altered (CASSANDRA-7910)
 * Stress - user defined writes should populate sequentally (CASSANDRA-8524)
 * Fix regression in SSTableRewriter causing some rows to become unreadable
   during compaction (CASSANDRA-8429)
 * Run major compactions for repaired/unrepaired in parallel (CASSANDRA-8510)
 * (cqlsh) Fix compression options in DESCRIBE TABLE output when compression
   is disabled (CASSANDRA-8288)
 * (cqlsh) Fix DESCRIBE output after keyspaces are altered (CASSANDRA-7623)
 * Make sure we set lastCompactedKey correctly (CASSANDRA-8463)
 * (cqlsh) Fix output of CONSISTENCY command (CASSANDRA-8507)
 * (cqlsh) Fixed the handling of LIST statements (CASSANDRA-8370)
 * Make sstablescrub check leveled manifest again (CASSANDRA-8432)
 * Check first/last keys in sstable when giving out positions (CASSANDRA-8458)
 * Disable mmap on Windows (CASSANDRA-6993)
 * Add missing ConsistencyLevels to cassandra-stress (CASSANDRA-8253)
 * Add auth support to cassandra-stress (CASSANDRA-7985)
 * Fix ArrayIndexOutOfBoundsException when generating error message
   for some CQL syntax errors (CASSANDRA-8455)
 * Scale memtable slab allocation logarithmically (CASSANDRA-7882)
 * cassandra-stress simultaneous inserts over same seed (CASSANDRA-7964)
 * Reduce cassandra-stress sampling memory requirements (CASSANDRA-7926)
 * Ensure memtable flush cannot expire commit log entries from its future (CASSANDRA-8383)
 * Make read "defrag" async to reclaim memtables (CASSANDRA-8459)
 * Remove tmplink files for offline compactions (CASSANDRA-8321)
 * Reduce maxHintsInProgress (CASSANDRA-8415)
 * BTree updates may call provided update function twice (CASSANDRA-8018)
 * Release sstable references after anticompaction (CASSANDRA-8386)
 * Handle abort() in SSTableRewriter properly (CASSANDRA-8320)
 * Centralize shared executors (CASSANDRA-8055)
 * Fix filtering for CONTAINS (KEY) relations on frozen collection
   clustering columns when the query is restricted to a single
   partition (CASSANDRA-8203)
 * Do more aggressive entire-sstable TTL expiry checks (CASSANDRA-8243)
 * Add more log info if readMeter is null (CASSANDRA-8238)
 * add check of the system wall clock time at startup (CASSANDRA-8305)
 * Support for frozen collections (CASSANDRA-7859)
 * Fix overflow on histogram computation (CASSANDRA-8028)
 * Have paxos reuse the timestamp generation of normal queries (CASSANDRA-7801)
 * Fix incremental repair not remove parent session on remote (CASSANDRA-8291)
 * Improve JBOD disk utilization (CASSANDRA-7386)
 * Log failed host when preparing incremental repair (CASSANDRA-8228)
 * Force config client mode in CQLSSTableWriter (CASSANDRA-8281)
 * Fix sstableupgrade throws exception (CASSANDRA-8688)
 * Fix hang when repairing empty keyspace (CASSANDRA-8694)
Merged from 2.0:
 * Fix IllegalArgumentException in dynamic snitch (CASSANDRA-8448)
 * Add support for UPDATE ... IF EXISTS (CASSANDRA-8610)
 * Fix reversal of list prepends (CASSANDRA-8733)
 * Prevent non-zero default_time_to_live on tables with counters
   (CASSANDRA-8678)
 * Fix SSTableSimpleUnsortedWriter ConcurrentModificationException
   (CASSANDRA-8619)
 * Round up time deltas lower than 1ms in BulkLoader (CASSANDRA-8645)
 * Add batch remove iterator to ABSC (CASSANDRA-8414, 8666)
 * Round up time deltas lower than 1ms in BulkLoader (CASSANDRA-8645)
 * Fix isClientMode check in Keyspace (CASSANDRA-8687)
 * Use more efficient slice size for querying internal secondary
   index tables (CASSANDRA-8550)
 * Fix potentially returning deleted rows with range tombstone (CASSANDRA-8558)
 * Check for available disk space before starting a compaction (CASSANDRA-8562)
 * Fix DISTINCT queries with LIMITs or paging when some partitions
   contain only tombstones (CASSANDRA-8490)
 * Introduce background cache refreshing to permissions cache
   (CASSANDRA-8194)
 * Fix race condition in StreamTransferTask that could lead to
   infinite loops and premature sstable deletion (CASSANDRA-7704)
 * Add an extra version check to MigrationTask (CASSANDRA-8462)
 * Ensure SSTableWriter cleans up properly after failure (CASSANDRA-8499)
 * Increase bf true positive count on key cache hit (CASSANDRA-8525)
 * Move MeteredFlusher to its own thread (CASSANDRA-8485)
 * Fix non-distinct results in DISTNCT queries on static columns when
   paging is enabled (CASSANDRA-8087)
 * Move all hints related tasks to hints internal executor (CASSANDRA-8285)
 * Fix paging for multi-partition IN queries (CASSANDRA-8408)
 * Fix MOVED_NODE topology event never being emitted when a node
   moves its token (CASSANDRA-8373)
 * Fix validation of indexes in COMPACT tables (CASSANDRA-8156)
 * Avoid StackOverflowError when a large list of IN values
   is used for a clustering column (CASSANDRA-8410)
 * Fix NPE when writetime() or ttl() calls are wrapped by
   another function call (CASSANDRA-8451)
 * Fix NPE after dropping a keyspace (CASSANDRA-8332)
 * Fix error message on read repair timeouts (CASSANDRA-7947)
 * Default DTCS base_time_seconds changed to 60 (CASSANDRA-8417)
 * Refuse Paxos operation with more than one pending endpoint (CASSANDRA-8346, 8640)
 * Throw correct exception when trying to bind a keyspace or table
   name (CASSANDRA-6952)
 * Make HHOM.compact synchronized (CASSANDRA-8416)
 * cancel latency-sampling task when CF is dropped (CASSANDRA-8401)
 * don't block SocketThread for MessagingService (CASSANDRA-8188)
 * Increase quarantine delay on replacement (CASSANDRA-8260)
 * Expose off-heap memory usage stats (CASSANDRA-7897)
 * Ignore Paxos commits for truncated tables (CASSANDRA-7538)
 * Validate size of indexed column values (CASSANDRA-8280)
 * Make LCS split compaction results over all data directories (CASSANDRA-8329)
 * Fix some failing queries that use multi-column relations
   on COMPACT STORAGE tables (CASSANDRA-8264)
 * Fix InvalidRequestException with ORDER BY (CASSANDRA-8286)
 * Disable SSLv3 for POODLE (CASSANDRA-8265)
 * Fix millisecond timestamps in Tracing (CASSANDRA-8297)
 * Include keyspace name in error message when there are insufficient
   live nodes to stream from (CASSANDRA-8221)
 * Avoid overlap in L1 when L0 contains many nonoverlapping
   sstables (CASSANDRA-8211)
 * Improve PropertyFileSnitch logging (CASSANDRA-8183)
 * Add DC-aware sequential repair (CASSANDRA-8193)
 * Use live sstables in snapshot repair if possible (CASSANDRA-8312)
 * Fix hints serialized size calculation (CASSANDRA-8587)


2.1.2
 * (cqlsh) parse_for_table_meta errors out on queries with undefined
   grammars (CASSANDRA-8262)
 * (cqlsh) Fix SELECT ... TOKEN() function broken in C* 2.1.1 (CASSANDRA-8258)
 * Fix Cassandra crash when running on JDK8 update 40 (CASSANDRA-8209)
 * Optimize partitioner tokens (CASSANDRA-8230)
 * Improve compaction of repaired/unrepaired sstables (CASSANDRA-8004)
 * Make cache serializers pluggable (CASSANDRA-8096)
 * Fix issues with CONTAINS (KEY) queries on secondary indexes
   (CASSANDRA-8147)
 * Fix read-rate tracking of sstables for some queries (CASSANDRA-8239)
 * Fix default timestamp in QueryOptions (CASSANDRA-8246)
 * Set socket timeout when reading remote version (CASSANDRA-8188)
 * Refactor how we track live size (CASSANDRA-7852)
 * Make sure unfinished compaction files are removed (CASSANDRA-8124)
 * Fix shutdown when run as Windows service (CASSANDRA-8136)
 * Fix DESCRIBE TABLE with custom indexes (CASSANDRA-8031)
 * Fix race in RecoveryManagerTest (CASSANDRA-8176)
 * Avoid IllegalArgumentException while sorting sstables in
   IndexSummaryManager (CASSANDRA-8182)
 * Shutdown JVM on file descriptor exhaustion (CASSANDRA-7579)
 * Add 'die' policy for commit log and disk failure (CASSANDRA-7927)
 * Fix installing as service on Windows (CASSANDRA-8115)
 * Fix CREATE TABLE for CQL2 (CASSANDRA-8144)
 * Avoid boxing in ColumnStats min/max trackers (CASSANDRA-8109)
Merged from 2.0:
 * Correctly handle non-text column names in cql3 (CASSANDRA-8178)
 * Fix deletion for indexes on primary key columns (CASSANDRA-8206)
 * Add 'nodetool statusgossip' (CASSANDRA-8125)
 * Improve client notification that nodes are ready for requests (CASSANDRA-7510)
 * Handle negative timestamp in writetime method (CASSANDRA-8139)
 * Pig: Remove errant LIMIT clause in CqlNativeStorage (CASSANDRA-8166)
 * Throw ConfigurationException when hsha is used with the default
   rpc_max_threads setting of 'unlimited' (CASSANDRA-8116)
 * Allow concurrent writing of the same table in the same JVM using
   CQLSSTableWriter (CASSANDRA-7463)
 * Fix totalDiskSpaceUsed calculation (CASSANDRA-8205)


2.1.1
 * Fix spin loop in AtomicSortedColumns (CASSANDRA-7546)
 * Dont notify when replacing tmplink files (CASSANDRA-8157)
 * Fix validation with multiple CONTAINS clause (CASSANDRA-8131)
 * Fix validation of collections in TriggerExecutor (CASSANDRA-8146)
 * Fix IllegalArgumentException when a list of IN values containing tuples
   is passed as a single arg to a prepared statement with the v1 or v2
   protocol (CASSANDRA-8062)
 * Fix ClassCastException in DISTINCT query on static columns with
   query paging (CASSANDRA-8108)
 * Fix NPE on null nested UDT inside a set (CASSANDRA-8105)
 * Fix exception when querying secondary index on set items or map keys
   when some clustering columns are specified (CASSANDRA-8073)
 * Send proper error response when there is an error during native
   protocol message decode (CASSANDRA-8118)
 * Gossip should ignore generation numbers too far in the future (CASSANDRA-8113)
 * Fix NPE when creating a table with frozen sets, lists (CASSANDRA-8104)
 * Fix high memory use due to tracking reads on incrementally opened sstable
   readers (CASSANDRA-8066)
 * Fix EXECUTE request with skipMetadata=false returning no metadata
   (CASSANDRA-8054)
 * Allow concurrent use of CQLBulkOutputFormat (CASSANDRA-7776)
 * Shutdown JVM on OOM (CASSANDRA-7507)
 * Upgrade netty version and enable epoll event loop (CASSANDRA-7761)
 * Don't duplicate sstables smaller than split size when using
   the sstablesplitter tool (CASSANDRA-7616)
 * Avoid re-parsing already prepared statements (CASSANDRA-7923)
 * Fix some Thrift slice deletions and updates of COMPACT STORAGE
   tables with some clustering columns omitted (CASSANDRA-7990)
 * Fix filtering for CONTAINS on sets (CASSANDRA-8033)
 * Properly track added size (CASSANDRA-7239)
 * Allow compilation in java 8 (CASSANDRA-7208)
 * Fix Assertion error on RangeTombstoneList diff (CASSANDRA-8013)
 * Release references to overlapping sstables during compaction (CASSANDRA-7819)
 * Send notification when opening compaction results early (CASSANDRA-8034)
 * Make native server start block until properly bound (CASSANDRA-7885)
 * (cqlsh) Fix IPv6 support (CASSANDRA-7988)
 * Ignore fat clients when checking for endpoint collision (CASSANDRA-7939)
 * Make sstablerepairedset take a list of files (CASSANDRA-7995)
 * (cqlsh) Tab completeion for indexes on map keys (CASSANDRA-7972)
 * (cqlsh) Fix UDT field selection in select clause (CASSANDRA-7891)
 * Fix resource leak in event of corrupt sstable
 * (cqlsh) Add command line option for cqlshrc file path (CASSANDRA-7131)
 * Provide visibility into prepared statements churn (CASSANDRA-7921, CASSANDRA-7930)
 * Invalidate prepared statements when their keyspace or table is
   dropped (CASSANDRA-7566)
 * cassandra-stress: fix support for NetworkTopologyStrategy (CASSANDRA-7945)
 * Fix saving caches when a table is dropped (CASSANDRA-7784)
 * Add better error checking of new stress profile (CASSANDRA-7716)
 * Use ThreadLocalRandom and remove FBUtilities.threadLocalRandom (CASSANDRA-7934)
 * Prevent operator mistakes due to simultaneous bootstrap (CASSANDRA-7069)
 * cassandra-stress supports whitelist mode for node config (CASSANDRA-7658)
 * GCInspector more closely tracks GC; cassandra-stress and nodetool report it (CASSANDRA-7916)
 * nodetool won't output bogus ownership info without a keyspace (CASSANDRA-7173)
 * Add human readable option to nodetool commands (CASSANDRA-5433)
 * Don't try to set repairedAt on old sstables (CASSANDRA-7913)
 * Add metrics for tracking PreparedStatement use (CASSANDRA-7719)
 * (cqlsh) tab-completion for triggers (CASSANDRA-7824)
 * (cqlsh) Support for query paging (CASSANDRA-7514)
 * (cqlsh) Show progress of COPY operations (CASSANDRA-7789)
 * Add syntax to remove multiple elements from a map (CASSANDRA-6599)
 * Support non-equals conditions in lightweight transactions (CASSANDRA-6839)
 * Add IF [NOT] EXISTS to create/drop triggers (CASSANDRA-7606)
 * (cqlsh) Display the current logged-in user (CASSANDRA-7785)
 * (cqlsh) Don't ignore CTRL-C during COPY FROM execution (CASSANDRA-7815)
 * (cqlsh) Order UDTs according to cross-type dependencies in DESCRIBE
   output (CASSANDRA-7659)
 * (cqlsh) Fix handling of CAS statement results (CASSANDRA-7671)
 * (cqlsh) COPY TO/FROM improvements (CASSANDRA-7405)
 * Support list index operations with conditions (CASSANDRA-7499)
 * Add max live/tombstoned cells to nodetool cfstats output (CASSANDRA-7731)
 * Validate IPv6 wildcard addresses properly (CASSANDRA-7680)
 * (cqlsh) Error when tracing query (CASSANDRA-7613)
 * Avoid IOOBE when building SyntaxError message snippet (CASSANDRA-7569)
 * SSTableExport uses correct validator to create string representation of partition
   keys (CASSANDRA-7498)
 * Avoid NPEs when receiving type changes for an unknown keyspace (CASSANDRA-7689)
 * Add support for custom 2i validation (CASSANDRA-7575)
 * Pig support for hadoop CqlInputFormat (CASSANDRA-6454)
 * Add duration mode to cassandra-stress (CASSANDRA-7468)
 * Add listen_interface and rpc_interface options (CASSANDRA-7417)
 * Improve schema merge performance (CASSANDRA-7444)
 * Adjust MT depth based on # of partition validating (CASSANDRA-5263)
 * Optimise NativeCell comparisons (CASSANDRA-6755)
 * Configurable client timeout for cqlsh (CASSANDRA-7516)
 * Include snippet of CQL query near syntax error in messages (CASSANDRA-7111)
 * Make repair -pr work with -local (CASSANDRA-7450)
 * Fix error in sstableloader with -cph > 1 (CASSANDRA-8007)
 * Fix snapshot repair error on indexed tables (CASSANDRA-8020)
 * Do not exit nodetool repair when receiving JMX NOTIF_LOST (CASSANDRA-7909)
 * Stream to private IP when available (CASSANDRA-8084)
Merged from 2.0:
 * Reject conditions on DELETE unless full PK is given (CASSANDRA-6430)
 * Properly reject the token function DELETE (CASSANDRA-7747)
 * Force batchlog replay before decommissioning a node (CASSANDRA-7446)
 * Fix hint replay with many accumulated expired hints (CASSANDRA-6998)
 * Fix duplicate results in DISTINCT queries on static columns with query
   paging (CASSANDRA-8108)
 * Add DateTieredCompactionStrategy (CASSANDRA-6602)
 * Properly validate ascii and utf8 string literals in CQL queries (CASSANDRA-8101)
 * (cqlsh) Fix autocompletion for alter keyspace (CASSANDRA-8021)
 * Create backup directories for commitlog archiving during startup (CASSANDRA-8111)
 * Reduce totalBlockFor() for LOCAL_* consistency levels (CASSANDRA-8058)
 * Fix merging schemas with re-dropped keyspaces (CASSANDRA-7256)
 * Fix counters in supercolumns during live upgrades from 1.2 (CASSANDRA-7188)
 * Notify DT subscribers when a column family is truncated (CASSANDRA-8088)
 * Add sanity check of $JAVA on startup (CASSANDRA-7676)
 * Schedule fat client schema pull on join (CASSANDRA-7993)
 * Don't reset nodes' versions when closing IncomingTcpConnections
   (CASSANDRA-7734)
 * Record the real messaging version in all cases in OutboundTcpConnection
   (CASSANDRA-8057)
 * SSL does not work in cassandra-cli (CASSANDRA-7899)
 * Fix potential exception when using ReversedType in DynamicCompositeType
   (CASSANDRA-7898)
 * Better validation of collection values (CASSANDRA-7833)
 * Track min/max timestamps correctly (CASSANDRA-7969)
 * Fix possible overflow while sorting CL segments for replay (CASSANDRA-7992)
 * Increase nodetool Xmx (CASSANDRA-7956)
 * Archive any commitlog segments present at startup (CASSANDRA-6904)
 * CrcCheckChance should adjust based on live CFMetadata not
   sstable metadata (CASSANDRA-7978)
 * token() should only accept columns in the partitioning
   key order (CASSANDRA-6075)
 * Add method to invalidate permission cache via JMX (CASSANDRA-7977)
 * Allow propagating multiple gossip states atomically (CASSANDRA-6125)
 * Log exceptions related to unclean native protocol client disconnects
   at DEBUG or INFO (CASSANDRA-7849)
 * Allow permissions cache to be set via JMX (CASSANDRA-7698)
 * Include schema_triggers CF in readable system resources (CASSANDRA-7967)
 * Fix RowIndexEntry to report correct serializedSize (CASSANDRA-7948)
 * Make CQLSSTableWriter sync within partitions (CASSANDRA-7360)
 * Potentially use non-local replicas in CqlConfigHelper (CASSANDRA-7906)
 * Explicitly disallow mixing multi-column and single-column
   relations on clustering columns (CASSANDRA-7711)
 * Better error message when condition is set on PK column (CASSANDRA-7804)
 * Don't send schema change responses and events for no-op DDL
   statements (CASSANDRA-7600)
 * (Hadoop) fix cluster initialisation for a split fetching (CASSANDRA-7774)
 * Throw InvalidRequestException when queries contain relations on entire
   collection columns (CASSANDRA-7506)
 * (cqlsh) enable CTRL-R history search with libedit (CASSANDRA-7577)
 * (Hadoop) allow ACFRW to limit nodes to local DC (CASSANDRA-7252)
 * (cqlsh) cqlsh should automatically disable tracing when selecting
   from system_traces (CASSANDRA-7641)
 * (Hadoop) Add CqlOutputFormat (CASSANDRA-6927)
 * Don't depend on cassandra config for nodetool ring (CASSANDRA-7508)
 * (cqlsh) Fix failing cqlsh formatting tests (CASSANDRA-7703)
 * Fix IncompatibleClassChangeError from hadoop2 (CASSANDRA-7229)
 * Add 'nodetool sethintedhandoffthrottlekb' (CASSANDRA-7635)
 * (cqlsh) Add tab-completion for CREATE/DROP USER IF [NOT] EXISTS (CASSANDRA-7611)
 * Catch errors when the JVM pulls the rug out from GCInspector (CASSANDRA-5345)
 * cqlsh fails when version number parts are not int (CASSANDRA-7524)
 * Fix NPE when table dropped during streaming (CASSANDRA-7946)
 * Fix wrong progress when streaming uncompressed (CASSANDRA-7878)
 * Fix possible infinite loop in creating repair range (CASSANDRA-7983)
 * Fix unit in nodetool for streaming throughput (CASSANDRA-7375)
Merged from 1.2:
 * Don't index tombstones (CASSANDRA-7828)
 * Improve PasswordAuthenticator default super user setup (CASSANDRA-7788)


2.1.0
 * (cqlsh) Removed "ALTER TYPE <name> RENAME TO <name>" from tab-completion
   (CASSANDRA-7895)
 * Fixed IllegalStateException in anticompaction (CASSANDRA-7892)
 * cqlsh: DESCRIBE support for frozen UDTs, tuples (CASSANDRA-7863)
 * Avoid exposing internal classes over JMX (CASSANDRA-7879)
 * Add null check for keys when freezing collection (CASSANDRA-7869)
 * Improve stress workload realism (CASSANDRA-7519)
Merged from 2.0:
 * Configure system.paxos with LeveledCompactionStrategy (CASSANDRA-7753)
 * Fix ALTER clustering column type from DateType to TimestampType when
   using DESC clustering order (CASSANRDA-7797)
 * Throw EOFException if we run out of chunks in compressed datafile
   (CASSANDRA-7664)
 * Fix PRSI handling of CQL3 row markers for row cleanup (CASSANDRA-7787)
 * Fix dropping collection when it's the last regular column (CASSANDRA-7744)
 * Make StreamReceiveTask thread safe and gc friendly (CASSANDRA-7795)
 * Validate empty cell names from counter updates (CASSANDRA-7798)
Merged from 1.2:
 * Don't allow compacted sstables to be marked as compacting (CASSANDRA-7145)
 * Track expired tombstones (CASSANDRA-7810)


2.1.0-rc7
 * Add frozen keyword and require UDT to be frozen (CASSANDRA-7857)
 * Track added sstable size correctly (CASSANDRA-7239)
 * (cqlsh) Fix case insensitivity (CASSANDRA-7834)
 * Fix failure to stream ranges when moving (CASSANDRA-7836)
 * Correctly remove tmplink files (CASSANDRA-7803)
 * (cqlsh) Fix column name formatting for functions, CAS operations,
   and UDT field selections (CASSANDRA-7806)
 * (cqlsh) Fix COPY FROM handling of null/empty primary key
   values (CASSANDRA-7792)
 * Fix ordering of static cells (CASSANDRA-7763)
Merged from 2.0:
 * Forbid re-adding dropped counter columns (CASSANDRA-7831)
 * Fix CFMetaData#isThriftCompatible() for PK-only tables (CASSANDRA-7832)
 * Always reject inequality on the partition key without token()
   (CASSANDRA-7722)
 * Always send Paxos commit to all replicas (CASSANDRA-7479)
 * Make disruptor_thrift_server invocation pool configurable (CASSANDRA-7594)
 * Make repair no-op when RF=1 (CASSANDRA-7864)


2.1.0-rc6
 * Fix OOM issue from netty caching over time (CASSANDRA-7743)
 * json2sstable couldn't import JSON for CQL table (CASSANDRA-7477)
 * Invalidate all caches on table drop (CASSANDRA-7561)
 * Skip strict endpoint selection for ranges if RF == nodes (CASSANRA-7765)
 * Fix Thrift range filtering without 2ary index lookups (CASSANDRA-7741)
 * Add tracing entries about concurrent range requests (CASSANDRA-7599)
 * (cqlsh) Fix DESCRIBE for NTS keyspaces (CASSANDRA-7729)
 * Remove netty buffer ref-counting (CASSANDRA-7735)
 * Pass mutated cf to index updater for use by PRSI (CASSANDRA-7742)
 * Include stress yaml example in release and deb (CASSANDRA-7717)
 * workaround for netty issue causing corrupted data off the wire (CASSANDRA-7695)
 * cqlsh DESC CLUSTER fails retrieving ring information (CASSANDRA-7687)
 * Fix binding null values inside UDT (CASSANDRA-7685)
 * Fix UDT field selection with empty fields (CASSANDRA-7670)
 * Bogus deserialization of static cells from sstable (CASSANDRA-7684)
 * Fix NPE on compaction leftover cleanup for dropped table (CASSANDRA-7770)
Merged from 2.0:
 * Fix race condition in StreamTransferTask that could lead to
   infinite loops and premature sstable deletion (CASSANDRA-7704)
 * (cqlsh) Wait up to 10 sec for a tracing session (CASSANDRA-7222)
 * Fix NPE in FileCacheService.sizeInBytes (CASSANDRA-7756)
 * Remove duplicates from StorageService.getJoiningNodes (CASSANDRA-7478)
 * Clone token map outside of hot gossip loops (CASSANDRA-7758)
 * Fix MS expiring map timeout for Paxos messages (CASSANDRA-7752)
 * Do not flush on truncate if durable_writes is false (CASSANDRA-7750)
 * Give CRR a default input_cql Statement (CASSANDRA-7226)
 * Better error message when adding a collection with the same name
   than a previously dropped one (CASSANDRA-6276)
 * Fix validation when adding static columns (CASSANDRA-7730)
 * (Thrift) fix range deletion of supercolumns (CASSANDRA-7733)
 * Fix potential AssertionError in RangeTombstoneList (CASSANDRA-7700)
 * Validate arguments of blobAs* functions (CASSANDRA-7707)
 * Fix potential AssertionError with 2ndary indexes (CASSANDRA-6612)
 * Avoid logging CompactionInterrupted at ERROR (CASSANDRA-7694)
 * Minor leak in sstable2jon (CASSANDRA-7709)
 * Add cassandra.auto_bootstrap system property (CASSANDRA-7650)
 * Update java driver (for hadoop) (CASSANDRA-7618)
 * Remove CqlPagingRecordReader/CqlPagingInputFormat (CASSANDRA-7570)
 * Support connecting to ipv6 jmx with nodetool (CASSANDRA-7669)


2.1.0-rc5
 * Reject counters inside user types (CASSANDRA-7672)
 * Switch to notification-based GCInspector (CASSANDRA-7638)
 * (cqlsh) Handle nulls in UDTs and tuples correctly (CASSANDRA-7656)
 * Don't use strict consistency when replacing (CASSANDRA-7568)
 * Fix min/max cell name collection on 2.0 SSTables with range
   tombstones (CASSANDRA-7593)
 * Tolerate min/max cell names of different lengths (CASSANDRA-7651)
 * Filter cached results correctly (CASSANDRA-7636)
 * Fix tracing on the new SEPExecutor (CASSANDRA-7644)
 * Remove shuffle and taketoken (CASSANDRA-7601)
 * Clean up Windows batch scripts (CASSANDRA-7619)
 * Fix native protocol drop user type notification (CASSANDRA-7571)
 * Give read access to system.schema_usertypes to all authenticated users
   (CASSANDRA-7578)
 * (cqlsh) Fix cqlsh display when zero rows are returned (CASSANDRA-7580)
 * Get java version correctly when JAVA_TOOL_OPTIONS is set (CASSANDRA-7572)
 * Fix NPE when dropping index from non-existent keyspace, AssertionError when
   dropping non-existent index with IF EXISTS (CASSANDRA-7590)
 * Fix sstablelevelresetter hang (CASSANDRA-7614)
 * (cqlsh) Fix deserialization of blobs (CASSANDRA-7603)
 * Use "keyspace updated" schema change message for UDT changes in v1 and
   v2 protocols (CASSANDRA-7617)
 * Fix tracing of range slices and secondary index lookups that are local
   to the coordinator (CASSANDRA-7599)
 * Set -Dcassandra.storagedir for all tool shell scripts (CASSANDRA-7587)
 * Don't swap max/min col names when mutating sstable metadata (CASSANDRA-7596)
 * (cqlsh) Correctly handle paged result sets (CASSANDRA-7625)
 * (cqlsh) Improve waiting for a trace to complete (CASSANDRA-7626)
 * Fix tracing of concurrent range slices and 2ary index queries (CASSANDRA-7626)
 * Fix scrub against collection type (CASSANDRA-7665)
Merged from 2.0:
 * Set gc_grace_seconds to seven days for system schema tables (CASSANDRA-7668)
 * SimpleSeedProvider no longer caches seeds forever (CASSANDRA-7663)
 * Always flush on truncate (CASSANDRA-7511)
 * Fix ReversedType(DateType) mapping to native protocol (CASSANDRA-7576)
 * Always merge ranges owned by a single node (CASSANDRA-6930)
 * Track max/min timestamps for range tombstones (CASSANDRA-7647)
 * Fix NPE when listing saved caches dir (CASSANDRA-7632)


2.1.0-rc4
 * Fix word count hadoop example (CASSANDRA-7200)
 * Updated memtable_cleanup_threshold and memtable_flush_writers defaults
   (CASSANDRA-7551)
 * (Windows) fix startup when WMI memory query fails (CASSANDRA-7505)
 * Anti-compaction proceeds if any part of the repair failed (CASSANDRA-7521)
 * Add missing table name to DROP INDEX responses and notifications (CASSANDRA-7539)
 * Bump CQL version to 3.2.0 and update CQL documentation (CASSANDRA-7527)
 * Fix configuration error message when running nodetool ring (CASSANDRA-7508)
 * Support conditional updates, tuple type, and the v3 protocol in cqlsh (CASSANDRA-7509)
 * Handle queries on multiple secondary index types (CASSANDRA-7525)
 * Fix cqlsh authentication with v3 native protocol (CASSANDRA-7564)
 * Fix NPE when unknown prepared statement ID is used (CASSANDRA-7454)
Merged from 2.0:
 * (Windows) force range-based repair to non-sequential mode (CASSANDRA-7541)
 * Fix range merging when DES scores are zero (CASSANDRA-7535)
 * Warn when SSL certificates have expired (CASSANDRA-7528)
 * Fix error when doing reversed queries with static columns (CASSANDRA-7490)
Merged from 1.2:
 * Set correct stream ID on responses when non-Exception Throwables
   are thrown while handling native protocol messages (CASSANDRA-7470)


2.1.0-rc3
 * Consider expiry when reconciling otherwise equal cells (CASSANDRA-7403)
 * Introduce CQL support for stress tool (CASSANDRA-6146)
 * Fix ClassCastException processing expired messages (CASSANDRA-7496)
 * Fix prepared marker for collections inside UDT (CASSANDRA-7472)
 * Remove left-over populate_io_cache_on_flush and replicate_on_write
   uses (CASSANDRA-7493)
 * (Windows) handle spaces in path names (CASSANDRA-7451)
 * Ensure writes have completed after dropping a table, before recycling
   commit log segments (CASSANDRA-7437)
 * Remove left-over rows_per_partition_to_cache (CASSANDRA-7493)
 * Fix error when CONTAINS is used with a bind marker (CASSANDRA-7502)
 * Properly reject unknown UDT field (CASSANDRA-7484)
Merged from 2.0:
 * Fix CC#collectTimeOrderedData() tombstone optimisations (CASSANDRA-7394)
 * Support DISTINCT for static columns and fix behaviour when DISTINC is
   not use (CASSANDRA-7305).
 * Workaround JVM NPE on JMX bind failure (CASSANDRA-7254)
 * Fix race in FileCacheService RemovalListener (CASSANDRA-7278)
 * Fix inconsistent use of consistencyForCommit that allowed LOCAL_QUORUM
   operations to incorrect become full QUORUM (CASSANDRA-7345)
 * Properly handle unrecognized opcodes and flags (CASSANDRA-7440)
 * (Hadoop) close CqlRecordWriter clients when finished (CASSANDRA-7459)
 * Commit disk failure policy (CASSANDRA-7429)
 * Make sure high level sstables get compacted (CASSANDRA-7414)
 * Fix AssertionError when using empty clustering columns and static columns
   (CASSANDRA-7455)
 * Add option to disable STCS in L0 (CASSANDRA-6621)
 * Upgrade to snappy-java 1.0.5.2 (CASSANDRA-7476)


2.1.0-rc2
 * Fix heap size calculation for CompoundSparseCellName and
   CompoundSparseCellName.WithCollection (CASSANDRA-7421)
 * Allow counter mutations in UNLOGGED batches (CASSANDRA-7351)
 * Modify reconcile logic to always pick a tombstone over a counter cell
   (CASSANDRA-7346)
 * Avoid incremental compaction on Windows (CASSANDRA-7365)
 * Fix exception when querying a composite-keyed table with a collection index
   (CASSANDRA-7372)
 * Use node's host id in place of counter ids (CASSANDRA-7366)
 * Fix error when doing reversed queries with static columns (CASSANDRA-7490)
 * Backport CASSANDRA-6747 (CASSANDRA-7560)
 * Track max/min timestamps for range tombstones (CASSANDRA-7647)
 * Fix NPE when listing saved caches dir (CASSANDRA-7632)
 * Fix sstableloader unable to connect encrypted node (CASSANDRA-7585)
Merged from 1.2:
 * Clone token map outside of hot gossip loops (CASSANDRA-7758)
 * Add stop method to EmbeddedCassandraService (CASSANDRA-7595)
 * Support connecting to ipv6 jmx with nodetool (CASSANDRA-7669)
 * Set gc_grace_seconds to seven days for system schema tables (CASSANDRA-7668)
 * SimpleSeedProvider no longer caches seeds forever (CASSANDRA-7663)
 * Set correct stream ID on responses when non-Exception Throwables
   are thrown while handling native protocol messages (CASSANDRA-7470)
 * Fix row size miscalculation in LazilyCompactedRow (CASSANDRA-7543)
 * Fix race in background compaction check (CASSANDRA-7745)
 * Don't clear out range tombstones during compaction (CASSANDRA-7808)


2.1.0-rc1
 * Revert flush directory (CASSANDRA-6357)
 * More efficient executor service for fast operations (CASSANDRA-4718)
 * Move less common tools into a new cassandra-tools package (CASSANDRA-7160)
 * Support more concurrent requests in native protocol (CASSANDRA-7231)
 * Add tab-completion to debian nodetool packaging (CASSANDRA-6421)
 * Change concurrent_compactors defaults (CASSANDRA-7139)
 * Add PowerShell Windows launch scripts (CASSANDRA-7001)
 * Make commitlog archive+restore more robust (CASSANDRA-6974)
 * Fix marking commitlogsegments clean (CASSANDRA-6959)
 * Add snapshot "manifest" describing files included (CASSANDRA-6326)
 * Parallel streaming for sstableloader (CASSANDRA-3668)
 * Fix bugs in supercolumns handling (CASSANDRA-7138)
 * Fix ClassClassException on composite dense tables (CASSANDRA-7112)
 * Cleanup and optimize collation and slice iterators (CASSANDRA-7107)
 * Upgrade NBHM lib (CASSANDRA-7128)
 * Optimize netty server (CASSANDRA-6861)
 * Fix repair hang when given CF does not exist (CASSANDRA-7189)
 * Allow c* to be shutdown in an embedded mode (CASSANDRA-5635)
 * Add server side batching to native transport (CASSANDRA-5663)
 * Make batchlog replay asynchronous (CASSANDRA-6134)
 * remove unused classes (CASSANDRA-7197)
 * Limit user types to the keyspace they are defined in (CASSANDRA-6643)
 * Add validate method to CollectionType (CASSANDRA-7208)
 * New serialization format for UDT values (CASSANDRA-7209, CASSANDRA-7261)
 * Fix nodetool netstats (CASSANDRA-7270)
 * Fix potential ClassCastException in HintedHandoffManager (CASSANDRA-7284)
 * Use prepared statements internally (CASSANDRA-6975)
 * Fix broken paging state with prepared statement (CASSANDRA-7120)
 * Fix IllegalArgumentException in CqlStorage (CASSANDRA-7287)
 * Allow nulls/non-existant fields in UDT (CASSANDRA-7206)
 * Add Thrift MultiSliceRequest (CASSANDRA-6757, CASSANDRA-7027)
 * Handle overlapping MultiSlices (CASSANDRA-7279)
 * Fix DataOutputTest on Windows (CASSANDRA-7265)
 * Embedded sets in user defined data-types are not updating (CASSANDRA-7267)
 * Add tuple type to CQL/native protocol (CASSANDRA-7248)
 * Fix CqlPagingRecordReader on tables with few rows (CASSANDRA-7322)
Merged from 2.0:
 * Copy compaction options to make sure they are reloaded (CASSANDRA-7290)
 * Add option to do more aggressive tombstone compactions (CASSANDRA-6563)
 * Don't try to compact already-compacting files in HHOM (CASSANDRA-7288)
 * Always reallocate buffers in HSHA (CASSANDRA-6285)
 * (Hadoop) support authentication in CqlRecordReader (CASSANDRA-7221)
 * (Hadoop) Close java driver Cluster in CQLRR.close (CASSANDRA-7228)
 * Warn when 'USING TIMESTAMP' is used on a CAS BATCH (CASSANDRA-7067)
 * return all cpu values from BackgroundActivityMonitor.readAndCompute (CASSANDRA-7183)
 * Correctly delete scheduled range xfers (CASSANDRA-7143)
 * return all cpu values from BackgroundActivityMonitor.readAndCompute (CASSANDRA-7183)
 * reduce garbage creation in calculatePendingRanges (CASSANDRA-7191)
 * fix c* launch issues on Russian os's due to output of linux 'free' cmd (CASSANDRA-6162)
 * Fix disabling autocompaction (CASSANDRA-7187)
 * Fix potential NumberFormatException when deserializing IntegerType (CASSANDRA-7088)
 * cqlsh can't tab-complete disabling compaction (CASSANDRA-7185)
 * cqlsh: Accept and execute CQL statement(s) from command-line parameter (CASSANDRA-7172)
 * Fix IllegalStateException in CqlPagingRecordReader (CASSANDRA-7198)
 * Fix the InvertedIndex trigger example (CASSANDRA-7211)
 * Add --resolve-ip option to 'nodetool ring' (CASSANDRA-7210)
 * reduce garbage on codec flag deserialization (CASSANDRA-7244)
 * Fix duplicated error messages on directory creation error at startup (CASSANDRA-5818)
 * Proper null handle for IF with map element access (CASSANDRA-7155)
 * Improve compaction visibility (CASSANDRA-7242)
 * Correctly delete scheduled range xfers (CASSANDRA-7143)
 * Make batchlog replica selection rack-aware (CASSANDRA-6551)
 * Fix CFMetaData#getColumnDefinitionFromColumnName() (CASSANDRA-7074)
 * Fix writetime/ttl functions for static columns (CASSANDRA-7081)
 * Suggest CTRL-C or semicolon after three blank lines in cqlsh (CASSANDRA-7142)
 * Fix 2ndary index queries with DESC clustering order (CASSANDRA-6950)
 * Invalid key cache entries on DROP (CASSANDRA-6525)
 * Fix flapping RecoveryManagerTest (CASSANDRA-7084)
 * Add missing iso8601 patterns for date strings (CASSANDRA-6973)
 * Support selecting multiple rows in a partition using IN (CASSANDRA-6875)
 * Add authentication support to shuffle (CASSANDRA-6484)
 * Swap local and global default read repair chances (CASSANDRA-7320)
 * Add conditional CREATE/DROP USER support (CASSANDRA-7264)
 * Cqlsh counts non-empty lines for "Blank lines" warning (CASSANDRA-7325)
Merged from 1.2:
 * Add Cloudstack snitch (CASSANDRA-7147)
 * Update system.peers correctly when relocating tokens (CASSANDRA-7126)
 * Add Google Compute Engine snitch (CASSANDRA-7132)
 * remove duplicate query for local tokens (CASSANDRA-7182)
 * exit CQLSH with error status code if script fails (CASSANDRA-6344)
 * Fix bug with some IN queries missig results (CASSANDRA-7105)
 * Fix availability validation for LOCAL_ONE CL (CASSANDRA-7319)
 * Hint streaming can cause decommission to fail (CASSANDRA-7219)


2.1.0-beta2
 * Increase default CL space to 8GB (CASSANDRA-7031)
 * Add range tombstones to read repair digests (CASSANDRA-6863)
 * Fix BTree.clear for large updates (CASSANDRA-6943)
 * Fail write instead of logging a warning when unable to append to CL
   (CASSANDRA-6764)
 * Eliminate possibility of CL segment appearing twice in active list
   (CASSANDRA-6557)
 * Apply DONTNEED fadvise to commitlog segments (CASSANDRA-6759)
 * Switch CRC component to Adler and include it for compressed sstables
   (CASSANDRA-4165)
 * Allow cassandra-stress to set compaction strategy options (CASSANDRA-6451)
 * Add broadcast_rpc_address option to cassandra.yaml (CASSANDRA-5899)
 * Auto reload GossipingPropertyFileSnitch config (CASSANDRA-5897)
 * Fix overflow of memtable_total_space_in_mb (CASSANDRA-6573)
 * Fix ABTC NPE and apply update function correctly (CASSANDRA-6692)
 * Allow nodetool to use a file or prompt for password (CASSANDRA-6660)
 * Fix AIOOBE when concurrently accessing ABSC (CASSANDRA-6742)
 * Fix assertion error in ALTER TYPE RENAME (CASSANDRA-6705)
 * Scrub should not always clear out repaired status (CASSANDRA-5351)
 * Improve handling of range tombstone for wide partitions (CASSANDRA-6446)
 * Fix ClassCastException for compact table with composites (CASSANDRA-6738)
 * Fix potentially repairing with wrong nodes (CASSANDRA-6808)
 * Change caching option syntax (CASSANDRA-6745)
 * Fix stress to do proper counter reads (CASSANDRA-6835)
 * Fix help message for stress counter_write (CASSANDRA-6824)
 * Fix stress smart Thrift client to pick servers correctly (CASSANDRA-6848)
 * Add logging levels (minimal, normal or verbose) to stress tool (CASSANDRA-6849)
 * Fix race condition in Batch CLE (CASSANDRA-6860)
 * Improve cleanup/scrub/upgradesstables failure handling (CASSANDRA-6774)
 * ByteBuffer write() methods for serializing sstables (CASSANDRA-6781)
 * Proper compare function for CollectionType (CASSANDRA-6783)
 * Update native server to Netty 4 (CASSANDRA-6236)
 * Fix off-by-one error in stress (CASSANDRA-6883)
 * Make OpOrder AutoCloseable (CASSANDRA-6901)
 * Remove sync repair JMX interface (CASSANDRA-6900)
 * Add multiple memory allocation options for memtables (CASSANDRA-6689, 6694)
 * Remove adjusted op rate from stress output (CASSANDRA-6921)
 * Add optimized CF.hasColumns() implementations (CASSANDRA-6941)
 * Serialize batchlog mutations with the version of the target node
   (CASSANDRA-6931)
 * Optimize CounterColumn#reconcile() (CASSANDRA-6953)
 * Properly remove 1.2 sstable support in 2.1 (CASSANDRA-6869)
 * Lock counter cells, not partitions (CASSANDRA-6880)
 * Track presence of legacy counter shards in sstables (CASSANDRA-6888)
 * Ensure safe resource cleanup when replacing sstables (CASSANDRA-6912)
 * Add failure handler to async callback (CASSANDRA-6747)
 * Fix AE when closing SSTable without releasing reference (CASSANDRA-7000)
 * Clean up IndexInfo on keyspace/table drops (CASSANDRA-6924)
 * Only snapshot relative SSTables when sequential repair (CASSANDRA-7024)
 * Require nodetool rebuild_index to specify index names (CASSANDRA-7038)
 * fix cassandra stress errors on reads with native protocol (CASSANDRA-7033)
 * Use OpOrder to guard sstable references for reads (CASSANDRA-6919)
 * Preemptive opening of compaction result (CASSANDRA-6916)
 * Multi-threaded scrub/cleanup/upgradesstables (CASSANDRA-5547)
 * Optimize cellname comparison (CASSANDRA-6934)
 * Native protocol v3 (CASSANDRA-6855)
 * Optimize Cell liveness checks and clean up Cell (CASSANDRA-7119)
 * Support consistent range movements (CASSANDRA-2434)
 * Display min timestamp in sstablemetadata viewer (CASSANDRA-6767)
Merged from 2.0:
 * Avoid race-prone second "scrub" of system keyspace (CASSANDRA-6797)
 * Pool CqlRecordWriter clients by inetaddress rather than Range
   (CASSANDRA-6665)
 * Fix compaction_history timestamps (CASSANDRA-6784)
 * Compare scores of full replica ordering in DES (CASSANDRA-6683)
 * fix CME in SessionInfo updateProgress affecting netstats (CASSANDRA-6577)
 * Allow repairing between specific replicas (CASSANDRA-6440)
 * Allow per-dc enabling of hints (CASSANDRA-6157)
 * Add compatibility for Hadoop 0.2.x (CASSANDRA-5201)
 * Fix EstimatedHistogram races (CASSANDRA-6682)
 * Failure detector correctly converts initial value to nanos (CASSANDRA-6658)
 * Add nodetool taketoken to relocate vnodes (CASSANDRA-4445)
 * Expose bulk loading progress over JMX (CASSANDRA-4757)
 * Correctly handle null with IF conditions and TTL (CASSANDRA-6623)
 * Account for range/row tombstones in tombstone drop
   time histogram (CASSANDRA-6522)
 * Stop CommitLogSegment.close() from calling sync() (CASSANDRA-6652)
 * Make commitlog failure handling configurable (CASSANDRA-6364)
 * Avoid overlaps in LCS (CASSANDRA-6688)
 * Improve support for paginating over composites (CASSANDRA-4851)
 * Fix count(*) queries in a mixed cluster (CASSANDRA-6707)
 * Improve repair tasks(snapshot, differencing) concurrency (CASSANDRA-6566)
 * Fix replaying pre-2.0 commit logs (CASSANDRA-6714)
 * Add static columns to CQL3 (CASSANDRA-6561)
 * Optimize single partition batch statements (CASSANDRA-6737)
 * Disallow post-query re-ordering when paging (CASSANDRA-6722)
 * Fix potential paging bug with deleted columns (CASSANDRA-6748)
 * Fix NPE on BulkLoader caused by losing StreamEvent (CASSANDRA-6636)
 * Fix truncating compression metadata (CASSANDRA-6791)
 * Add CMSClassUnloadingEnabled JVM option (CASSANDRA-6541)
 * Catch memtable flush exceptions during shutdown (CASSANDRA-6735)
 * Fix upgradesstables NPE for non-CF-based indexes (CASSANDRA-6645)
 * Fix UPDATE updating PRIMARY KEY columns implicitly (CASSANDRA-6782)
 * Fix IllegalArgumentException when updating from 1.2 with SuperColumns
   (CASSANDRA-6733)
 * FBUtilities.singleton() should use the CF comparator (CASSANDRA-6778)
 * Fix CQLSStableWriter.addRow(Map<String, Object>) (CASSANDRA-6526)
 * Fix HSHA server introducing corrupt data (CASSANDRA-6285)
 * Fix CAS conditions for COMPACT STORAGE tables (CASSANDRA-6813)
 * Starting threads in OutboundTcpConnectionPool constructor causes race conditions (CASSANDRA-7177)
 * Allow overriding cassandra-rackdc.properties file (CASSANDRA-7072)
 * Set JMX RMI port to 7199 (CASSANDRA-7087)
 * Use LOCAL_QUORUM for data reads at LOCAL_SERIAL (CASSANDRA-6939)
 * Log a warning for large batches (CASSANDRA-6487)
 * Put nodes in hibernate when join_ring is false (CASSANDRA-6961)
 * Avoid early loading of non-system keyspaces before compaction-leftovers
   cleanup at startup (CASSANDRA-6913)
 * Restrict Windows to parallel repairs (CASSANDRA-6907)
 * (Hadoop) Allow manually specifying start/end tokens in CFIF (CASSANDRA-6436)
 * Fix NPE in MeteredFlusher (CASSANDRA-6820)
 * Fix race processing range scan responses (CASSANDRA-6820)
 * Allow deleting snapshots from dropped keyspaces (CASSANDRA-6821)
 * Add uuid() function (CASSANDRA-6473)
 * Omit tombstones from schema digests (CASSANDRA-6862)
 * Include correct consistencyLevel in LWT timeout (CASSANDRA-6884)
 * Lower chances for losing new SSTables during nodetool refresh and
   ColumnFamilyStore.loadNewSSTables (CASSANDRA-6514)
 * Add support for DELETE ... IF EXISTS to CQL3 (CASSANDRA-5708)
 * Update hadoop_cql3_word_count example (CASSANDRA-6793)
 * Fix handling of RejectedExecution in sync Thrift server (CASSANDRA-6788)
 * Log more information when exceeding tombstone_warn_threshold (CASSANDRA-6865)
 * Fix truncate to not abort due to unreachable fat clients (CASSANDRA-6864)
 * Fix schema concurrency exceptions (CASSANDRA-6841)
 * Fix leaking validator FH in StreamWriter (CASSANDRA-6832)
 * Fix saving triggers to schema (CASSANDRA-6789)
 * Fix trigger mutations when base mutation list is immutable (CASSANDRA-6790)
 * Fix accounting in FileCacheService to allow re-using RAR (CASSANDRA-6838)
 * Fix static counter columns (CASSANDRA-6827)
 * Restore expiring->deleted (cell) compaction optimization (CASSANDRA-6844)
 * Fix CompactionManager.needsCleanup (CASSANDRA-6845)
 * Correctly compare BooleanType values other than 0 and 1 (CASSANDRA-6779)
 * Read message id as string from earlier versions (CASSANDRA-6840)
 * Properly use the Paxos consistency for (non-protocol) batch (CASSANDRA-6837)
 * Add paranoid disk failure option (CASSANDRA-6646)
 * Improve PerRowSecondaryIndex performance (CASSANDRA-6876)
 * Extend triggers to support CAS updates (CASSANDRA-6882)
 * Static columns with IF NOT EXISTS don't always work as expected (CASSANDRA-6873)
 * Fix paging with SELECT DISTINCT (CASSANDRA-6857)
 * Fix UnsupportedOperationException on CAS timeout (CASSANDRA-6923)
 * Improve MeteredFlusher handling of MF-unaffected column families
   (CASSANDRA-6867)
 * Add CqlRecordReader using native pagination (CASSANDRA-6311)
 * Add QueryHandler interface (CASSANDRA-6659)
 * Track liveRatio per-memtable, not per-CF (CASSANDRA-6945)
 * Make sure upgradesstables keeps sstable level (CASSANDRA-6958)
 * Fix LIMIT with static columns (CASSANDRA-6956)
 * Fix clash with CQL column name in thrift validation (CASSANDRA-6892)
 * Fix error with super columns in mixed 1.2-2.0 clusters (CASSANDRA-6966)
 * Fix bad skip of sstables on slice query with composite start/finish (CASSANDRA-6825)
 * Fix unintended update with conditional statement (CASSANDRA-6893)
 * Fix map element access in IF (CASSANDRA-6914)
 * Avoid costly range calculations for range queries on system keyspaces
   (CASSANDRA-6906)
 * Fix SSTable not released if stream session fails (CASSANDRA-6818)
 * Avoid build failure due to ANTLR timeout (CASSANDRA-6991)
 * Queries on compact tables can return more rows that requested (CASSANDRA-7052)
 * USING TIMESTAMP for batches does not work (CASSANDRA-7053)
 * Fix performance regression from CASSANDRA-5614 (CASSANDRA-6949)
 * Ensure that batchlog and hint timeouts do not produce hints (CASSANDRA-7058)
 * Merge groupable mutations in TriggerExecutor#execute() (CASSANDRA-7047)
 * Plug holes in resource release when wiring up StreamSession (CASSANDRA-7073)
 * Re-add parameter columns to tracing session (CASSANDRA-6942)
 * Preserves CQL metadata when updating table from thrift (CASSANDRA-6831)
Merged from 1.2:
 * Fix nodetool display with vnodes (CASSANDRA-7082)
 * Add UNLOGGED, COUNTER options to BATCH documentation (CASSANDRA-6816)
 * add extra SSL cipher suites (CASSANDRA-6613)
 * fix nodetool getsstables for blob PK (CASSANDRA-6803)
 * Fix BatchlogManager#deleteBatch() use of millisecond timestamps
   (CASSANDRA-6822)
 * Continue assassinating even if the endpoint vanishes (CASSANDRA-6787)
 * Schedule schema pulls on change (CASSANDRA-6971)
 * Non-droppable verbs shouldn't be dropped from OTC (CASSANDRA-6980)
 * Shutdown batchlog executor in SS#drain() (CASSANDRA-7025)
 * Fix batchlog to account for CF truncation records (CASSANDRA-6999)
 * Fix CQLSH parsing of functions and BLOB literals (CASSANDRA-7018)
 * Properly load trustore in the native protocol (CASSANDRA-6847)
 * Always clean up references in SerializingCache (CASSANDRA-6994)
 * Don't shut MessagingService down when replacing a node (CASSANDRA-6476)
 * fix npe when doing -Dcassandra.fd_initial_value_ms (CASSANDRA-6751)


2.1.0-beta1
 * Add flush directory distinct from compaction directories (CASSANDRA-6357)
 * Require JNA by default (CASSANDRA-6575)
 * add listsnapshots command to nodetool (CASSANDRA-5742)
 * Introduce AtomicBTreeColumns (CASSANDRA-6271, 6692)
 * Multithreaded commitlog (CASSANDRA-3578)
 * allocate fixed index summary memory pool and resample cold index summaries
   to use less memory (CASSANDRA-5519)
 * Removed multithreaded compaction (CASSANDRA-6142)
 * Parallelize fetching rows for low-cardinality indexes (CASSANDRA-1337)
 * change logging from log4j to logback (CASSANDRA-5883)
 * switch to LZ4 compression for internode communication (CASSANDRA-5887)
 * Stop using Thrift-generated Index* classes internally (CASSANDRA-5971)
 * Remove 1.2 network compatibility code (CASSANDRA-5960)
 * Remove leveled json manifest migration code (CASSANDRA-5996)
 * Remove CFDefinition (CASSANDRA-6253)
 * Use AtomicIntegerFieldUpdater in RefCountedMemory (CASSANDRA-6278)
 * User-defined types for CQL3 (CASSANDRA-5590)
 * Use of o.a.c.metrics in nodetool (CASSANDRA-5871, 6406)
 * Batch read from OTC's queue and cleanup (CASSANDRA-1632)
 * Secondary index support for collections (CASSANDRA-4511, 6383)
 * SSTable metadata(Stats.db) format change (CASSANDRA-6356)
 * Push composites support in the storage engine
   (CASSANDRA-5417, CASSANDRA-6520)
 * Add snapshot space used to cfstats (CASSANDRA-6231)
 * Add cardinality estimator for key count estimation (CASSANDRA-5906)
 * CF id is changed to be non-deterministic. Data dir/key cache are created
   uniquely for CF id (CASSANDRA-5202)
 * New counters implementation (CASSANDRA-6504)
 * Replace UnsortedColumns, EmptyColumns, TreeMapBackedSortedColumns with new
   ArrayBackedSortedColumns (CASSANDRA-6630, CASSANDRA-6662, CASSANDRA-6690)
 * Add option to use row cache with a given amount of rows (CASSANDRA-5357)
 * Avoid repairing already repaired data (CASSANDRA-5351)
 * Reject counter updates with USING TTL/TIMESTAMP (CASSANDRA-6649)
 * Replace index_interval with min/max_index_interval (CASSANDRA-6379)
 * Lift limitation that order by columns must be selected for IN queries (CASSANDRA-4911)


2.0.5
 * Reduce garbage generated by bloom filter lookups (CASSANDRA-6609)
 * Add ks.cf names to tombstone logging (CASSANDRA-6597)
 * Use LOCAL_QUORUM for LWT operations at LOCAL_SERIAL (CASSANDRA-6495)
 * Wait for gossip to settle before accepting client connections (CASSANDRA-4288)
 * Delete unfinished compaction incrementally (CASSANDRA-6086)
 * Allow specifying custom secondary index options in CQL3 (CASSANDRA-6480)
 * Improve replica pinning for cache efficiency in DES (CASSANDRA-6485)
 * Fix LOCAL_SERIAL from thrift (CASSANDRA-6584)
 * Don't special case received counts in CAS timeout exceptions (CASSANDRA-6595)
 * Add support for 2.1 global counter shards (CASSANDRA-6505)
 * Fix NPE when streaming connection is not yet established (CASSANDRA-6210)
 * Avoid rare duplicate read repair triggering (CASSANDRA-6606)
 * Fix paging discardFirst (CASSANDRA-6555)
 * Fix ArrayIndexOutOfBoundsException in 2ndary index query (CASSANDRA-6470)
 * Release sstables upon rebuilding 2i (CASSANDRA-6635)
 * Add AbstractCompactionStrategy.startup() method (CASSANDRA-6637)
 * SSTableScanner may skip rows during cleanup (CASSANDRA-6638)
 * sstables from stalled repair sessions can resurrect deleted data (CASSANDRA-6503)
 * Switch stress to use ITransportFactory (CASSANDRA-6641)
 * Fix IllegalArgumentException during prepare (CASSANDRA-6592)
 * Fix possible loss of 2ndary index entries during compaction (CASSANDRA-6517)
 * Fix direct Memory on architectures that do not support unaligned long access
   (CASSANDRA-6628)
 * Let scrub optionally skip broken counter partitions (CASSANDRA-5930)
Merged from 1.2:
 * fsync compression metadata (CASSANDRA-6531)
 * Validate CF existence on execution for prepared statement (CASSANDRA-6535)
 * Add ability to throttle batchlog replay (CASSANDRA-6550)
 * Fix executing LOCAL_QUORUM with SimpleStrategy (CASSANDRA-6545)
 * Avoid StackOverflow when using large IN queries (CASSANDRA-6567)
 * Nodetool upgradesstables includes secondary indexes (CASSANDRA-6598)
 * Paginate batchlog replay (CASSANDRA-6569)
 * skip blocking on streaming during drain (CASSANDRA-6603)
 * Improve error message when schema doesn't match loaded sstable (CASSANDRA-6262)
 * Add properties to adjust FD initial value and max interval (CASSANDRA-4375)
 * Fix preparing with batch and delete from collection (CASSANDRA-6607)
 * Fix ABSC reverse iterator's remove() method (CASSANDRA-6629)
 * Handle host ID conflicts properly (CASSANDRA-6615)
 * Move handling of migration event source to solve bootstrap race. (CASSANDRA-6648)
 * Make sure compaction throughput value doesn't overflow with int math (CASSANDRA-6647)


2.0.4
 * Allow removing snapshots of no-longer-existing CFs (CASSANDRA-6418)
 * add StorageService.stopDaemon() (CASSANDRA-4268)
 * add IRE for invalid CF supplied to get_count (CASSANDRA-5701)
 * add client encryption support to sstableloader (CASSANDRA-6378)
 * Fix accept() loop for SSL sockets post-shutdown (CASSANDRA-6468)
 * Fix size-tiered compaction in LCS L0 (CASSANDRA-6496)
 * Fix assertion failure in filterColdSSTables (CASSANDRA-6483)
 * Fix row tombstones in larger-than-memory compactions (CASSANDRA-6008)
 * Fix cleanup ClassCastException (CASSANDRA-6462)
 * Reduce gossip memory use by interning VersionedValue strings (CASSANDRA-6410)
 * Allow specifying datacenters to participate in a repair (CASSANDRA-6218)
 * Fix divide-by-zero in PCI (CASSANDRA-6403)
 * Fix setting last compacted key in the wrong level for LCS (CASSANDRA-6284)
 * Add millisecond precision formats to the timestamp parser (CASSANDRA-6395)
 * Expose a total memtable size metric for a CF (CASSANDRA-6391)
 * cqlsh: handle symlinks properly (CASSANDRA-6425)
 * Fix potential infinite loop when paging query with IN (CASSANDRA-6464)
 * Fix assertion error in AbstractQueryPager.discardFirst (CASSANDRA-6447)
 * Fix streaming older SSTable yields unnecessary tombstones (CASSANDRA-6527)
Merged from 1.2:
 * Improved error message on bad properties in DDL queries (CASSANDRA-6453)
 * Randomize batchlog candidates selection (CASSANDRA-6481)
 * Fix thundering herd on endpoint cache invalidation (CASSANDRA-6345, 6485)
 * Improve batchlog write performance with vnodes (CASSANDRA-6488)
 * cqlsh: quote single quotes in strings inside collections (CASSANDRA-6172)
 * Improve gossip performance for typical messages (CASSANDRA-6409)
 * Throw IRE if a prepared statement has more markers than supported
   (CASSANDRA-5598)
 * Expose Thread metrics for the native protocol server (CASSANDRA-6234)
 * Change snapshot response message verb to INTERNAL to avoid dropping it
   (CASSANDRA-6415)
 * Warn when collection read has > 65K elements (CASSANDRA-5428)
 * Fix cache persistence when both row and key cache are enabled
   (CASSANDRA-6413)
 * (Hadoop) add describe_local_ring (CASSANDRA-6268)
 * Fix handling of concurrent directory creation failure (CASSANDRA-6459)
 * Allow executing CREATE statements multiple times (CASSANDRA-6471)
 * Don't send confusing info with timeouts (CASSANDRA-6491)
 * Don't resubmit counter mutation runnables internally (CASSANDRA-6427)
 * Don't drop local mutations without a hint (CASSANDRA-6510)
 * Don't allow null max_hint_window_in_ms (CASSANDRA-6419)
 * Validate SliceRange start and finish lengths (CASSANDRA-6521)


2.0.3
 * Fix FD leak on slice read path (CASSANDRA-6275)
 * Cancel read meter task when closing SSTR (CASSANDRA-6358)
 * free off-heap IndexSummary during bulk (CASSANDRA-6359)
 * Recover from IOException in accept() thread (CASSANDRA-6349)
 * Improve Gossip tolerance of abnormally slow tasks (CASSANDRA-6338)
 * Fix trying to hint timed out counter writes (CASSANDRA-6322)
 * Allow restoring specific columnfamilies from archived CL (CASSANDRA-4809)
 * Avoid flushing compaction_history after each operation (CASSANDRA-6287)
 * Fix repair assertion error when tombstones expire (CASSANDRA-6277)
 * Skip loading corrupt key cache (CASSANDRA-6260)
 * Fixes for compacting larger-than-memory rows (CASSANDRA-6274)
 * Compact hottest sstables first and optionally omit coldest from
   compaction entirely (CASSANDRA-6109)
 * Fix modifying column_metadata from thrift (CASSANDRA-6182)
 * cqlsh: fix LIST USERS output (CASSANDRA-6242)
 * Add IRequestSink interface (CASSANDRA-6248)
 * Update memtable size while flushing (CASSANDRA-6249)
 * Provide hooks around CQL2/CQL3 statement execution (CASSANDRA-6252)
 * Require Permission.SELECT for CAS updates (CASSANDRA-6247)
 * New CQL-aware SSTableWriter (CASSANDRA-5894)
 * Reject CAS operation when the protocol v1 is used (CASSANDRA-6270)
 * Correctly throw error when frame too large (CASSANDRA-5981)
 * Fix serialization bug in PagedRange with 2ndary indexes (CASSANDRA-6299)
 * Fix CQL3 table validation in Thrift (CASSANDRA-6140)
 * Fix bug missing results with IN clauses (CASSANDRA-6327)
 * Fix paging with reversed slices (CASSANDRA-6343)
 * Set minTimestamp correctly to be able to drop expired sstables (CASSANDRA-6337)
 * Support NaN and Infinity as float literals (CASSANDRA-6003)
 * Remove RF from nodetool ring output (CASSANDRA-6289)
 * Fix attempting to flush empty rows (CASSANDRA-6374)
 * Fix potential out of bounds exception when paging (CASSANDRA-6333)
Merged from 1.2:
 * Optimize FD phi calculation (CASSANDRA-6386)
 * Improve initial FD phi estimate when starting up (CASSANDRA-6385)
 * Don't list CQL3 table in CLI describe even if named explicitely
   (CASSANDRA-5750)
 * Invalidate row cache when dropping CF (CASSANDRA-6351)
 * add non-jamm path for cached statements (CASSANDRA-6293)
 * add windows bat files for shell commands (CASSANDRA-6145)
 * Require logging in for Thrift CQL2/3 statement preparation (CASSANDRA-6254)
 * restrict max_num_tokens to 1536 (CASSANDRA-6267)
 * Nodetool gets default JMX port from cassandra-env.sh (CASSANDRA-6273)
 * make calculatePendingRanges asynchronous (CASSANDRA-6244)
 * Remove blocking flushes in gossip thread (CASSANDRA-6297)
 * Fix potential socket leak in connectionpool creation (CASSANDRA-6308)
 * Allow LOCAL_ONE/LOCAL_QUORUM to work with SimpleStrategy (CASSANDRA-6238)
 * cqlsh: handle 'null' as session duration (CASSANDRA-6317)
 * Fix json2sstable handling of range tombstones (CASSANDRA-6316)
 * Fix missing one row in reverse query (CASSANDRA-6330)
 * Fix reading expired row value from row cache (CASSANDRA-6325)
 * Fix AssertionError when doing set element deletion (CASSANDRA-6341)
 * Make CL code for the native protocol match the one in C* 2.0
   (CASSANDRA-6347)
 * Disallow altering CQL3 table from thrift (CASSANDRA-6370)
 * Fix size computation of prepared statement (CASSANDRA-6369)


2.0.2
 * Update FailureDetector to use nanontime (CASSANDRA-4925)
 * Fix FileCacheService regressions (CASSANDRA-6149)
 * Never return WriteTimeout for CL.ANY (CASSANDRA-6132)
 * Fix race conditions in bulk loader (CASSANDRA-6129)
 * Add configurable metrics reporting (CASSANDRA-4430)
 * drop queries exceeding a configurable number of tombstones (CASSANDRA-6117)
 * Track and persist sstable read activity (CASSANDRA-5515)
 * Fixes for speculative retry (CASSANDRA-5932, CASSANDRA-6194)
 * Improve memory usage of metadata min/max column names (CASSANDRA-6077)
 * Fix thrift validation refusing row markers on CQL3 tables (CASSANDRA-6081)
 * Fix insertion of collections with CAS (CASSANDRA-6069)
 * Correctly send metadata on SELECT COUNT (CASSANDRA-6080)
 * Track clients' remote addresses in ClientState (CASSANDRA-6070)
 * Create snapshot dir if it does not exist when migrating
   leveled manifest (CASSANDRA-6093)
 * make sequential nodetool repair the default (CASSANDRA-5950)
 * Add more hooks for compaction strategy implementations (CASSANDRA-6111)
 * Fix potential NPE on composite 2ndary indexes (CASSANDRA-6098)
 * Delete can potentially be skipped in batch (CASSANDRA-6115)
 * Allow alter keyspace on system_traces (CASSANDRA-6016)
 * Disallow empty column names in cql (CASSANDRA-6136)
 * Use Java7 file-handling APIs and fix file moving on Windows (CASSANDRA-5383)
 * Save compaction history to system keyspace (CASSANDRA-5078)
 * Fix NPE if StorageService.getOperationMode() is executed before full startup (CASSANDRA-6166)
 * CQL3: support pre-epoch longs for TimestampType (CASSANDRA-6212)
 * Add reloadtriggers command to nodetool (CASSANDRA-4949)
 * cqlsh: ignore empty 'value alias' in DESCRIBE (CASSANDRA-6139)
 * Fix sstable loader (CASSANDRA-6205)
 * Reject bootstrapping if the node already exists in gossip (CASSANDRA-5571)
 * Fix NPE while loading paxos state (CASSANDRA-6211)
 * cqlsh: add SHOW SESSION <tracing-session> command (CASSANDRA-6228)
Merged from 1.2:
 * (Hadoop) Require CFRR batchSize to be at least 2 (CASSANDRA-6114)
 * Add a warning for small LCS sstable size (CASSANDRA-6191)
 * Add ability to list specific KS/CF combinations in nodetool cfstats (CASSANDRA-4191)
 * Mark CF clean if a mutation raced the drop and got it marked dirty (CASSANDRA-5946)
 * Add a LOCAL_ONE consistency level (CASSANDRA-6202)
 * Limit CQL prepared statement cache by size instead of count (CASSANDRA-6107)
 * Tracing should log write failure rather than raw exceptions (CASSANDRA-6133)
 * lock access to TM.endpointToHostIdMap (CASSANDRA-6103)
 * Allow estimated memtable size to exceed slab allocator size (CASSANDRA-6078)
 * Start MeteredFlusher earlier to prevent OOM during CL replay (CASSANDRA-6087)
 * Avoid sending Truncate command to fat clients (CASSANDRA-6088)
 * Allow where clause conditions to be in parenthesis (CASSANDRA-6037)
 * Do not open non-ssl storage port if encryption option is all (CASSANDRA-3916)
 * Move batchlog replay to its own executor (CASSANDRA-6079)
 * Add tombstone debug threshold and histogram (CASSANDRA-6042, 6057)
 * Enable tcp keepalive on incoming connections (CASSANDRA-4053)
 * Fix fat client schema pull NPE (CASSANDRA-6089)
 * Fix memtable flushing for indexed tables (CASSANDRA-6112)
 * Fix skipping columns with multiple slices (CASSANDRA-6119)
 * Expose connected thrift + native client counts (CASSANDRA-5084)
 * Optimize auth setup (CASSANDRA-6122)
 * Trace index selection (CASSANDRA-6001)
 * Update sstablesPerReadHistogram to use biased sampling (CASSANDRA-6164)
 * Log UnknownColumnfamilyException when closing socket (CASSANDRA-5725)
 * Properly error out on CREATE INDEX for counters table (CASSANDRA-6160)
 * Handle JMX notification failure for repair (CASSANDRA-6097)
 * (Hadoop) Fetch no more than 128 splits in parallel (CASSANDRA-6169)
 * stress: add username/password authentication support (CASSANDRA-6068)
 * Fix indexed queries with row cache enabled on parent table (CASSANDRA-5732)
 * Fix compaction race during columnfamily drop (CASSANDRA-5957)
 * Fix validation of empty column names for compact tables (CASSANDRA-6152)
 * Skip replaying mutations that pass CRC but fail to deserialize (CASSANDRA-6183)
 * Rework token replacement to use replace_address (CASSANDRA-5916)
 * Fix altering column types (CASSANDRA-6185)
 * cqlsh: fix CREATE/ALTER WITH completion (CASSANDRA-6196)
 * add windows bat files for shell commands (CASSANDRA-6145)
 * Fix potential stack overflow during range tombstones insertion (CASSANDRA-6181)
 * (Hadoop) Make LOCAL_ONE the default consistency level (CASSANDRA-6214)


2.0.1
 * Fix bug that could allow reading deleted data temporarily (CASSANDRA-6025)
 * Improve memory use defaults (CASSANDRA-6059)
 * Make ThriftServer more easlly extensible (CASSANDRA-6058)
 * Remove Hadoop dependency from ITransportFactory (CASSANDRA-6062)
 * add file_cache_size_in_mb setting (CASSANDRA-5661)
 * Improve error message when yaml contains invalid properties (CASSANDRA-5958)
 * Improve leveled compaction's ability to find non-overlapping L0 compactions
   to work on concurrently (CASSANDRA-5921)
 * Notify indexer of columns shadowed by range tombstones (CASSANDRA-5614)
 * Log Merkle tree stats (CASSANDRA-2698)
 * Switch from crc32 to adler32 for compressed sstable checksums (CASSANDRA-5862)
 * Improve offheap memcpy performance (CASSANDRA-5884)
 * Use a range aware scanner for cleanup (CASSANDRA-2524)
 * Cleanup doesn't need to inspect sstables that contain only local data
   (CASSANDRA-5722)
 * Add ability for CQL3 to list partition keys (CASSANDRA-4536)
 * Improve native protocol serialization (CASSANDRA-5664)
 * Upgrade Thrift to 0.9.1 (CASSANDRA-5923)
 * Require superuser status for adding triggers (CASSANDRA-5963)
 * Make standalone scrubber handle old and new style leveled manifest
   (CASSANDRA-6005)
 * Fix paxos bugs (CASSANDRA-6012, 6013, 6023)
 * Fix paged ranges with multiple replicas (CASSANDRA-6004)
 * Fix potential AssertionError during tracing (CASSANDRA-6041)
 * Fix NPE in sstablesplit (CASSANDRA-6027)
 * Migrate pre-2.0 key/value/column aliases to system.schema_columns
   (CASSANDRA-6009)
 * Paging filter empty rows too agressively (CASSANDRA-6040)
 * Support variadic parameters for IN clauses (CASSANDRA-4210)
 * cqlsh: return the result of CAS writes (CASSANDRA-5796)
 * Fix validation of IN clauses with 2ndary indexes (CASSANDRA-6050)
 * Support named bind variables in CQL (CASSANDRA-6033)
Merged from 1.2:
 * Allow cache-keys-to-save to be set at runtime (CASSANDRA-5980)
 * Avoid second-guessing out-of-space state (CASSANDRA-5605)
 * Tuning knobs for dealing with large blobs and many CFs (CASSANDRA-5982)
 * (Hadoop) Fix CQLRW for thrift tables (CASSANDRA-6002)
 * Fix possible divide-by-zero in HHOM (CASSANDRA-5990)
 * Allow local batchlog writes for CL.ANY (CASSANDRA-5967)
 * Upgrade metrics-core to version 2.2.0 (CASSANDRA-5947)
 * Fix CqlRecordWriter with composite keys (CASSANDRA-5949)
 * Add snitch, schema version, cluster, partitioner to JMX (CASSANDRA-5881)
 * Allow disabling SlabAllocator (CASSANDRA-5935)
 * Make user-defined compaction JMX blocking (CASSANDRA-4952)
 * Fix streaming does not transfer wrapped range (CASSANDRA-5948)
 * Fix loading index summary containing empty key (CASSANDRA-5965)
 * Correctly handle limits in CompositesSearcher (CASSANDRA-5975)
 * Pig: handle CQL collections (CASSANDRA-5867)
 * Pass the updated cf to the PRSI index() method (CASSANDRA-5999)
 * Allow empty CQL3 batches (as no-op) (CASSANDRA-5994)
 * Support null in CQL3 functions (CASSANDRA-5910)
 * Replace the deprecated MapMaker with CacheLoader (CASSANDRA-6007)
 * Add SSTableDeletingNotification to DataTracker (CASSANDRA-6010)
 * Fix snapshots in use get deleted during snapshot repair (CASSANDRA-6011)
 * Move hints and exception count to o.a.c.metrics (CASSANDRA-6017)
 * Fix memory leak in snapshot repair (CASSANDRA-6047)
 * Fix sstable2sjon for CQL3 tables (CASSANDRA-5852)


2.0.0
 * Fix thrift validation when inserting into CQL3 tables (CASSANDRA-5138)
 * Fix periodic memtable flushing behavior with clean memtables (CASSANDRA-5931)
 * Fix dateOf() function for pre-2.0 timestamp columns (CASSANDRA-5928)
 * Fix SSTable unintentionally loads BF when opened for batch (CASSANDRA-5938)
 * Add stream session progress to JMX (CASSANDRA-4757)
 * Fix NPE during CAS operation (CASSANDRA-5925)
Merged from 1.2:
 * Fix getBloomFilterDiskSpaceUsed for AlwaysPresentFilter (CASSANDRA-5900)
 * Don't announce schema version until we've loaded the changes locally
   (CASSANDRA-5904)
 * Fix to support off heap bloom filters size greater than 2 GB (CASSANDRA-5903)
 * Properly handle parsing huge map and set literals (CASSANDRA-5893)


2.0.0-rc2
 * enable vnodes by default (CASSANDRA-5869)
 * fix CAS contention timeout (CASSANDRA-5830)
 * fix HsHa to respect max frame size (CASSANDRA-4573)
 * Fix (some) 2i on composite components omissions (CASSANDRA-5851)
 * cqlsh: add DESCRIBE FULL SCHEMA variant (CASSANDRA-5880)
Merged from 1.2:
 * Correctly validate sparse composite cells in scrub (CASSANDRA-5855)
 * Add KeyCacheHitRate metric to CF metrics (CASSANDRA-5868)
 * cqlsh: add support for multiline comments (CASSANDRA-5798)
 * Handle CQL3 SELECT duplicate IN restrictions on clustering columns
   (CASSANDRA-5856)


2.0.0-rc1
 * improve DecimalSerializer performance (CASSANDRA-5837)
 * fix potential spurious wakeup in AsyncOneResponse (CASSANDRA-5690)
 * fix schema-related trigger issues (CASSANDRA-5774)
 * Better validation when accessing CQL3 table from thrift (CASSANDRA-5138)
 * Fix assertion error during repair (CASSANDRA-5801)
 * Fix range tombstone bug (CASSANDRA-5805)
 * DC-local CAS (CASSANDRA-5797)
 * Add a native_protocol_version column to the system.local table (CASSANRDA-5819)
 * Use index_interval from cassandra.yaml when upgraded (CASSANDRA-5822)
 * Fix buffer underflow on socket close (CASSANDRA-5792)
Merged from 1.2:
 * Fix reading DeletionTime from 1.1-format sstables (CASSANDRA-5814)
 * cqlsh: add collections support to COPY (CASSANDRA-5698)
 * retry important messages for any IOException (CASSANDRA-5804)
 * Allow empty IN relations in SELECT/UPDATE/DELETE statements (CASSANDRA-5626)
 * cqlsh: fix crashing on Windows due to libedit detection (CASSANDRA-5812)
 * fix bulk-loading compressed sstables (CASSANDRA-5820)
 * (Hadoop) fix quoting in CqlPagingRecordReader and CqlRecordWriter
   (CASSANDRA-5824)
 * update default LCS sstable size to 160MB (CASSANDRA-5727)
 * Allow compacting 2Is via nodetool (CASSANDRA-5670)
 * Hex-encode non-String keys in OPP (CASSANDRA-5793)
 * nodetool history logging (CASSANDRA-5823)
 * (Hadoop) fix support for Thrift tables in CqlPagingRecordReader
   (CASSANDRA-5752)
 * add "all time blocked" to StatusLogger output (CASSANDRA-5825)
 * Future-proof inter-major-version schema migrations (CASSANDRA-5845)
 * (Hadoop) add CqlPagingRecordReader support for ReversedType in Thrift table
   (CASSANDRA-5718)
 * Add -no-snapshot option to scrub (CASSANDRA-5891)
 * Fix to support off heap bloom filters size greater than 2 GB (CASSANDRA-5903)
 * Properly handle parsing huge map and set literals (CASSANDRA-5893)
 * Fix LCS L0 compaction may overlap in L1 (CASSANDRA-5907)
 * New sstablesplit tool to split large sstables offline (CASSANDRA-4766)
 * Fix potential deadlock in native protocol server (CASSANDRA-5926)
 * Disallow incompatible type change in CQL3 (CASSANDRA-5882)
Merged from 1.1:
 * Correctly validate sparse composite cells in scrub (CASSANDRA-5855)


2.0.0-beta2
 * Replace countPendingHints with Hints Created metric (CASSANDRA-5746)
 * Allow nodetool with no args, and with help to run without a server (CASSANDRA-5734)
 * Cleanup AbstractType/TypeSerializer classes (CASSANDRA-5744)
 * Remove unimplemented cli option schema-mwt (CASSANDRA-5754)
 * Support range tombstones in thrift (CASSANDRA-5435)
 * Normalize table-manipulating CQL3 statements' class names (CASSANDRA-5759)
 * cqlsh: add missing table options to DESCRIBE output (CASSANDRA-5749)
 * Fix assertion error during repair (CASSANDRA-5757)
 * Fix bulkloader (CASSANDRA-5542)
 * Add LZ4 compression to the native protocol (CASSANDRA-5765)
 * Fix bugs in the native protocol v2 (CASSANDRA-5770)
 * CAS on 'primary key only' table (CASSANDRA-5715)
 * Support streaming SSTables of old versions (CASSANDRA-5772)
 * Always respect protocol version in native protocol (CASSANDRA-5778)
 * Fix ConcurrentModificationException during streaming (CASSANDRA-5782)
 * Update deletion timestamp in Commit#updatesWithPaxosTime (CASSANDRA-5787)
 * Thrift cas() method crashes if input columns are not sorted (CASSANDRA-5786)
 * Order columns names correctly when querying for CAS (CASSANDRA-5788)
 * Fix streaming retry (CASSANDRA-5775)
Merged from 1.2:
 * if no seeds can be a reached a node won't start in a ring by itself (CASSANDRA-5768)
 * add cassandra.unsafesystem property (CASSANDRA-5704)
 * (Hadoop) quote identifiers in CqlPagingRecordReader (CASSANDRA-5763)
 * Add replace_node functionality for vnodes (CASSANDRA-5337)
 * Add timeout events to query traces (CASSANDRA-5520)
 * Fix serialization of the LEFT gossip value (CASSANDRA-5696)
 * Pig: support for cql3 tables (CASSANDRA-5234)
 * Fix skipping range tombstones with reverse queries (CASSANDRA-5712)
 * Expire entries out of ThriftSessionManager (CASSANDRA-5719)
 * Don't keep ancestor information in memory (CASSANDRA-5342)
 * Expose native protocol server status in nodetool info (CASSANDRA-5735)
 * Fix pathetic performance of range tombstones (CASSANDRA-5677)
 * Fix querying with an empty (impossible) range (CASSANDRA-5573)
 * cqlsh: handle CUSTOM 2i in DESCRIBE output (CASSANDRA-5760)
 * Fix minor bug in Range.intersects(Bound) (CASSANDRA-5771)
 * cqlsh: handle disabled compression in DESCRIBE output (CASSANDRA-5766)
 * Ensure all UP events are notified on the native protocol (CASSANDRA-5769)
 * Fix formatting of sstable2json with multiple -k arguments (CASSANDRA-5781)
 * Don't rely on row marker for queries in general to hide lost markers
   after TTL expires (CASSANDRA-5762)
 * Sort nodetool help output (CASSANDRA-5776)
 * Fix column expiring during 2 phases compaction (CASSANDRA-5799)
 * now() is being rejected in INSERTs when inside collections (CASSANDRA-5795)


2.0.0-beta1
 * Add support for indexing clustered columns (CASSANDRA-5125)
 * Removed on-heap row cache (CASSANDRA-5348)
 * use nanotime consistently for node-local timeouts (CASSANDRA-5581)
 * Avoid unnecessary second pass on name-based queries (CASSANDRA-5577)
 * Experimental triggers (CASSANDRA-1311)
 * JEMalloc support for off-heap allocation (CASSANDRA-3997)
 * Single-pass compaction (CASSANDRA-4180)
 * Removed token range bisection (CASSANDRA-5518)
 * Removed compatibility with pre-1.2.5 sstables and network messages
   (CASSANDRA-5511)
 * removed PBSPredictor (CASSANDRA-5455)
 * CAS support (CASSANDRA-5062, 5441, 5442, 5443, 5619, 5667)
 * Leveled compaction performs size-tiered compactions in L0
   (CASSANDRA-5371, 5439)
 * Add yaml network topology snitch for mixed ec2/other envs (CASSANDRA-5339)
 * Log when a node is down longer than the hint window (CASSANDRA-4554)
 * Optimize tombstone creation for ExpiringColumns (CASSANDRA-4917)
 * Improve LeveledScanner work estimation (CASSANDRA-5250, 5407)
 * Replace compaction lock with runWithCompactionsDisabled (CASSANDRA-3430)
 * Change Message IDs to ints (CASSANDRA-5307)
 * Move sstable level information into the Stats component, removing the
   need for a separate Manifest file (CASSANDRA-4872)
 * avoid serializing to byte[] on commitlog append (CASSANDRA-5199)
 * make index_interval configurable per columnfamily (CASSANDRA-3961, CASSANDRA-5650)
 * add default_time_to_live (CASSANDRA-3974)
 * add memtable_flush_period_in_ms (CASSANDRA-4237)
 * replace supercolumns internally by composites (CASSANDRA-3237, 5123)
 * upgrade thrift to 0.9.0 (CASSANDRA-3719)
 * drop unnecessary keyspace parameter from user-defined compaction API
   (CASSANDRA-5139)
 * more robust solution to incomplete compactions + counters (CASSANDRA-5151)
 * Change order of directory searching for c*.in.sh (CASSANDRA-3983)
 * Add tool to reset SSTable compaction level for LCS (CASSANDRA-5271)
 * Allow custom configuration loader (CASSANDRA-5045)
 * Remove memory emergency pressure valve logic (CASSANDRA-3534)
 * Reduce request latency with eager retry (CASSANDRA-4705)
 * cqlsh: Remove ASSUME command (CASSANDRA-5331)
 * Rebuild BF when loading sstables if bloom_filter_fp_chance
   has changed since compaction (CASSANDRA-5015)
 * remove row-level bloom filters (CASSANDRA-4885)
 * Change Kernel Page Cache skipping into row preheating (disabled by default)
   (CASSANDRA-4937)
 * Improve repair by deciding on a gcBefore before sending
   out TreeRequests (CASSANDRA-4932)
 * Add an official way to disable compactions (CASSANDRA-5074)
 * Reenable ALTER TABLE DROP with new semantics (CASSANDRA-3919)
 * Add binary protocol versioning (CASSANDRA-5436)
 * Swap THshaServer for TThreadedSelectorServer (CASSANDRA-5530)
 * Add alias support to SELECT statement (CASSANDRA-5075)
 * Don't create empty RowMutations in CommitLogReplayer (CASSANDRA-5541)
 * Use range tombstones when dropping cfs/columns from schema (CASSANDRA-5579)
 * cqlsh: drop CQL2/CQL3-beta support (CASSANDRA-5585)
 * Track max/min column names in sstables to be able to optimize slice
   queries (CASSANDRA-5514, CASSANDRA-5595, CASSANDRA-5600)
 * Binary protocol: allow batching already prepared statements (CASSANDRA-4693)
 * Allow preparing timestamp, ttl and limit in CQL3 queries (CASSANDRA-4450)
 * Support native link w/o JNA in Java7 (CASSANDRA-3734)
 * Use SASL authentication in binary protocol v2 (CASSANDRA-5545)
 * Replace Thrift HsHa with LMAX Disruptor based implementation (CASSANDRA-5582)
 * cqlsh: Add row count to SELECT output (CASSANDRA-5636)
 * Include a timestamp with all read commands to determine column expiration
   (CASSANDRA-5149)
 * Streaming 2.0 (CASSANDRA-5286, 5699)
 * Conditional create/drop ks/table/index statements in CQL3 (CASSANDRA-2737)
 * more pre-table creation property validation (CASSANDRA-5693)
 * Redesign repair messages (CASSANDRA-5426)
 * Fix ALTER RENAME post-5125 (CASSANDRA-5702)
 * Disallow renaming a 2ndary indexed column (CASSANDRA-5705)
 * Rename Table to Keyspace (CASSANDRA-5613)
 * Ensure changing column_index_size_in_kb on different nodes don't corrupt the
   sstable (CASSANDRA-5454)
 * Move resultset type information into prepare, not execute (CASSANDRA-5649)
 * Auto paging in binary protocol (CASSANDRA-4415, 5714)
 * Don't tie client side use of AbstractType to JDBC (CASSANDRA-4495)
 * Adds new TimestampType to replace DateType (CASSANDRA-5723, CASSANDRA-5729)
Merged from 1.2:
 * make starting native protocol server idempotent (CASSANDRA-5728)
 * Fix loading key cache when a saved entry is no longer valid (CASSANDRA-5706)
 * Fix serialization of the LEFT gossip value (CASSANDRA-5696)
 * cqlsh: Don't show 'null' in place of empty values (CASSANDRA-5675)
 * Race condition in detecting version on a mixed 1.1/1.2 cluster
   (CASSANDRA-5692)
 * Fix skipping range tombstones with reverse queries (CASSANDRA-5712)
 * Expire entries out of ThriftSessionManager (CASSANRDA-5719)
 * Don't keep ancestor information in memory (CASSANDRA-5342)
 * cqlsh: fix handling of semicolons inside BATCH queries (CASSANDRA-5697)


1.2.6
 * Fix tracing when operation completes before all responses arrive
   (CASSANDRA-5668)
 * Fix cross-DC mutation forwarding (CASSANDRA-5632)
 * Reduce SSTableLoader memory usage (CASSANDRA-5555)
 * Scale hinted_handoff_throttle_in_kb to cluster size (CASSANDRA-5272)
 * (Hadoop) Add CQL3 input/output formats (CASSANDRA-4421, 5622)
 * (Hadoop) Fix InputKeyRange in CFIF (CASSANDRA-5536)
 * Fix dealing with ridiculously large max sstable sizes in LCS (CASSANDRA-5589)
 * Ignore pre-truncate hints (CASSANDRA-4655)
 * Move System.exit on OOM into a separate thread (CASSANDRA-5273)
 * Write row markers when serializing schema (CASSANDRA-5572)
 * Check only SSTables for the requested range when streaming (CASSANDRA-5569)
 * Improve batchlog replay behavior and hint ttl handling (CASSANDRA-5314)
 * Exclude localTimestamp from validation for tombstones (CASSANDRA-5398)
 * cqlsh: add custom prompt support (CASSANDRA-5539)
 * Reuse prepared statements in hot auth queries (CASSANDRA-5594)
 * cqlsh: add vertical output option (see EXPAND) (CASSANDRA-5597)
 * Add a rate limit option to stress (CASSANDRA-5004)
 * have BulkLoader ignore snapshots directories (CASSANDRA-5587)
 * fix SnitchProperties logging context (CASSANDRA-5602)
 * Expose whether jna is enabled and memory is locked via JMX (CASSANDRA-5508)
 * cqlsh: fix COPY FROM with ReversedType (CASSANDRA-5610)
 * Allow creating CUSTOM indexes on collections (CASSANDRA-5615)
 * Evaluate now() function at execution time (CASSANDRA-5616)
 * Expose detailed read repair metrics (CASSANDRA-5618)
 * Correct blob literal + ReversedType parsing (CASSANDRA-5629)
 * Allow GPFS to prefer the internal IP like EC2MRS (CASSANDRA-5630)
 * fix help text for -tspw cassandra-cli (CASSANDRA-5643)
 * don't throw away initial causes exceptions for internode encryption issues
   (CASSANDRA-5644)
 * Fix message spelling errors for cql select statements (CASSANDRA-5647)
 * Suppress custom exceptions thru jmx (CASSANDRA-5652)
 * Update CREATE CUSTOM INDEX syntax (CASSANDRA-5639)
 * Fix PermissionDetails.equals() method (CASSANDRA-5655)
 * Never allow partition key ranges in CQL3 without token() (CASSANDRA-5666)
 * Gossiper incorrectly drops AppState for an upgrading node (CASSANDRA-5660)
 * Connection thrashing during multi-region ec2 during upgrade, due to
   messaging version (CASSANDRA-5669)
 * Avoid over reconnecting in EC2MRS (CASSANDRA-5678)
 * Fix ReadResponseSerializer.serializedSize() for digest reads (CASSANDRA-5476)
 * allow sstable2json on 2i CFs (CASSANDRA-5694)
Merged from 1.1:
 * Remove buggy thrift max message length option (CASSANDRA-5529)
 * Fix NPE in Pig's widerow mode (CASSANDRA-5488)
 * Add split size parameter to Pig and disable split combination (CASSANDRA-5544)


1.2.5
 * make BytesToken.toString only return hex bytes (CASSANDRA-5566)
 * Ensure that submitBackground enqueues at least one task (CASSANDRA-5554)
 * fix 2i updates with identical values and timestamps (CASSANDRA-5540)
 * fix compaction throttling bursty-ness (CASSANDRA-4316)
 * reduce memory consumption of IndexSummary (CASSANDRA-5506)
 * remove per-row column name bloom filters (CASSANDRA-5492)
 * Include fatal errors in trace events (CASSANDRA-5447)
 * Ensure that PerRowSecondaryIndex is notified of row-level deletes
   (CASSANDRA-5445)
 * Allow empty blob literals in CQL3 (CASSANDRA-5452)
 * Fix streaming RangeTombstones at column index boundary (CASSANDRA-5418)
 * Fix preparing statements when current keyspace is not set (CASSANDRA-5468)
 * Fix SemanticVersion.isSupportedBy minor/patch handling (CASSANDRA-5496)
 * Don't provide oldCfId for post-1.1 system cfs (CASSANDRA-5490)
 * Fix primary range ignores replication strategy (CASSANDRA-5424)
 * Fix shutdown of binary protocol server (CASSANDRA-5507)
 * Fix repair -snapshot not working (CASSANDRA-5512)
 * Set isRunning flag later in binary protocol server (CASSANDRA-5467)
 * Fix use of CQL3 functions with descending clustering order (CASSANDRA-5472)
 * Disallow renaming columns one at a time for thrift table in CQL3
   (CASSANDRA-5531)
 * cqlsh: add CLUSTERING ORDER BY support to DESCRIBE (CASSANDRA-5528)
 * Add custom secondary index support to CQL3 (CASSANDRA-5484)
 * Fix repair hanging silently on unexpected error (CASSANDRA-5229)
 * Fix Ec2Snitch regression introduced by CASSANDRA-5171 (CASSANDRA-5432)
 * Add nodetool enablebackup/disablebackup (CASSANDRA-5556)
 * cqlsh: fix DESCRIBE after case insensitive USE (CASSANDRA-5567)
Merged from 1.1
 * Add retry mechanism to OTC for non-droppable_verbs (CASSANDRA-5393)
 * Use allocator information to improve memtable memory usage estimate
   (CASSANDRA-5497)
 * Fix trying to load deleted row into row cache on startup (CASSANDRA-4463)
 * fsync leveled manifest to avoid corruption (CASSANDRA-5535)
 * Fix Bound intersection computation (CASSANDRA-5551)
 * sstablescrub now respects max memory size in cassandra.in.sh (CASSANDRA-5562)


1.2.4
 * Ensure that PerRowSecondaryIndex updates see the most recent values
   (CASSANDRA-5397)
 * avoid duplicate index entries ind PrecompactedRow and
   ParallelCompactionIterable (CASSANDRA-5395)
 * remove the index entry on oldColumn when new column is a tombstone
   (CASSANDRA-5395)
 * Change default stream throughput from 400 to 200 mbps (CASSANDRA-5036)
 * Gossiper logs DOWN for symmetry with UP (CASSANDRA-5187)
 * Fix mixing prepared statements between keyspaces (CASSANDRA-5352)
 * Fix consistency level during bootstrap - strike 3 (CASSANDRA-5354)
 * Fix transposed arguments in AlreadyExistsException (CASSANDRA-5362)
 * Improve asynchronous hint delivery (CASSANDRA-5179)
 * Fix Guava dependency version (12.0 -> 13.0.1) for Maven (CASSANDRA-5364)
 * Validate that provided CQL3 collection value are < 64K (CASSANDRA-5355)
 * Make upgradeSSTable skip current version sstables by default (CASSANDRA-5366)
 * Optimize min/max timestamp collection (CASSANDRA-5373)
 * Invalid streamId in cql binary protocol when using invalid CL
   (CASSANDRA-5164)
 * Fix validation for IN where clauses with collections (CASSANDRA-5376)
 * Copy resultSet on count query to avoid ConcurrentModificationException
   (CASSANDRA-5382)
 * Correctly typecheck in CQL3 even with ReversedType (CASSANDRA-5386)
 * Fix streaming compressed files when using encryption (CASSANDRA-5391)
 * cassandra-all 1.2.0 pom missing netty dependency (CASSANDRA-5392)
 * Fix writetime/ttl functions on null values (CASSANDRA-5341)
 * Fix NPE during cql3 select with token() (CASSANDRA-5404)
 * IndexHelper.skipBloomFilters won't skip non-SHA filters (CASSANDRA-5385)
 * cqlsh: Print maps ordered by key, sort sets (CASSANDRA-5413)
 * Add null syntax support in CQL3 for inserts (CASSANDRA-3783)
 * Allow unauthenticated set_keyspace() calls (CASSANDRA-5423)
 * Fix potential incremental backups race (CASSANDRA-5410)
 * Fix prepared BATCH statements with batch-level timestamps (CASSANDRA-5415)
 * Allow overriding superuser setup delay (CASSANDRA-5430)
 * cassandra-shuffle with JMX usernames and passwords (CASSANDRA-5431)
Merged from 1.1:
 * cli: Quote ks and cf names in schema output when needed (CASSANDRA-5052)
 * Fix bad default for min/max timestamp in SSTableMetadata (CASSANDRA-5372)
 * Fix cf name extraction from manifest in Directories.migrateFile()
   (CASSANDRA-5242)
 * Support pluggable internode authentication (CASSANDRA-5401)


1.2.3
 * add check for sstable overlap within a level on startup (CASSANDRA-5327)
 * replace ipv6 colons in jmx object names (CASSANDRA-5298, 5328)
 * Avoid allocating SSTableBoundedScanner during repair when the range does
   not intersect the sstable (CASSANDRA-5249)
 * Don't lowercase property map keys (this breaks NTS) (CASSANDRA-5292)
 * Fix composite comparator with super columns (CASSANDRA-5287)
 * Fix insufficient validation of UPDATE queries against counter cfs
   (CASSANDRA-5300)
 * Fix PropertyFileSnitch default DC/Rack behavior (CASSANDRA-5285)
 * Handle null values when executing prepared statement (CASSANDRA-5081)
 * Add netty to pom dependencies (CASSANDRA-5181)
 * Include type arguments in Thrift CQLPreparedResult (CASSANDRA-5311)
 * Fix compaction not removing columns when bf_fp_ratio is 1 (CASSANDRA-5182)
 * cli: Warn about missing CQL3 tables in schema descriptions (CASSANDRA-5309)
 * Re-enable unknown option in replication/compaction strategies option for
   backward compatibility (CASSANDRA-4795)
 * Add binary protocol support to stress (CASSANDRA-4993)
 * cqlsh: Fix COPY FROM value quoting and null handling (CASSANDRA-5305)
 * Fix repair -pr for vnodes (CASSANDRA-5329)
 * Relax CL for auth queries for non-default users (CASSANDRA-5310)
 * Fix AssertionError during repair (CASSANDRA-5245)
 * Don't announce migrations to pre-1.2 nodes (CASSANDRA-5334)
Merged from 1.1:
 * Update offline scrub for 1.0 -> 1.1 directory structure (CASSANDRA-5195)
 * add tmp flag to Descriptor hashcode (CASSANDRA-4021)
 * fix logging of "Found table data in data directories" when only system tables
   are present (CASSANDRA-5289)
 * cli: Add JMX authentication support (CASSANDRA-5080)
 * nodetool: ability to repair specific range (CASSANDRA-5280)
 * Fix possible assertion triggered in SliceFromReadCommand (CASSANDRA-5284)
 * cqlsh: Add inet type support on Windows (ipv4-only) (CASSANDRA-4801)
 * Fix race when initializing ColumnFamilyStore (CASSANDRA-5350)
 * Add UseTLAB JVM flag (CASSANDRA-5361)


1.2.2
 * fix potential for multiple concurrent compactions of the same sstables
   (CASSANDRA-5256)
 * avoid no-op caching of byte[] on commitlog append (CASSANDRA-5199)
 * fix symlinks under data dir not working (CASSANDRA-5185)
 * fix bug in compact storage metadata handling (CASSANDRA-5189)
 * Validate login for USE queries (CASSANDRA-5207)
 * cli: remove default username and password (CASSANDRA-5208)
 * configure populate_io_cache_on_flush per-CF (CASSANDRA-4694)
 * allow configuration of internode socket buffer (CASSANDRA-3378)
 * Make sstable directory picking blacklist-aware again (CASSANDRA-5193)
 * Correctly expire gossip states for edge cases (CASSANDRA-5216)
 * Improve handling of directory creation failures (CASSANDRA-5196)
 * Expose secondary indicies to the rest of nodetool (CASSANDRA-4464)
 * Binary protocol: avoid sending notification for 0.0.0.0 (CASSANDRA-5227)
 * add UseCondCardMark XX jvm settings on jdk 1.7 (CASSANDRA-4366)
 * CQL3 refactor to allow conversion function (CASSANDRA-5226)
 * Fix drop of sstables in some circumstance (CASSANDRA-5232)
 * Implement caching of authorization results (CASSANDRA-4295)
 * Add support for LZ4 compression (CASSANDRA-5038)
 * Fix missing columns in wide rows queries (CASSANDRA-5225)
 * Simplify auth setup and make system_auth ks alterable (CASSANDRA-5112)
 * Stop compactions from hanging during bootstrap (CASSANDRA-5244)
 * fix compressed streaming sending extra chunk (CASSANDRA-5105)
 * Add CQL3-based implementations of IAuthenticator and IAuthorizer
   (CASSANDRA-4898)
 * Fix timestamp-based tomstone removal logic (CASSANDRA-5248)
 * cli: Add JMX authentication support (CASSANDRA-5080)
 * Fix forceFlush behavior (CASSANDRA-5241)
 * cqlsh: Add username autocompletion (CASSANDRA-5231)
 * Fix CQL3 composite partition key error (CASSANDRA-5240)
 * Allow IN clause on last clustering key (CASSANDRA-5230)
Merged from 1.1:
 * fix start key/end token validation for wide row iteration (CASSANDRA-5168)
 * add ConfigHelper support for Thrift frame and max message sizes (CASSANDRA-5188)
 * fix nodetool repair not fail on node down (CASSANDRA-5203)
 * always collect tombstone hints (CASSANDRA-5068)
 * Fix error when sourcing file in cqlsh (CASSANDRA-5235)


1.2.1
 * stream undelivered hints on decommission (CASSANDRA-5128)
 * GossipingPropertyFileSnitch loads saved dc/rack info if needed (CASSANDRA-5133)
 * drain should flush system CFs too (CASSANDRA-4446)
 * add inter_dc_tcp_nodelay setting (CASSANDRA-5148)
 * re-allow wrapping ranges for start_token/end_token range pairitspwng (CASSANDRA-5106)
 * fix validation compaction of empty rows (CASSANDRA-5136)
 * nodetool methods to enable/disable hint storage/delivery (CASSANDRA-4750)
 * disallow bloom filter false positive chance of 0 (CASSANDRA-5013)
 * add threadpool size adjustment methods to JMXEnabledThreadPoolExecutor and
   CompactionManagerMBean (CASSANDRA-5044)
 * fix hinting for dropped local writes (CASSANDRA-4753)
 * off-heap cache doesn't need mutable column container (CASSANDRA-5057)
 * apply disk_failure_policy to bad disks on initial directory creation
   (CASSANDRA-4847)
 * Optimize name-based queries to use ArrayBackedSortedColumns (CASSANDRA-5043)
 * Fall back to old manifest if most recent is unparseable (CASSANDRA-5041)
 * pool [Compressed]RandomAccessReader objects on the partitioned read path
   (CASSANDRA-4942)
 * Add debug logging to list filenames processed by Directories.migrateFile
   method (CASSANDRA-4939)
 * Expose black-listed directories via JMX (CASSANDRA-4848)
 * Log compaction merge counts (CASSANDRA-4894)
 * Minimize byte array allocation by AbstractData{Input,Output} (CASSANDRA-5090)
 * Add SSL support for the binary protocol (CASSANDRA-5031)
 * Allow non-schema system ks modification for shuffle to work (CASSANDRA-5097)
 * cqlsh: Add default limit to SELECT statements (CASSANDRA-4972)
 * cqlsh: fix DESCRIBE for 1.1 cfs in CQL3 (CASSANDRA-5101)
 * Correctly gossip with nodes >= 1.1.7 (CASSANDRA-5102)
 * Ensure CL guarantees on digest mismatch (CASSANDRA-5113)
 * Validate correctly selects on composite partition key (CASSANDRA-5122)
 * Fix exception when adding collection (CASSANDRA-5117)
 * Handle states for non-vnode clusters correctly (CASSANDRA-5127)
 * Refuse unrecognized replication and compaction strategy options (CASSANDRA-4795)
 * Pick the correct value validator in sstable2json for cql3 tables (CASSANDRA-5134)
 * Validate login for describe_keyspace, describe_keyspaces and set_keyspace
   (CASSANDRA-5144)
 * Fix inserting empty maps (CASSANDRA-5141)
 * Don't remove tokens from System table for node we know (CASSANDRA-5121)
 * fix streaming progress report for compresed files (CASSANDRA-5130)
 * Coverage analysis for low-CL queries (CASSANDRA-4858)
 * Stop interpreting dates as valid timeUUID value (CASSANDRA-4936)
 * Adds E notation for floating point numbers (CASSANDRA-4927)
 * Detect (and warn) unintentional use of the cql2 thrift methods when cql3 was
   intended (CASSANDRA-5172)
 * cli: Quote ks and cf names in schema output when needed (CASSANDRA-5052)
 * Fix cf name extraction from manifest in Directories.migrateFile() (CASSANDRA-5242)
 * Replace mistaken usage of commons-logging with slf4j (CASSANDRA-5464)
 * Ensure Jackson dependency matches lib (CASSANDRA-5126)
 * Expose droppable tombstone ratio stats over JMX (CASSANDRA-5159)
Merged from 1.1:
 * Simplify CompressedRandomAccessReader to work around JDK FD bug (CASSANDRA-5088)
 * Improve handling a changing target throttle rate mid-compaction (CASSANDRA-5087)
 * Pig: correctly decode row keys in widerow mode (CASSANDRA-5098)
 * nodetool repair command now prints progress (CASSANDRA-4767)
 * fix user defined compaction to run against 1.1 data directory (CASSANDRA-5118)
 * Fix CQL3 BATCH authorization caching (CASSANDRA-5145)
 * fix get_count returns incorrect value with TTL (CASSANDRA-5099)
 * better handling for mid-compaction failure (CASSANDRA-5137)
 * convert default marshallers list to map for better readability (CASSANDRA-5109)
 * fix ConcurrentModificationException in getBootstrapSource (CASSANDRA-5170)
 * fix sstable maxtimestamp for row deletes and pre-1.1.1 sstables (CASSANDRA-5153)
 * Fix thread growth on node removal (CASSANDRA-5175)
 * Make Ec2Region's datacenter name configurable (CASSANDRA-5155)


1.2.0
 * Disallow counters in collections (CASSANDRA-5082)
 * cqlsh: add unit tests (CASSANDRA-3920)
 * fix default bloom_filter_fp_chance for LeveledCompactionStrategy (CASSANDRA-5093)
Merged from 1.1:
 * add validation for get_range_slices with start_key and end_token (CASSANDRA-5089)


1.2.0-rc2
 * fix nodetool ownership display with vnodes (CASSANDRA-5065)
 * cqlsh: add DESCRIBE KEYSPACES command (CASSANDRA-5060)
 * Fix potential infinite loop when reloading CFS (CASSANDRA-5064)
 * Fix SimpleAuthorizer example (CASSANDRA-5072)
 * cqlsh: force CL.ONE for tracing and system.schema* queries (CASSANDRA-5070)
 * Includes cassandra-shuffle in the debian package (CASSANDRA-5058)
Merged from 1.1:
 * fix multithreaded compaction deadlock (CASSANDRA-4492)
 * fix temporarily missing schema after upgrade from pre-1.1.5 (CASSANDRA-5061)
 * Fix ALTER TABLE overriding compression options with defaults
   (CASSANDRA-4996, 5066)
 * fix specifying and altering crc_check_chance (CASSANDRA-5053)
 * fix Murmur3Partitioner ownership% calculation (CASSANDRA-5076)
 * Don't expire columns sooner than they should in 2ndary indexes (CASSANDRA-5079)


1.2-rc1
 * rename rpc_timeout settings to request_timeout (CASSANDRA-5027)
 * add BF with 0.1 FP to LCS by default (CASSANDRA-5029)
 * Fix preparing insert queries (CASSANDRA-5016)
 * Fix preparing queries with counter increment (CASSANDRA-5022)
 * Fix preparing updates with collections (CASSANDRA-5017)
 * Don't generate UUID based on other node address (CASSANDRA-5002)
 * Fix message when trying to alter a clustering key type (CASSANDRA-5012)
 * Update IAuthenticator to match the new IAuthorizer (CASSANDRA-5003)
 * Fix inserting only a key in CQL3 (CASSANDRA-5040)
 * Fix CQL3 token() function when used with strings (CASSANDRA-5050)
Merged from 1.1:
 * reduce log spam from invalid counter shards (CASSANDRA-5026)
 * Improve schema propagation performance (CASSANDRA-5025)
 * Fix for IndexHelper.IndexFor throws OOB Exception (CASSANDRA-5030)
 * cqlsh: make it possible to describe thrift CFs (CASSANDRA-4827)
 * cqlsh: fix timestamp formatting on some platforms (CASSANDRA-5046)


1.2-beta3
 * make consistency level configurable in cqlsh (CASSANDRA-4829)
 * fix cqlsh rendering of blob fields (CASSANDRA-4970)
 * fix cqlsh DESCRIBE command (CASSANDRA-4913)
 * save truncation position in system table (CASSANDRA-4906)
 * Move CompressionMetadata off-heap (CASSANDRA-4937)
 * allow CLI to GET cql3 columnfamily data (CASSANDRA-4924)
 * Fix rare race condition in getExpireTimeForEndpoint (CASSANDRA-4402)
 * acquire references to overlapping sstables during compaction so bloom filter
   doesn't get free'd prematurely (CASSANDRA-4934)
 * Don't share slice query filter in CQL3 SelectStatement (CASSANDRA-4928)
 * Separate tracing from Log4J (CASSANDRA-4861)
 * Exclude gcable tombstones from merkle-tree computation (CASSANDRA-4905)
 * Better printing of AbstractBounds for tracing (CASSANDRA-4931)
 * Optimize mostRecentTombstone check in CC.collectAllData (CASSANDRA-4883)
 * Change stream session ID to UUID to avoid collision from same node (CASSANDRA-4813)
 * Use Stats.db when bulk loading if present (CASSANDRA-4957)
 * Skip repair on system_trace and keyspaces with RF=1 (CASSANDRA-4956)
 * (cql3) Remove arbitrary SELECT limit (CASSANDRA-4918)
 * Correctly handle prepared operation on collections (CASSANDRA-4945)
 * Fix CQL3 LIMIT (CASSANDRA-4877)
 * Fix Stress for CQL3 (CASSANDRA-4979)
 * Remove cassandra specific exceptions from JMX interface (CASSANDRA-4893)
 * (CQL3) Force using ALLOW FILTERING on potentially inefficient queries (CASSANDRA-4915)
 * (cql3) Fix adding column when the table has collections (CASSANDRA-4982)
 * (cql3) Fix allowing collections with compact storage (CASSANDRA-4990)
 * (cql3) Refuse ttl/writetime function on collections (CASSANDRA-4992)
 * Replace IAuthority with new IAuthorizer (CASSANDRA-4874)
 * clqsh: fix KEY pseudocolumn escaping when describing Thrift tables
   in CQL3 mode (CASSANDRA-4955)
 * add basic authentication support for Pig CassandraStorage (CASSANDRA-3042)
 * fix CQL2 ALTER TABLE compaction_strategy_class altering (CASSANDRA-4965)
Merged from 1.1:
 * Fall back to old describe_splits if d_s_ex is not available (CASSANDRA-4803)
 * Improve error reporting when streaming ranges fail (CASSANDRA-5009)
 * Fix cqlsh timestamp formatting of timezone info (CASSANDRA-4746)
 * Fix assertion failure with leveled compaction (CASSANDRA-4799)
 * Check for null end_token in get_range_slice (CASSANDRA-4804)
 * Remove all remnants of removed nodes (CASSANDRA-4840)
 * Add aut-reloading of the log4j file in debian package (CASSANDRA-4855)
 * Fix estimated row cache entry size (CASSANDRA-4860)
 * reset getRangeSlice filter after finishing a row for get_paged_slice
   (CASSANDRA-4919)
 * expunge row cache post-truncate (CASSANDRA-4940)
 * Allow static CF definition with compact storage (CASSANDRA-4910)
 * Fix endless loop/compaction of schema_* CFs due to broken timestamps (CASSANDRA-4880)
 * Fix 'wrong class type' assertion in CounterColumn (CASSANDRA-4976)


1.2-beta2
 * fp rate of 1.0 disables BF entirely; LCS defaults to 1.0 (CASSANDRA-4876)
 * off-heap bloom filters for row keys (CASSANDRA_4865)
 * add extension point for sstable components (CASSANDRA-4049)
 * improve tracing output (CASSANDRA-4852, 4862)
 * make TRACE verb droppable (CASSANDRA-4672)
 * fix BulkLoader recognition of CQL3 columnfamilies (CASSANDRA-4755)
 * Sort commitlog segments for replay by id instead of mtime (CASSANDRA-4793)
 * Make hint delivery asynchronous (CASSANDRA-4761)
 * Pluggable Thrift transport factories for CLI and cqlsh (CASSANDRA-4609, 4610)
 * cassandra-cli: allow Double value type to be inserted to a column (CASSANDRA-4661)
 * Add ability to use custom TServerFactory implementations (CASSANDRA-4608)
 * optimize batchlog flushing to skip successful batches (CASSANDRA-4667)
 * include metadata for system keyspace itself in schema tables (CASSANDRA-4416)
 * add check to PropertyFileSnitch to verify presence of location for
   local node (CASSANDRA-4728)
 * add PBSPredictor consistency modeler (CASSANDRA-4261)
 * remove vestiges of Thrift unframed mode (CASSANDRA-4729)
 * optimize single-row PK lookups (CASSANDRA-4710)
 * adjust blockFor calculation to account for pending ranges due to node
   movement (CASSANDRA-833)
 * Change CQL version to 3.0.0 and stop accepting 3.0.0-beta1 (CASSANDRA-4649)
 * (CQL3) Make prepared statement global instead of per connection
   (CASSANDRA-4449)
 * Fix scrubbing of CQL3 created tables (CASSANDRA-4685)
 * (CQL3) Fix validation when using counter and regular columns in the same
   table (CASSANDRA-4706)
 * Fix bug starting Cassandra with simple authentication (CASSANDRA-4648)
 * Add support for batchlog in CQL3 (CASSANDRA-4545, 4738)
 * Add support for multiple column family outputs in CFOF (CASSANDRA-4208)
 * Support repairing only the local DC nodes (CASSANDRA-4747)
 * Use rpc_address for binary protocol and change default port (CASSANDRA-4751)
 * Fix use of collections in prepared statements (CASSANDRA-4739)
 * Store more information into peers table (CASSANDRA-4351, 4814)
 * Configurable bucket size for size tiered compaction (CASSANDRA-4704)
 * Run leveled compaction in parallel (CASSANDRA-4310)
 * Fix potential NPE during CFS reload (CASSANDRA-4786)
 * Composite indexes may miss results (CASSANDRA-4796)
 * Move consistency level to the protocol level (CASSANDRA-4734, 4824)
 * Fix Subcolumn slice ends not respected (CASSANDRA-4826)
 * Fix Assertion error in cql3 select (CASSANDRA-4783)
 * Fix list prepend logic (CQL3) (CASSANDRA-4835)
 * Add booleans as literals in CQL3 (CASSANDRA-4776)
 * Allow renaming PK columns in CQL3 (CASSANDRA-4822)
 * Fix binary protocol NEW_NODE event (CASSANDRA-4679)
 * Fix potential infinite loop in tombstone compaction (CASSANDRA-4781)
 * Remove system tables accounting from schema (CASSANDRA-4850)
 * (cql3) Force provided columns in clustering key order in
   'CLUSTERING ORDER BY' (CASSANDRA-4881)
 * Fix composite index bug (CASSANDRA-4884)
 * Fix short read protection for CQL3 (CASSANDRA-4882)
 * Add tracing support to the binary protocol (CASSANDRA-4699)
 * (cql3) Don't allow prepared marker inside collections (CASSANDRA-4890)
 * Re-allow order by on non-selected columns (CASSANDRA-4645)
 * Bug when composite index is created in a table having collections (CASSANDRA-4909)
 * log index scan subject in CompositesSearcher (CASSANDRA-4904)
Merged from 1.1:
 * add get[Row|Key]CacheEntries to CacheServiceMBean (CASSANDRA-4859)
 * fix get_paged_slice to wrap to next row correctly (CASSANDRA-4816)
 * fix indexing empty column values (CASSANDRA-4832)
 * allow JdbcDate to compose null Date objects (CASSANDRA-4830)
 * fix possible stackoverflow when compacting 1000s of sstables
   (CASSANDRA-4765)
 * fix wrong leveled compaction progress calculation (CASSANDRA-4807)
 * add a close() method to CRAR to prevent leaking file descriptors (CASSANDRA-4820)
 * fix potential infinite loop in get_count (CASSANDRA-4833)
 * fix compositeType.{get/from}String methods (CASSANDRA-4842)
 * (CQL) fix CREATE COLUMNFAMILY permissions check (CASSANDRA-4864)
 * Fix DynamicCompositeType same type comparison (CASSANDRA-4711)
 * Fix duplicate SSTable reference when stream session failed (CASSANDRA-3306)
 * Allow static CF definition with compact storage (CASSANDRA-4910)
 * Fix endless loop/compaction of schema_* CFs due to broken timestamps (CASSANDRA-4880)
 * Fix 'wrong class type' assertion in CounterColumn (CASSANDRA-4976)


1.2-beta1
 * add atomic_batch_mutate (CASSANDRA-4542, -4635)
 * increase default max_hint_window_in_ms to 3h (CASSANDRA-4632)
 * include message initiation time to replicas so they can more
   accurately drop timed-out requests (CASSANDRA-2858)
 * fix clientutil.jar dependencies (CASSANDRA-4566)
 * optimize WriteResponse (CASSANDRA-4548)
 * new metrics (CASSANDRA-4009)
 * redesign KEYS indexes to avoid read-before-write (CASSANDRA-2897)
 * debug tracing (CASSANDRA-1123)
 * parallelize row cache loading (CASSANDRA-4282)
 * Make compaction, flush JBOD-aware (CASSANDRA-4292)
 * run local range scans on the read stage (CASSANDRA-3687)
 * clean up ioexceptions (CASSANDRA-2116)
 * add disk_failure_policy (CASSANDRA-2118)
 * Introduce new json format with row level deletion (CASSANDRA-4054)
 * remove redundant "name" column from schema_keyspaces (CASSANDRA-4433)
 * improve "nodetool ring" handling of multi-dc clusters (CASSANDRA-3047)
 * update NTS calculateNaturalEndpoints to be O(N log N) (CASSANDRA-3881)
 * split up rpc timeout by operation type (CASSANDRA-2819)
 * rewrite key cache save/load to use only sequential i/o (CASSANDRA-3762)
 * update MS protocol with a version handshake + broadcast address id
   (CASSANDRA-4311)
 * multithreaded hint replay (CASSANDRA-4189)
 * add inter-node message compression (CASSANDRA-3127)
 * remove COPP (CASSANDRA-2479)
 * Track tombstone expiration and compact when tombstone content is
   higher than a configurable threshold, default 20% (CASSANDRA-3442, 4234)
 * update MurmurHash to version 3 (CASSANDRA-2975)
 * (CLI) track elapsed time for `delete' operation (CASSANDRA-4060)
 * (CLI) jline version is bumped to 1.0 to properly  support
   'delete' key function (CASSANDRA-4132)
 * Save IndexSummary into new SSTable 'Summary' component (CASSANDRA-2392, 4289)
 * Add support for range tombstones (CASSANDRA-3708)
 * Improve MessagingService efficiency (CASSANDRA-3617)
 * Avoid ID conflicts from concurrent schema changes (CASSANDRA-3794)
 * Set thrift HSHA server thread limit to unlimited by default (CASSANDRA-4277)
 * Avoids double serialization of CF id in RowMutation messages
   (CASSANDRA-4293)
 * stream compressed sstables directly with java nio (CASSANDRA-4297)
 * Support multiple ranges in SliceQueryFilter (CASSANDRA-3885)
 * Add column metadata to system column families (CASSANDRA-4018)
 * (cql3) Always use composite types by default (CASSANDRA-4329)
 * (cql3) Add support for set, map and list (CASSANDRA-3647)
 * Validate date type correctly (CASSANDRA-4441)
 * (cql3) Allow definitions with only a PK (CASSANDRA-4361)
 * (cql3) Add support for row key composites (CASSANDRA-4179)
 * improve DynamicEndpointSnitch by using reservoir sampling (CASSANDRA-4038)
 * (cql3) Add support for 2ndary indexes (CASSANDRA-3680)
 * (cql3) fix defining more than one PK to be invalid (CASSANDRA-4477)
 * remove schema agreement checking from all external APIs (Thrift, CQL and CQL3) (CASSANDRA-4487)
 * add Murmur3Partitioner and make it default for new installations (CASSANDRA-3772, 4621)
 * (cql3) update pseudo-map syntax to use map syntax (CASSANDRA-4497)
 * Finer grained exceptions hierarchy and provides error code with exceptions (CASSANDRA-3979)
 * Adds events push to binary protocol (CASSANDRA-4480)
 * Rewrite nodetool help (CASSANDRA-2293)
 * Make CQL3 the default for CQL (CASSANDRA-4640)
 * update stress tool to be able to use CQL3 (CASSANDRA-4406)
 * Accept all thrift update on CQL3 cf but don't expose their metadata (CASSANDRA-4377)
 * Replace Throttle with Guava's RateLimiter for HintedHandOff (CASSANDRA-4541)
 * fix counter add/get using CQL2 and CQL3 in stress tool (CASSANDRA-4633)
 * Add sstable count per level to cfstats (CASSANDRA-4537)
 * (cql3) Add ALTER KEYSPACE statement (CASSANDRA-4611)
 * (cql3) Allow defining default consistency levels (CASSANDRA-4448)
 * (cql3) Fix queries using LIMIT missing results (CASSANDRA-4579)
 * fix cross-version gossip messaging (CASSANDRA-4576)
 * added inet data type (CASSANDRA-4627)


1.1.6
 * Wait for writes on synchronous read digest mismatch (CASSANDRA-4792)
 * fix commitlog replay for nanotime-infected sstables (CASSANDRA-4782)
 * preflight check ttl for maximum of 20 years (CASSANDRA-4771)
 * (Pig) fix widerow input with single column rows (CASSANDRA-4789)
 * Fix HH to compact with correct gcBefore, which avoids wiping out
   undelivered hints (CASSANDRA-4772)
 * LCS will merge up to 32 L0 sstables as intended (CASSANDRA-4778)
 * NTS will default unconfigured DC replicas to zero (CASSANDRA-4675)
 * use default consistency level in counter validation if none is
   explicitly provide (CASSANDRA-4700)
 * Improve IAuthority interface by introducing fine-grained
   access permissions and grant/revoke commands (CASSANDRA-4490, 4644)
 * fix assumption error in CLI when updating/describing keyspace
   (CASSANDRA-4322)
 * Adds offline sstablescrub to debian packaging (CASSANDRA-4642)
 * Automatic fixing of overlapping leveled sstables (CASSANDRA-4644)
 * fix error when using ORDER BY with extended selections (CASSANDRA-4689)
 * (CQL3) Fix validation for IN queries for non-PK cols (CASSANDRA-4709)
 * fix re-created keyspace disappering after 1.1.5 upgrade
   (CASSANDRA-4698, 4752)
 * (CLI) display elapsed time in 2 fraction digits (CASSANDRA-3460)
 * add authentication support to sstableloader (CASSANDRA-4712)
 * Fix CQL3 'is reversed' logic (CASSANDRA-4716, 4759)
 * (CQL3) Don't return ReversedType in result set metadata (CASSANDRA-4717)
 * Backport adding AlterKeyspace statement (CASSANDRA-4611)
 * (CQL3) Correcty accept upper-case data types (CASSANDRA-4770)
 * Add binary protocol events for schema changes (CASSANDRA-4684)
Merged from 1.0:
 * Switch from NBHM to CHM in MessagingService's callback map, which
   prevents OOM in long-running instances (CASSANDRA-4708)


1.1.5
 * add SecondaryIndex.reload API (CASSANDRA-4581)
 * use millis + atomicint for commitlog segment creation instead of
   nanotime, which has issues under some hypervisors (CASSANDRA-4601)
 * fix FD leak in slice queries (CASSANDRA-4571)
 * avoid recursion in leveled compaction (CASSANDRA-4587)
 * increase stack size under Java7 to 180K
 * Log(info) schema changes (CASSANDRA-4547)
 * Change nodetool setcachecapcity to manipulate global caches (CASSANDRA-4563)
 * (cql3) fix setting compaction strategy (CASSANDRA-4597)
 * fix broken system.schema_* timestamps on system startup (CASSANDRA-4561)
 * fix wrong skip of cache saving (CASSANDRA-4533)
 * Avoid NPE when lost+found is in data dir (CASSANDRA-4572)
 * Respect five-minute flush moratorium after initial CL replay (CASSANDRA-4474)
 * Adds ntp as recommended in debian packaging (CASSANDRA-4606)
 * Configurable transport in CF Record{Reader|Writer} (CASSANDRA-4558)
 * (cql3) fix potential NPE with both equal and unequal restriction (CASSANDRA-4532)
 * (cql3) improves ORDER BY validation (CASSANDRA-4624)
 * Fix potential deadlock during counter writes (CASSANDRA-4578)
 * Fix cql error with ORDER BY when using IN (CASSANDRA-4612)
Merged from 1.0:
 * increase Xss to 160k to accomodate latest 1.6 JVMs (CASSANDRA-4602)
 * fix toString of hint destination tokens (CASSANDRA-4568)
 * Fix multiple values for CurrentLocal NodeID (CASSANDRA-4626)


1.1.4
 * fix offline scrub to catch >= out of order rows (CASSANDRA-4411)
 * fix cassandra-env.sh on RHEL and other non-dash-based systems
   (CASSANDRA-4494)
Merged from 1.0:
 * (Hadoop) fix setting key length for old-style mapred api (CASSANDRA-4534)
 * (Hadoop) fix iterating through a resultset consisting entirely
   of tombstoned rows (CASSANDRA-4466)


1.1.3
 * (cqlsh) add COPY TO (CASSANDRA-4434)
 * munmap commitlog segments before rename (CASSANDRA-4337)
 * (JMX) rename getRangeKeySample to sampleKeyRange to avoid returning
   multi-MB results as an attribute (CASSANDRA-4452)
 * flush based on data size, not throughput; overwritten columns no
   longer artificially inflate liveRatio (CASSANDRA-4399)
 * update default commitlog segment size to 32MB and total commitlog
   size to 32/1024 MB for 32/64 bit JVMs, respectively (CASSANDRA-4422)
 * avoid using global partitioner to estimate ranges in index sstables
   (CASSANDRA-4403)
 * restore pre-CASSANDRA-3862 approach to removing expired tombstones
   from row cache during compaction (CASSANDRA-4364)
 * (stress) support for CQL prepared statements (CASSANDRA-3633)
 * Correctly catch exception when Snappy cannot be loaded (CASSANDRA-4400)
 * (cql3) Support ORDER BY when IN condition is given in WHERE clause (CASSANDRA-4327)
 * (cql3) delete "component_index" column on DROP TABLE call (CASSANDRA-4420)
 * change nanoTime() to currentTimeInMillis() in schema related code (CASSANDRA-4432)
 * add a token generation tool (CASSANDRA-3709)
 * Fix LCS bug with sstable containing only 1 row (CASSANDRA-4411)
 * fix "Can't Modify Index Name" problem on CF update (CASSANDRA-4439)
 * Fix assertion error in getOverlappingSSTables during repair (CASSANDRA-4456)
 * fix nodetool's setcompactionthreshold command (CASSANDRA-4455)
 * Ensure compacted files are never used, to avoid counter overcount (CASSANDRA-4436)
Merged from 1.0:
 * Push the validation of secondary index values to the SecondaryIndexManager (CASSANDRA-4240)
 * allow dropping columns shadowed by not-yet-expired supercolumn or row
   tombstones in PrecompactedRow (CASSANDRA-4396)


1.1.2
 * Fix cleanup not deleting index entries (CASSANDRA-4379)
 * Use correct partitioner when saving + loading caches (CASSANDRA-4331)
 * Check schema before trying to export sstable (CASSANDRA-2760)
 * Raise a meaningful exception instead of NPE when PFS encounters
   an unconfigured node + no default (CASSANDRA-4349)
 * fix bug in sstable blacklisting with LCS (CASSANDRA-4343)
 * LCS no longer promotes tiny sstables out of L0 (CASSANDRA-4341)
 * skip tombstones during hint replay (CASSANDRA-4320)
 * fix NPE in compactionstats (CASSANDRA-4318)
 * enforce 1m min keycache for auto (CASSANDRA-4306)
 * Have DeletedColumn.isMFD always return true (CASSANDRA-4307)
 * (cql3) exeption message for ORDER BY constraints said primary filter can be
    an IN clause, which is misleading (CASSANDRA-4319)
 * (cql3) Reject (not yet supported) creation of 2ndardy indexes on tables with
   composite primary keys (CASSANDRA-4328)
 * Set JVM stack size to 160k for java 7 (CASSANDRA-4275)
 * cqlsh: add COPY command to load data from CSV flat files (CASSANDRA-4012)
 * CFMetaData.fromThrift to throw ConfigurationException upon error (CASSANDRA-4353)
 * Use CF comparator to sort indexed columns in SecondaryIndexManager
   (CASSANDRA-4365)
 * add strategy_options to the KSMetaData.toString() output (CASSANDRA-4248)
 * (cql3) fix range queries containing unqueried results (CASSANDRA-4372)
 * (cql3) allow updating column_alias types (CASSANDRA-4041)
 * (cql3) Fix deletion bug (CASSANDRA-4193)
 * Fix computation of overlapping sstable for leveled compaction (CASSANDRA-4321)
 * Improve scrub and allow to run it offline (CASSANDRA-4321)
 * Fix assertionError in StorageService.bulkLoad (CASSANDRA-4368)
 * (cqlsh) add option to authenticate to a keyspace at startup (CASSANDRA-4108)
 * (cqlsh) fix ASSUME functionality (CASSANDRA-4352)
 * Fix ColumnFamilyRecordReader to not return progress > 100% (CASSANDRA-3942)
Merged from 1.0:
 * Set gc_grace on index CF to 0 (CASSANDRA-4314)


1.1.1
 * add populate_io_cache_on_flush option (CASSANDRA-2635)
 * allow larger cache capacities than 2GB (CASSANDRA-4150)
 * add getsstables command to nodetool (CASSANDRA-4199)
 * apply parent CF compaction settings to secondary index CFs (CASSANDRA-4280)
 * preserve commitlog size cap when recycling segments at startup
   (CASSANDRA-4201)
 * (Hadoop) fix split generation regression (CASSANDRA-4259)
 * ignore min/max compactions settings in LCS, while preserving
   behavior that min=max=0 disables autocompaction (CASSANDRA-4233)
 * log number of rows read from saved cache (CASSANDRA-4249)
 * calculate exact size required for cleanup operations (CASSANDRA-1404)
 * avoid blocking additional writes during flush when the commitlog
   gets behind temporarily (CASSANDRA-1991)
 * enable caching on index CFs based on data CF cache setting (CASSANDRA-4197)
 * warn on invalid replication strategy creation options (CASSANDRA-4046)
 * remove [Freeable]Memory finalizers (CASSANDRA-4222)
 * include tombstone size in ColumnFamily.size, which can prevent OOM
   during sudden mass delete operations by yielding a nonzero liveRatio
   (CASSANDRA-3741)
 * Open 1 sstableScanner per level for leveled compaction (CASSANDRA-4142)
 * Optimize reads when row deletion timestamps allow us to restrict
   the set of sstables we check (CASSANDRA-4116)
 * add support for commitlog archiving and point-in-time recovery
   (CASSANDRA-3690)
 * avoid generating redundant compaction tasks during streaming
   (CASSANDRA-4174)
 * add -cf option to nodetool snapshot, and takeColumnFamilySnapshot to
   StorageService mbean (CASSANDRA-556)
 * optimize cleanup to drop entire sstables where possible (CASSANDRA-4079)
 * optimize truncate when autosnapshot is disabled (CASSANDRA-4153)
 * update caches to use byte[] keys to reduce memory overhead (CASSANDRA-3966)
 * add column limit to cli (CASSANDRA-3012, 4098)
 * clean up and optimize DataOutputBuffer, used by CQL compression and
   CompositeType (CASSANDRA-4072)
 * optimize commitlog checksumming (CASSANDRA-3610)
 * identify and blacklist corrupted SSTables from future compactions
   (CASSANDRA-2261)
 * Move CfDef and KsDef validation out of thrift (CASSANDRA-4037)
 * Expose API to repair a user provided range (CASSANDRA-3912)
 * Add way to force the cassandra-cli to refresh its schema (CASSANDRA-4052)
 * Avoid having replicate on write tasks stacking up at CL.ONE (CASSANDRA-2889)
 * (cql3) Backwards compatibility for composite comparators in non-cql3-aware
   clients (CASSANDRA-4093)
 * (cql3) Fix order by for reversed queries (CASSANDRA-4160)
 * (cql3) Add ReversedType support (CASSANDRA-4004)
 * (cql3) Add timeuuid type (CASSANDRA-4194)
 * (cql3) Minor fixes (CASSANDRA-4185)
 * (cql3) Fix prepared statement in BATCH (CASSANDRA-4202)
 * (cql3) Reduce the list of reserved keywords (CASSANDRA-4186)
 * (cql3) Move max/min compaction thresholds to compaction strategy options
   (CASSANDRA-4187)
 * Fix exception during move when localhost is the only source (CASSANDRA-4200)
 * (cql3) Allow paging through non-ordered partitioner results (CASSANDRA-3771)
 * (cql3) Fix drop index (CASSANDRA-4192)
 * (cql3) Don't return range ghosts anymore (CASSANDRA-3982)
 * fix re-creating Keyspaces/ColumnFamilies with the same name as dropped
   ones (CASSANDRA-4219)
 * fix SecondaryIndex LeveledManifest save upon snapshot (CASSANDRA-4230)
 * fix missing arrayOffset in FBUtilities.hash (CASSANDRA-4250)
 * (cql3) Add name of parameters in CqlResultSet (CASSANDRA-4242)
 * (cql3) Correctly validate order by queries (CASSANDRA-4246)
 * rename stress to cassandra-stress for saner packaging (CASSANDRA-4256)
 * Fix exception on colum metadata with non-string comparator (CASSANDRA-4269)
 * Check for unknown/invalid compression options (CASSANDRA-4266)
 * (cql3) Adds simple access to column timestamp and ttl (CASSANDRA-4217)
 * (cql3) Fix range queries with secondary indexes (CASSANDRA-4257)
 * Better error messages from improper input in cli (CASSANDRA-3865)
 * Try to stop all compaction upon Keyspace or ColumnFamily drop (CASSANDRA-4221)
 * (cql3) Allow keyspace properties to contain hyphens (CASSANDRA-4278)
 * (cql3) Correctly validate keyspace access in create table (CASSANDRA-4296)
 * Avoid deadlock in migration stage (CASSANDRA-3882)
 * Take supercolumn names and deletion info into account in memtable throughput
   (CASSANDRA-4264)
 * Add back backward compatibility for old style replication factor (CASSANDRA-4294)
 * Preserve compatibility with pre-1.1 index queries (CASSANDRA-4262)
Merged from 1.0:
 * Fix super columns bug where cache is not updated (CASSANDRA-4190)
 * fix maxTimestamp to include row tombstones (CASSANDRA-4116)
 * (CLI) properly handle quotes in create/update keyspace commands (CASSANDRA-4129)
 * Avoids possible deadlock during bootstrap (CASSANDRA-4159)
 * fix stress tool that hangs forever on timeout or error (CASSANDRA-4128)
 * stress tool to return appropriate exit code on failure (CASSANDRA-4188)
 * fix compaction NPE when out of disk space and assertions disabled
   (CASSANDRA-3985)
 * synchronize LCS getEstimatedTasks to avoid CME (CASSANDRA-4255)
 * ensure unique streaming session id's (CASSANDRA-4223)
 * kick off background compaction when min/max thresholds change
   (CASSANDRA-4279)
 * improve ability of STCS.getBuckets to deal with 100s of 1000s of
   sstables, such as when convertinb back from LCS (CASSANDRA-4287)
 * Oversize integer in CQL throws NumberFormatException (CASSANDRA-4291)
 * fix 1.0.x node join to mixed version cluster, other nodes >= 1.1 (CASSANDRA-4195)
 * Fix LCS splitting sstable base on uncompressed size (CASSANDRA-4419)
 * Push the validation of secondary index values to the SecondaryIndexManager (CASSANDRA-4240)
 * Don't purge columns during upgradesstables (CASSANDRA-4462)
 * Make cqlsh work with piping (CASSANDRA-4113)
 * Validate arguments for nodetool decommission (CASSANDRA-4061)
 * Report thrift status in nodetool info (CASSANDRA-4010)


1.1.0-final
 * average a reduced liveRatio estimate with the previous one (CASSANDRA-4065)
 * Allow KS and CF names up to 48 characters (CASSANDRA-4157)
 * fix stress build (CASSANDRA-4140)
 * add time remaining estimate to nodetool compactionstats (CASSANDRA-4167)
 * (cql) fix NPE in cql3 ALTER TABLE (CASSANDRA-4163)
 * (cql) Add support for CL.TWO and CL.THREE in CQL (CASSANDRA-4156)
 * (cql) Fix type in CQL3 ALTER TABLE preventing update (CASSANDRA-4170)
 * (cql) Throw invalid exception from CQL3 on obsolete options (CASSANDRA-4171)
 * (cqlsh) fix recognizing uppercase SELECT keyword (CASSANDRA-4161)
 * Pig: wide row support (CASSANDRA-3909)
Merged from 1.0:
 * avoid streaming empty files with bulk loader if sstablewriter errors out
   (CASSANDRA-3946)


1.1-rc1
 * Include stress tool in binary builds (CASSANDRA-4103)
 * (Hadoop) fix wide row iteration when last row read was deleted
   (CASSANDRA-4154)
 * fix read_repair_chance to really default to 0.1 in the cli (CASSANDRA-4114)
 * Adds caching and bloomFilterFpChange to CQL options (CASSANDRA-4042)
 * Adds posibility to autoconfigure size of the KeyCache (CASSANDRA-4087)
 * fix KEYS index from skipping results (CASSANDRA-3996)
 * Remove sliced_buffer_size_in_kb dead option (CASSANDRA-4076)
 * make loadNewSStable preserve sstable version (CASSANDRA-4077)
 * Respect 1.0 cache settings as much as possible when upgrading
   (CASSANDRA-4088)
 * relax path length requirement for sstable files when upgrading on
   non-Windows platforms (CASSANDRA-4110)
 * fix terminination of the stress.java when errors were encountered
   (CASSANDRA-4128)
 * Move CfDef and KsDef validation out of thrift (CASSANDRA-4037)
 * Fix get_paged_slice (CASSANDRA-4136)
 * CQL3: Support slice with exclusive start and stop (CASSANDRA-3785)
Merged from 1.0:
 * support PropertyFileSnitch in bulk loader (CASSANDRA-4145)
 * add auto_snapshot option allowing disabling snapshot before drop/truncate
   (CASSANDRA-3710)
 * allow short snitch names (CASSANDRA-4130)


1.1-beta2
 * rename loaded sstables to avoid conflicts with local snapshots
   (CASSANDRA-3967)
 * start hint replay as soon as FD notifies that the target is back up
   (CASSANDRA-3958)
 * avoid unproductive deserializing of cached rows during compaction
   (CASSANDRA-3921)
 * fix concurrency issues with CQL keyspace creation (CASSANDRA-3903)
 * Show Effective Owership via Nodetool ring <keyspace> (CASSANDRA-3412)
 * Update ORDER BY syntax for CQL3 (CASSANDRA-3925)
 * Fix BulkRecordWriter to not throw NPE if reducer gets no map data from Hadoop (CASSANDRA-3944)
 * Fix bug with counters in super columns (CASSANDRA-3821)
 * Remove deprecated merge_shard_chance (CASSANDRA-3940)
 * add a convenient way to reset a node's schema (CASSANDRA-2963)
 * fix for intermittent SchemaDisagreementException (CASSANDRA-3884)
 * CLI `list <CF>` to limit number of columns and their order (CASSANDRA-3012)
 * ignore deprecated KsDef/CfDef/ColumnDef fields in native schema (CASSANDRA-3963)
 * CLI to report when unsupported column_metadata pair was given (CASSANDRA-3959)
 * reincarnate removed and deprecated KsDef/CfDef attributes (CASSANDRA-3953)
 * Fix race between writes and read for cache (CASSANDRA-3862)
 * perform static initialization of StorageProxy on start-up (CASSANDRA-3797)
 * support trickling fsync() on writes (CASSANDRA-3950)
 * expose counters for unavailable/timeout exceptions given to thrift clients (CASSANDRA-3671)
 * avoid quadratic startup time in LeveledManifest (CASSANDRA-3952)
 * Add type information to new schema_ columnfamilies and remove thrift
   serialization for schema (CASSANDRA-3792)
 * add missing column validator options to the CLI help (CASSANDRA-3926)
 * skip reading saved key cache if CF's caching strategy is NONE or ROWS_ONLY (CASSANDRA-3954)
 * Unify migration code (CASSANDRA-4017)
Merged from 1.0:
 * cqlsh: guess correct version of Python for Arch Linux (CASSANDRA-4090)
 * (CLI) properly handle quotes in create/update keyspace commands (CASSANDRA-4129)
 * Avoids possible deadlock during bootstrap (CASSANDRA-4159)
 * fix stress tool that hangs forever on timeout or error (CASSANDRA-4128)
 * Fix super columns bug where cache is not updated (CASSANDRA-4190)
 * stress tool to return appropriate exit code on failure (CASSANDRA-4188)


1.0.9
 * improve index sampling performance (CASSANDRA-4023)
 * always compact away deleted hints immediately after handoff (CASSANDRA-3955)
 * delete hints from dropped ColumnFamilies on handoff instead of
   erroring out (CASSANDRA-3975)
 * add CompositeType ref to the CLI doc for create/update column family (CASSANDRA-3980)
 * Pig: support Counter ColumnFamilies (CASSANDRA-3973)
 * Pig: Composite column support (CASSANDRA-3684)
 * Avoid NPE during repair when a keyspace has no CFs (CASSANDRA-3988)
 * Fix division-by-zero error on get_slice (CASSANDRA-4000)
 * don't change manifest level for cleanup, scrub, and upgradesstables
   operations under LeveledCompactionStrategy (CASSANDRA-3989, 4112)
 * fix race leading to super columns assertion failure (CASSANDRA-3957)
 * fix NPE on invalid CQL delete command (CASSANDRA-3755)
 * allow custom types in CLI's assume command (CASSANDRA-4081)
 * fix totalBytes count for parallel compactions (CASSANDRA-3758)
 * fix intermittent NPE in get_slice (CASSANDRA-4095)
 * remove unnecessary asserts in native code interfaces (CASSANDRA-4096)
 * Validate blank keys in CQL to avoid assertion errors (CASSANDRA-3612)
 * cqlsh: fix bad decoding of some column names (CASSANDRA-4003)
 * cqlsh: fix incorrect padding with unicode chars (CASSANDRA-4033)
 * Fix EC2 snitch incorrectly reporting region (CASSANDRA-4026)
 * Shut down thrift during decommission (CASSANDRA-4086)
 * Expose nodetool cfhistograms for 2ndary indexes (CASSANDRA-4063)
Merged from 0.8:
 * Fix ConcurrentModificationException in gossiper (CASSANDRA-4019)


1.1-beta1
 * (cqlsh)
   + add SOURCE and CAPTURE commands, and --file option (CASSANDRA-3479)
   + add ALTER COLUMNFAMILY WITH (CASSANDRA-3523)
   + bundle Python dependencies with Cassandra (CASSANDRA-3507)
   + added to Debian package (CASSANDRA-3458)
   + display byte data instead of erroring out on decode failure
     (CASSANDRA-3874)
 * add nodetool rebuild_index (CASSANDRA-3583)
 * add nodetool rangekeysample (CASSANDRA-2917)
 * Fix streaming too much data during move operations (CASSANDRA-3639)
 * Nodetool and CLI connect to localhost by default (CASSANDRA-3568)
 * Reduce memory used by primary index sample (CASSANDRA-3743)
 * (Hadoop) separate input/output configurations (CASSANDRA-3197, 3765)
 * avoid returning internal Cassandra classes over JMX (CASSANDRA-2805)
 * add row-level isolation via SnapTree (CASSANDRA-2893)
 * Optimize key count estimation when opening sstable on startup
   (CASSANDRA-2988)
 * multi-dc replication optimization supporting CL > ONE (CASSANDRA-3577)
 * add command to stop compactions (CASSANDRA-1740, 3566, 3582)
 * multithreaded streaming (CASSANDRA-3494)
 * removed in-tree redhat spec (CASSANDRA-3567)
 * "defragment" rows for name-based queries under STCS, again (CASSANDRA-2503)
 * Recycle commitlog segments for improved performance
   (CASSANDRA-3411, 3543, 3557, 3615)
 * update size-tiered compaction to prioritize small tiers (CASSANDRA-2407)
 * add message expiration logic to OutboundTcpConnection (CASSANDRA-3005)
 * off-heap cache to use sun.misc.Unsafe instead of JNA (CASSANDRA-3271)
 * EACH_QUORUM is only supported for writes (CASSANDRA-3272)
 * replace compactionlock use in schema migration by checking CFS.isValid
   (CASSANDRA-3116)
 * recognize that "SELECT first ... *" isn't really "SELECT *" (CASSANDRA-3445)
 * Use faster bytes comparison (CASSANDRA-3434)
 * Bulk loader is no longer a fat client, (HADOOP) bulk load output format
   (CASSANDRA-3045)
 * (Hadoop) add support for KeyRange.filter
 * remove assumption that keys and token are in bijection
   (CASSANDRA-1034, 3574, 3604)
 * always remove endpoints from delevery queue in HH (CASSANDRA-3546)
 * fix race between cf flush and its 2ndary indexes flush (CASSANDRA-3547)
 * fix potential race in AES when a repair fails (CASSANDRA-3548)
 * Remove columns shadowed by a deleted container even when we cannot purge
   (CASSANDRA-3538)
 * Improve memtable slice iteration performance (CASSANDRA-3545)
 * more efficient allocation of small bloom filters (CASSANDRA-3618)
 * Use separate writer thread in SSTableSimpleUnsortedWriter (CASSANDRA-3619)
 * fsync the directory after new sstable or commitlog segment are created (CASSANDRA-3250)
 * fix minor issues reported by FindBugs (CASSANDRA-3658)
 * global key/row caches (CASSANDRA-3143, 3849)
 * optimize memtable iteration during range scan (CASSANDRA-3638)
 * introduce 'crc_check_chance' in CompressionParameters to support
   a checksum percentage checking chance similarly to read-repair (CASSANDRA-3611)
 * a way to deactivate global key/row cache on per-CF basis (CASSANDRA-3667)
 * fix LeveledCompactionStrategy broken because of generation pre-allocation
   in LeveledManifest (CASSANDRA-3691)
 * finer-grained control over data directories (CASSANDRA-2749)
 * Fix ClassCastException during hinted handoff (CASSANDRA-3694)
 * Upgrade Thrift to 0.7 (CASSANDRA-3213)
 * Make stress.java insert operation to use microseconds (CASSANDRA-3725)
 * Allows (internally) doing a range query with a limit of columns instead of
   rows (CASSANDRA-3742)
 * Allow rangeSlice queries to be start/end inclusive/exclusive (CASSANDRA-3749)
 * Fix BulkLoader to support new SSTable layout and add stream
   throttling to prevent an NPE when there is no yaml config (CASSANDRA-3752)
 * Allow concurrent schema migrations (CASSANDRA-1391, 3832)
 * Add SnapshotCommand to trigger snapshot on remote node (CASSANDRA-3721)
 * Make CFMetaData conversions to/from thrift/native schema inverses
   (CASSANDRA_3559)
 * Add initial code for CQL 3.0-beta (CASSANDRA-2474, 3781, 3753)
 * Add wide row support for ColumnFamilyInputFormat (CASSANDRA-3264)
 * Allow extending CompositeType comparator (CASSANDRA-3657)
 * Avoids over-paging during get_count (CASSANDRA-3798)
 * Add new command to rebuild a node without (repair) merkle tree calculations
   (CASSANDRA-3483, 3922)
 * respect not only row cache capacity but caching mode when
   trying to read data (CASSANDRA-3812)
 * fix system tests (CASSANDRA-3827)
 * CQL support for altering row key type in ALTER TABLE (CASSANDRA-3781)
 * turn compression on by default (CASSANDRA-3871)
 * make hexToBytes refuse invalid input (CASSANDRA-2851)
 * Make secondary indexes CF inherit compression and compaction from their
   parent CF (CASSANDRA-3877)
 * Finish cleanup up tombstone purge code (CASSANDRA-3872)
 * Avoid NPE on aboarted stream-out sessions (CASSANDRA-3904)
 * BulkRecordWriter throws NPE for counter columns (CASSANDRA-3906)
 * Support compression using BulkWriter (CASSANDRA-3907)


1.0.8
 * fix race between cleanup and flush on secondary index CFSes (CASSANDRA-3712)
 * avoid including non-queried nodes in rangeslice read repair
   (CASSANDRA-3843)
 * Only snapshot CF being compacted for snapshot_before_compaction
   (CASSANDRA-3803)
 * Log active compactions in StatusLogger (CASSANDRA-3703)
 * Compute more accurate compaction score per level (CASSANDRA-3790)
 * Return InvalidRequest when using a keyspace that doesn't exist
   (CASSANDRA-3764)
 * disallow user modification of System keyspace (CASSANDRA-3738)
 * allow using sstable2json on secondary index data (CASSANDRA-3738)
 * (cqlsh) add DESCRIBE COLUMNFAMILIES (CASSANDRA-3586)
 * (cqlsh) format blobs correctly and use colors to improve output
   readability (CASSANDRA-3726)
 * synchronize BiMap of bootstrapping tokens (CASSANDRA-3417)
 * show index options in CLI (CASSANDRA-3809)
 * add optional socket timeout for streaming (CASSANDRA-3838)
 * fix truncate not to leave behind non-CFS backed secondary indexes
   (CASSANDRA-3844)
 * make CLI `show schema` to use output stream directly instead
   of StringBuilder (CASSANDRA-3842)
 * remove the wait on hint future during write (CASSANDRA-3870)
 * (cqlsh) ignore missing CfDef opts (CASSANDRA-3933)
 * (cqlsh) look for cqlshlib relative to realpath (CASSANDRA-3767)
 * Fix short read protection (CASSANDRA-3934)
 * Make sure infered and actual schema match (CASSANDRA-3371)
 * Fix NPE during HH delivery (CASSANDRA-3677)
 * Don't put boostrapping node in 'hibernate' status (CASSANDRA-3737)
 * Fix double quotes in windows bat files (CASSANDRA-3744)
 * Fix bad validator lookup (CASSANDRA-3789)
 * Fix soft reset in EC2MultiRegionSnitch (CASSANDRA-3835)
 * Don't leave zombie connections with THSHA thrift server (CASSANDRA-3867)
 * (cqlsh) fix deserialization of data (CASSANDRA-3874)
 * Fix removetoken force causing an inconsistent state (CASSANDRA-3876)
 * Fix ahndling of some types with Pig (CASSANDRA-3886)
 * Don't allow to drop the system keyspace (CASSANDRA-3759)
 * Make Pig deletes disabled by default and configurable (CASSANDRA-3628)
Merged from 0.8:
 * (Pig) fix CassandraStorage to use correct comparator in Super ColumnFamily
   case (CASSANDRA-3251)
 * fix thread safety issues in commitlog replay, primarily affecting
   systems with many (100s) of CF definitions (CASSANDRA-3751)
 * Fix relevant tombstone ignored with super columns (CASSANDRA-3875)


1.0.7
 * fix regression in HH page size calculation (CASSANDRA-3624)
 * retry failed stream on IOException (CASSANDRA-3686)
 * allow configuring bloom_filter_fp_chance (CASSANDRA-3497)
 * attempt hint delivery every ten minutes, or when failure detector
   notifies us that a node is back up, whichever comes first.  hint
   handoff throttle delay default changed to 1ms, from 50 (CASSANDRA-3554)
 * add nodetool setstreamthroughput (CASSANDRA-3571)
 * fix assertion when dropping a columnfamily with no sstables (CASSANDRA-3614)
 * more efficient allocation of small bloom filters (CASSANDRA-3618)
 * CLibrary.createHardLinkWithExec() to check for errors (CASSANDRA-3101)
 * Avoid creating empty and non cleaned writer during compaction (CASSANDRA-3616)
 * stop thrift service in shutdown hook so we can quiesce MessagingService
   (CASSANDRA-3335)
 * (CQL) compaction_strategy_options and compression_parameters for
   CREATE COLUMNFAMILY statement (CASSANDRA-3374)
 * Reset min/max compaction threshold when creating size tiered compaction
   strategy (CASSANDRA-3666)
 * Don't ignore IOException during compaction (CASSANDRA-3655)
 * Fix assertion error for CF with gc_grace=0 (CASSANDRA-3579)
 * Shutdown ParallelCompaction reducer executor after use (CASSANDRA-3711)
 * Avoid < 0 value for pending tasks in leveled compaction (CASSANDRA-3693)
 * (Hadoop) Support TimeUUID in Pig CassandraStorage (CASSANDRA-3327)
 * Check schema is ready before continuing boostrapping (CASSANDRA-3629)
 * Catch overflows during parsing of chunk_length_kb (CASSANDRA-3644)
 * Improve stream protocol mismatch errors (CASSANDRA-3652)
 * Avoid multiple thread doing HH to the same target (CASSANDRA-3681)
 * Add JMX property for rp_timeout_in_ms (CASSANDRA-2940)
 * Allow DynamicCompositeType to compare component of different types
   (CASSANDRA-3625)
 * Flush non-cfs backed secondary indexes (CASSANDRA-3659)
 * Secondary Indexes should report memory consumption (CASSANDRA-3155)
 * fix for SelectStatement start/end key are not set correctly
   when a key alias is involved (CASSANDRA-3700)
 * fix CLI `show schema` command insert of an extra comma in
   column_metadata (CASSANDRA-3714)
Merged from 0.8:
 * avoid logging (harmless) exception when GC takes < 1ms (CASSANDRA-3656)
 * prevent new nodes from thinking down nodes are up forever (CASSANDRA-3626)
 * use correct list of replicas for LOCAL_QUORUM reads when read repair
   is disabled (CASSANDRA-3696)
 * block on flush before compacting hints (may prevent OOM) (CASSANDRA-3733)


1.0.6
 * (CQL) fix cqlsh support for replicate_on_write (CASSANDRA-3596)
 * fix adding to leveled manifest after streaming (CASSANDRA-3536)
 * filter out unavailable cipher suites when using encryption (CASSANDRA-3178)
 * (HADOOP) add old-style api support for CFIF and CFRR (CASSANDRA-2799)
 * Support TimeUUIDType column names in Stress.java tool (CASSANDRA-3541)
 * (CQL) INSERT/UPDATE/DELETE/TRUNCATE commands should allow CF names to
   be qualified by keyspace (CASSANDRA-3419)
 * always remove endpoints from delevery queue in HH (CASSANDRA-3546)
 * fix race between cf flush and its 2ndary indexes flush (CASSANDRA-3547)
 * fix potential race in AES when a repair fails (CASSANDRA-3548)
 * fix default value validation usage in CLI SET command (CASSANDRA-3553)
 * Optimize componentsFor method for compaction and startup time
   (CASSANDRA-3532)
 * (CQL) Proper ColumnFamily metadata validation on CREATE COLUMNFAMILY
   (CASSANDRA-3565)
 * fix compression "chunk_length_kb" option to set correct kb value for
   thrift/avro (CASSANDRA-3558)
 * fix missing response during range slice repair (CASSANDRA-3551)
 * 'describe ring' moved from CLI to nodetool and available through JMX (CASSANDRA-3220)
 * add back partitioner to sstable metadata (CASSANDRA-3540)
 * fix NPE in get_count for counters (CASSANDRA-3601)
Merged from 0.8:
 * remove invalid assertion that table was opened before dropping it
   (CASSANDRA-3580)
 * range and index scans now only send requests to enough replicas to
   satisfy requested CL + RR (CASSANDRA-3598)
 * use cannonical host for local node in nodetool info (CASSANDRA-3556)
 * remove nonlocal DC write optimization since it only worked with
   CL.ONE or CL.LOCAL_QUORUM (CASSANDRA-3577, 3585)
 * detect misuses of CounterColumnType (CASSANDRA-3422)
 * turn off string interning in json2sstable, take 2 (CASSANDRA-2189)
 * validate compression parameters on add/update of the ColumnFamily
   (CASSANDRA-3573)
 * Check for 0.0.0.0 is incorrect in CFIF (CASSANDRA-3584)
 * Increase vm.max_map_count in debian packaging (CASSANDRA-3563)
 * gossiper will never add itself to saved endpoints (CASSANDRA-3485)


1.0.5
 * revert CASSANDRA-3407 (see CASSANDRA-3540)
 * fix assertion error while forwarding writes to local nodes (CASSANDRA-3539)


1.0.4
 * fix self-hinting of timed out read repair updates and make hinted handoff
   less prone to OOMing a coordinator (CASSANDRA-3440)
 * expose bloom filter sizes via JMX (CASSANDRA-3495)
 * enforce RP tokens 0..2**127 (CASSANDRA-3501)
 * canonicalize paths exposed through JMX (CASSANDRA-3504)
 * fix "liveSize" stat when sstables are removed (CASSANDRA-3496)
 * add bloom filter FP rates to nodetool cfstats (CASSANDRA-3347)
 * record partitioner in sstable metadata component (CASSANDRA-3407)
 * add new upgradesstables nodetool command (CASSANDRA-3406)
 * skip --debug requirement to see common exceptions in CLI (CASSANDRA-3508)
 * fix incorrect query results due to invalid max timestamp (CASSANDRA-3510)
 * make sstableloader recognize compressed sstables (CASSANDRA-3521)
 * avoids race in OutboundTcpConnection in multi-DC setups (CASSANDRA-3530)
 * use SETLOCAL in cassandra.bat (CASSANDRA-3506)
 * fix ConcurrentModificationException in Table.all() (CASSANDRA-3529)
Merged from 0.8:
 * fix concurrence issue in the FailureDetector (CASSANDRA-3519)
 * fix array out of bounds error in counter shard removal (CASSANDRA-3514)
 * avoid dropping tombstones when they might still be needed to shadow
   data in a different sstable (CASSANDRA-2786)


1.0.3
 * revert name-based query defragmentation aka CASSANDRA-2503 (CASSANDRA-3491)
 * fix invalidate-related test failures (CASSANDRA-3437)
 * add next-gen cqlsh to bin/ (CASSANDRA-3188, 3131, 3493)
 * (CQL) fix handling of rows with no columns (CASSANDRA-3424, 3473)
 * fix querying supercolumns by name returning only a subset of
   subcolumns or old subcolumn versions (CASSANDRA-3446)
 * automatically compute sha1 sum for uncompressed data files (CASSANDRA-3456)
 * fix reading metadata/statistics component for version < h (CASSANDRA-3474)
 * add sstable forward-compatibility (CASSANDRA-3478)
 * report compression ratio in CFSMBean (CASSANDRA-3393)
 * fix incorrect size exception during streaming of counters (CASSANDRA-3481)
 * (CQL) fix for counter decrement syntax (CASSANDRA-3418)
 * Fix race introduced by CASSANDRA-2503 (CASSANDRA-3482)
 * Fix incomplete deletion of delivered hints (CASSANDRA-3466)
 * Avoid rescheduling compactions when no compaction was executed
   (CASSANDRA-3484)
 * fix handling of the chunk_length_kb compression options (CASSANDRA-3492)
Merged from 0.8:
 * fix updating CF row_cache_provider (CASSANDRA-3414)
 * CFMetaData.convertToThrift method to set RowCacheProvider (CASSANDRA-3405)
 * acquire compactionlock during truncate (CASSANDRA-3399)
 * fix displaying cfdef entries for super columnfamilies (CASSANDRA-3415)
 * Make counter shard merging thread safe (CASSANDRA-3178)
 * Revert CASSANDRA-2855
 * Fix bug preventing the use of efficient cross-DC writes (CASSANDRA-3472)
 * `describe ring` command for CLI (CASSANDRA-3220)
 * (Hadoop) skip empty rows when entire row is requested, redux (CASSANDRA-2855)


1.0.2
 * "defragment" rows for name-based queries under STCS (CASSANDRA-2503)
 * Add timing information to cassandra-cli GET/SET/LIST queries (CASSANDRA-3326)
 * Only create one CompressionMetadata object per sstable (CASSANDRA-3427)
 * cleanup usage of StorageService.setMode() (CASSANDRA-3388)
 * Avoid large array allocation for compressed chunk offsets (CASSANDRA-3432)
 * fix DecimalType bytebuffer marshalling (CASSANDRA-3421)
 * fix bug that caused first column in per row indexes to be ignored
   (CASSANDRA-3441)
 * add JMX call to clean (failed) repair sessions (CASSANDRA-3316)
 * fix sstableloader reference acquisition bug (CASSANDRA-3438)
 * fix estimated row size regression (CASSANDRA-3451)
 * make sure we don't return more columns than asked (CASSANDRA-3303, 3395)
Merged from 0.8:
 * acquire compactionlock during truncate (CASSANDRA-3399)
 * fix displaying cfdef entries for super columnfamilies (CASSANDRA-3415)


1.0.1
 * acquire references during index build to prevent delete problems
   on Windows (CASSANDRA-3314)
 * describe_ring should include datacenter/topology information (CASSANDRA-2882)
 * Thrift sockets are not properly buffered (CASSANDRA-3261)
 * performance improvement for bytebufferutil compare function (CASSANDRA-3286)
 * add system.versions ColumnFamily (CASSANDRA-3140)
 * reduce network copies (CASSANDRA-3333, 3373)
 * limit nodetool to 32MB of heap (CASSANDRA-3124)
 * (CQL) update parser to accept "timestamp" instead of "date" (CASSANDRA-3149)
 * Fix CLI `show schema` to include "compression_options" (CASSANDRA-3368)
 * Snapshot to include manifest under LeveledCompactionStrategy (CASSANDRA-3359)
 * (CQL) SELECT query should allow CF name to be qualified by keyspace (CASSANDRA-3130)
 * (CQL) Fix internal application error specifying 'using consistency ...'
   in lower case (CASSANDRA-3366)
 * fix Deflate compression when compression actually makes the data bigger
   (CASSANDRA-3370)
 * optimize UUIDGen to avoid lock contention on InetAddress.getLocalHost
   (CASSANDRA-3387)
 * tolerate index being dropped mid-mutation (CASSANDRA-3334, 3313)
 * CompactionManager is now responsible for checking for new candidates
   post-task execution, enabling more consistent leveled compaction
   (CASSANDRA-3391)
 * Cache HSHA threads (CASSANDRA-3372)
 * use CF/KS names as snapshot prefix for drop + truncate operations
   (CASSANDRA-2997)
 * Break bloom filters up to avoid heap fragmentation (CASSANDRA-2466)
 * fix cassandra hanging on jsvc stop (CASSANDRA-3302)
 * Avoid leveled compaction getting blocked on errors (CASSANDRA-3408)
 * Make reloading the compaction strategy safe (CASSANDRA-3409)
 * ignore 0.8 hints even if compaction begins before we try to purge
   them (CASSANDRA-3385)
 * remove procrun (bin\daemon) from Cassandra source tree and
   artifacts (CASSANDRA-3331)
 * make cassandra compile under JDK7 (CASSANDRA-3275)
 * remove dependency of clientutil.jar to FBUtilities (CASSANDRA-3299)
 * avoid truncation errors by using long math on long values (CASSANDRA-3364)
 * avoid clock drift on some Windows machine (CASSANDRA-3375)
 * display cache provider in cli 'describe keyspace' command (CASSANDRA-3384)
 * fix incomplete topology information in describe_ring (CASSANDRA-3403)
 * expire dead gossip states based on time (CASSANDRA-2961)
 * improve CompactionTask extensibility (CASSANDRA-3330)
 * Allow one leveled compaction task to kick off another (CASSANDRA-3363)
 * allow encryption only between datacenters (CASSANDRA-2802)
Merged from 0.8:
 * fix truncate allowing data to be replayed post-restart (CASSANDRA-3297)
 * make iwriter final in IndexWriter to avoid NPE (CASSANDRA-2863)
 * (CQL) update grammar to require key clause in DELETE statement
   (CASSANDRA-3349)
 * (CQL) allow numeric keyspace names in USE statement (CASSANDRA-3350)
 * (Hadoop) skip empty rows when slicing the entire row (CASSANDRA-2855)
 * Fix handling of tombstone by SSTableExport/Import (CASSANDRA-3357)
 * fix ColumnIndexer to use long offsets (CASSANDRA-3358)
 * Improved CLI exceptions (CASSANDRA-3312)
 * Fix handling of tombstone by SSTableExport/Import (CASSANDRA-3357)
 * Only count compaction as active (for throttling) when they have
   successfully acquired the compaction lock (CASSANDRA-3344)
 * Display CLI version string on startup (CASSANDRA-3196)
 * (Hadoop) make CFIF try rpc_address or fallback to listen_address
   (CASSANDRA-3214)
 * (Hadoop) accept comma delimited lists of initial thrift connections
   (CASSANDRA-3185)
 * ColumnFamily min_compaction_threshold should be >= 2 (CASSANDRA-3342)
 * (Pig) add 0.8+ types and key validation type in schema (CASSANDRA-3280)
 * Fix completely removing column metadata using CLI (CASSANDRA-3126)
 * CLI `describe cluster;` output should be on separate lines for separate versions
   (CASSANDRA-3170)
 * fix changing durable_writes keyspace option during CF creation
   (CASSANDRA-3292)
 * avoid locking on update when no indexes are involved (CASSANDRA-3386)
 * fix assertionError during repair with ordered partitioners (CASSANDRA-3369)
 * correctly serialize key_validation_class for avro (CASSANDRA-3391)
 * don't expire counter tombstone after streaming (CASSANDRA-3394)
 * prevent nodes that failed to join from hanging around forever
   (CASSANDRA-3351)
 * remove incorrect optimization from slice read path (CASSANDRA-3390)
 * Fix race in AntiEntropyService (CASSANDRA-3400)


1.0.0-final
 * close scrubbed sstable fd before deleting it (CASSANDRA-3318)
 * fix bug preventing obsolete commitlog segments from being removed
   (CASSANDRA-3269)
 * tolerate whitespace in seed CDL (CASSANDRA-3263)
 * Change default heap thresholds to max(min(1/2 ram, 1G), min(1/4 ram, 8GB))
   (CASSANDRA-3295)
 * Fix broken CompressedRandomAccessReaderTest (CASSANDRA-3298)
 * (CQL) fix type information returned for wildcard queries (CASSANDRA-3311)
 * add estimated tasks to LeveledCompactionStrategy (CASSANDRA-3322)
 * avoid including compaction cache-warming in keycache stats (CASSANDRA-3325)
 * run compaction and hinted handoff threads at MIN_PRIORITY (CASSANDRA-3308)
 * default hsha thrift server to cpu core count in rpc pool (CASSANDRA-3329)
 * add bin\daemon to binary tarball for Windows service (CASSANDRA-3331)
 * Fix places where uncompressed size of sstables was use in place of the
   compressed one (CASSANDRA-3338)
 * Fix hsha thrift server (CASSANDRA-3346)
 * Make sure repair only stream needed sstables (CASSANDRA-3345)


1.0.0-rc2
 * Log a meaningful warning when a node receives a message for a repair session
   that doesn't exist anymore (CASSANDRA-3256)
 * test for NUMA policy support as well as numactl presence (CASSANDRA-3245)
 * Fix FD leak when internode encryption is enabled (CASSANDRA-3257)
 * Remove incorrect assertion in mergeIterator (CASSANDRA-3260)
 * FBUtilities.hexToBytes(String) to throw NumberFormatException when string
   contains non-hex characters (CASSANDRA-3231)
 * Keep SimpleSnitch proximity ordering unchanged from what the Strategy
   generates, as intended (CASSANDRA-3262)
 * remove Scrub from compactionstats when finished (CASSANDRA-3255)
 * fix counter entry in jdbc TypesMap (CASSANDRA-3268)
 * fix full queue scenario for ParallelCompactionIterator (CASSANDRA-3270)
 * fix bootstrap process (CASSANDRA-3285)
 * don't try delivering hints if when there isn't any (CASSANDRA-3176)
 * CLI documentation change for ColumnFamily `compression_options` (CASSANDRA-3282)
 * ignore any CF ids sent by client for adding CF/KS (CASSANDRA-3288)
 * remove obsolete hints on first startup (CASSANDRA-3291)
 * use correct ISortedColumns for time-optimized reads (CASSANDRA-3289)
 * Evict gossip state immediately when a token is taken over by a new IP
   (CASSANDRA-3259)


1.0.0-rc1
 * Update CQL to generate microsecond timestamps by default (CASSANDRA-3227)
 * Fix counting CFMetadata towards Memtable liveRatio (CASSANDRA-3023)
 * Kill server on wrapped OOME such as from FileChannel.map (CASSANDRA-3201)
 * remove unnecessary copy when adding to row cache (CASSANDRA-3223)
 * Log message when a full repair operation completes (CASSANDRA-3207)
 * Fix streamOutSession keeping sstables references forever if the remote end
   dies (CASSANDRA-3216)
 * Remove dynamic_snitch boolean from example configuration (defaulting to
   true) and set default badness threshold to 0.1 (CASSANDRA-3229)
 * Base choice of random or "balanced" token on bootstrap on whether
   schema definitions were found (CASSANDRA-3219)
 * Fixes for LeveledCompactionStrategy score computation, prioritization,
   scheduling, and performance (CASSANDRA-3224, 3234)
 * parallelize sstable open at server startup (CASSANDRA-2988)
 * fix handling of exceptions writing to OutboundTcpConnection (CASSANDRA-3235)
 * Allow using quotes in "USE <keyspace>;" CLI command (CASSANDRA-3208)
 * Don't allow any cache loading exceptions to halt startup (CASSANDRA-3218)
 * Fix sstableloader --ignores option (CASSANDRA-3247)
 * File descriptor limit increased in packaging (CASSANDRA-3206)
 * Fix deadlock in commit log during flush (CASSANDRA-3253)


1.0.0-beta1
 * removed binarymemtable (CASSANDRA-2692)
 * add commitlog_total_space_in_mb to prevent fragmented logs (CASSANDRA-2427)
 * removed commitlog_rotation_threshold_in_mb configuration (CASSANDRA-2771)
 * make AbstractBounds.normalize de-overlapp overlapping ranges (CASSANDRA-2641)
 * replace CollatingIterator, ReducingIterator with MergeIterator
   (CASSANDRA-2062)
 * Fixed the ability to set compaction strategy in cli using create column
   family command (CASSANDRA-2778)
 * clean up tmp files after failed compaction (CASSANDRA-2468)
 * restrict repair streaming to specific columnfamilies (CASSANDRA-2280)
 * don't bother persisting columns shadowed by a row tombstone (CASSANDRA-2589)
 * reset CF and SC deletion times after gc_grace (CASSANDRA-2317)
 * optimize away seek when compacting wide rows (CASSANDRA-2879)
 * single-pass streaming (CASSANDRA-2677, 2906, 2916, 3003)
 * use reference counting for deleting sstables instead of relying on GC
   (CASSANDRA-2521, 3179)
 * store hints as serialized mutations instead of pointers to data row
   (CASSANDRA-2045)
 * store hints in the coordinator node instead of in the closest replica
   (CASSANDRA-2914)
 * add row_cache_keys_to_save CF option (CASSANDRA-1966)
 * check column family validity in nodetool repair (CASSANDRA-2933)
 * use lazy initialization instead of class initialization in NodeId
   (CASSANDRA-2953)
 * add paging to get_count (CASSANDRA-2894)
 * fix "short reads" in [multi]get (CASSANDRA-2643, 3157, 3192)
 * add optional compression for sstables (CASSANDRA-47, 2994, 3001, 3128)
 * add scheduler JMX metrics (CASSANDRA-2962)
 * add block level checksum for compressed data (CASSANDRA-1717)
 * make column family backed column map pluggable and introduce unsynchronized
   ArrayList backed one to speedup reads (CASSANDRA-2843, 3165, 3205)
 * refactoring of the secondary index api (CASSANDRA-2982)
 * make CL > ONE reads wait for digest reconciliation before returning
   (CASSANDRA-2494)
 * fix missing logging for some exceptions (CASSANDRA-2061)
 * refactor and optimize ColumnFamilyStore.files(...) and Descriptor.fromFilename(String)
   and few other places responsible for work with SSTable files (CASSANDRA-3040)
 * Stop reading from sstables once we know we have the most recent columns,
   for query-by-name requests (CASSANDRA-2498)
 * Add query-by-column mode to stress.java (CASSANDRA-3064)
 * Add "install" command to cassandra.bat (CASSANDRA-292)
 * clean up KSMetadata, CFMetadata from unnecessary
   Thrift<->Avro conversion methods (CASSANDRA-3032)
 * Add timeouts to client request schedulers (CASSANDRA-3079, 3096)
 * Cli to use hashes rather than array of hashes for strategy options (CASSANDRA-3081)
 * LeveledCompactionStrategy (CASSANDRA-1608, 3085, 3110, 3087, 3145, 3154, 3182)
 * Improvements of the CLI `describe` command (CASSANDRA-2630)
 * reduce window where dropped CF sstables may not be deleted (CASSANDRA-2942)
 * Expose gossip/FD info to JMX (CASSANDRA-2806)
 * Fix streaming over SSL when compressed SSTable involved (CASSANDRA-3051)
 * Add support for pluggable secondary index implementations (CASSANDRA-3078)
 * remove compaction_thread_priority setting (CASSANDRA-3104)
 * generate hints for replicas that timeout, not just replicas that are known
   to be down before starting (CASSANDRA-2034)
 * Add throttling for internode streaming (CASSANDRA-3080)
 * make the repair of a range repair all replica (CASSANDRA-2610, 3194)
 * expose the ability to repair the first range (as returned by the
   partitioner) of a node (CASSANDRA-2606)
 * Streams Compression (CASSANDRA-3015)
 * add ability to use multiple threads during a single compaction
   (CASSANDRA-2901)
 * make AbstractBounds.normalize support overlapping ranges (CASSANDRA-2641)
 * fix of the CQL count() behavior (CASSANDRA-3068)
 * use TreeMap backed column families for the SSTable simple writers
   (CASSANDRA-3148)
 * fix inconsistency of the CLI syntax when {} should be used instead of [{}]
   (CASSANDRA-3119)
 * rename CQL type names to match expected SQL behavior (CASSANDRA-3149, 3031)
 * Arena-based allocation for memtables (CASSANDRA-2252, 3162, 3163, 3168)
 * Default RR chance to 0.1 (CASSANDRA-3169)
 * Add RowLevel support to secondary index API (CASSANDRA-3147)
 * Make SerializingCacheProvider the default if JNA is available (CASSANDRA-3183)
 * Fix backwards compatibilty for CQL memtable properties (CASSANDRA-3190)
 * Add five-minute delay before starting compactions on a restarted server
   (CASSANDRA-3181)
 * Reduce copies done for intra-host messages (CASSANDRA-1788, 3144)
 * support of compaction strategy option for stress.java (CASSANDRA-3204)
 * make memtable throughput and column count thresholds no-ops (CASSANDRA-2449)
 * Return schema information along with the resultSet in CQL (CASSANDRA-2734)
 * Add new DecimalType (CASSANDRA-2883)
 * Fix assertion error in RowRepairResolver (CASSANDRA-3156)
 * Reduce unnecessary high buffer sizes (CASSANDRA-3171)
 * Pluggable compaction strategy (CASSANDRA-1610)
 * Add new broadcast_address config option (CASSANDRA-2491)


0.8.7
 * Kill server on wrapped OOME such as from FileChannel.map (CASSANDRA-3201)
 * Allow using quotes in "USE <keyspace>;" CLI command (CASSANDRA-3208)
 * Log message when a full repair operation completes (CASSANDRA-3207)
 * Don't allow any cache loading exceptions to halt startup (CASSANDRA-3218)
 * Fix sstableloader --ignores option (CASSANDRA-3247)
 * File descriptor limit increased in packaging (CASSANDRA-3206)
 * Log a meaningfull warning when a node receive a message for a repair session
   that doesn't exist anymore (CASSANDRA-3256)
 * Fix FD leak when internode encryption is enabled (CASSANDRA-3257)
 * FBUtilities.hexToBytes(String) to throw NumberFormatException when string
   contains non-hex characters (CASSANDRA-3231)
 * Keep SimpleSnitch proximity ordering unchanged from what the Strategy
   generates, as intended (CASSANDRA-3262)
 * remove Scrub from compactionstats when finished (CASSANDRA-3255)
 * Fix tool .bat files when CASSANDRA_HOME contains spaces (CASSANDRA-3258)
 * Force flush of status table when removing/updating token (CASSANDRA-3243)
 * Evict gossip state immediately when a token is taken over by a new IP (CASSANDRA-3259)
 * Fix bug where the failure detector can take too long to mark a host
   down (CASSANDRA-3273)
 * (Hadoop) allow wrapping ranges in queries (CASSANDRA-3137)
 * (Hadoop) check all interfaces for a match with split location
   before falling back to random replica (CASSANDRA-3211)
 * (Hadoop) Make Pig storage handle implements LoadMetadata (CASSANDRA-2777)
 * (Hadoop) Fix exception during PIG 'dump' (CASSANDRA-2810)
 * Fix stress COUNTER_GET option (CASSANDRA-3301)
 * Fix missing fields in CLI `show schema` output (CASSANDRA-3304)
 * Nodetool no longer leaks threads and closes JMX connections (CASSANDRA-3309)
 * fix truncate allowing data to be replayed post-restart (CASSANDRA-3297)
 * Move SimpleAuthority and SimpleAuthenticator to examples (CASSANDRA-2922)
 * Fix handling of tombstone by SSTableExport/Import (CASSANDRA-3357)
 * Fix transposition in cfHistograms (CASSANDRA-3222)
 * Allow using number as DC name when creating keyspace in CQL (CASSANDRA-3239)
 * Force flush of system table after updating/removing a token (CASSANDRA-3243)


0.8.6
 * revert CASSANDRA-2388
 * change TokenRange.endpoints back to listen/broadcast address to match
   pre-1777 behavior, and add TokenRange.rpc_endpoints instead (CASSANDRA-3187)
 * avoid trying to watch cassandra-topology.properties when loaded from jar
   (CASSANDRA-3138)
 * prevent users from creating keyspaces with LocalStrategy replication
   (CASSANDRA-3139)
 * fix CLI `show schema;` to output correct keyspace definition statement
   (CASSANDRA-3129)
 * CustomTThreadPoolServer to log TTransportException at DEBUG level
   (CASSANDRA-3142)
 * allow topology sort to work with non-unique rack names between
   datacenters (CASSANDRA-3152)
 * Improve caching of same-version Messages on digest and repair paths
   (CASSANDRA-3158)
 * Randomize choice of first replica for counter increment (CASSANDRA-2890)
 * Fix using read_repair_chance instead of merge_shard_change (CASSANDRA-3202)
 * Avoid streaming data to nodes that already have it, on move as well as
   decommission (CASSANDRA-3041)
 * Fix divide by zero error in GCInspector (CASSANDRA-3164)
 * allow quoting of the ColumnFamily name in CLI `create column family`
   statement (CASSANDRA-3195)
 * Fix rolling upgrade from 0.7 to 0.8 problem (CASSANDRA-3166)
 * Accomodate missing encryption_options in IncomingTcpConnection.stream
   (CASSANDRA-3212)


0.8.5
 * fix NPE when encryption_options is unspecified (CASSANDRA-3007)
 * include column name in validation failure exceptions (CASSANDRA-2849)
 * make sure truncate clears out the commitlog so replay won't re-
   populate with truncated data (CASSANDRA-2950)
 * fix NPE when debug logging is enabled and dropped CF is present
   in a commitlog segment (CASSANDRA-3021)
 * fix cassandra.bat when CASSANDRA_HOME contains spaces (CASSANDRA-2952)
 * fix to SSTableSimpleUnsortedWriter bufferSize calculation (CASSANDRA-3027)
 * make cleanup and normal compaction able to skip empty rows
   (rows containing nothing but expired tombstones) (CASSANDRA-3039)
 * work around native memory leak in com.sun.management.GarbageCollectorMXBean
   (CASSANDRA-2868)
 * validate that column names in column_metadata are not equal to key_alias
   on create/update of the ColumnFamily and CQL 'ALTER' statement (CASSANDRA-3036)
 * return an InvalidRequestException if an indexed column is assigned
   a value larger than 64KB (CASSANDRA-3057)
 * fix of numeric-only and string column names handling in CLI "drop index"
   (CASSANDRA-3054)
 * prune index scan resultset back to original request for lazy
   resultset expansion case (CASSANDRA-2964)
 * (Hadoop) fail jobs when Cassandra node has failed but TaskTracker
   has not (CASSANDRA-2388)
 * fix dynamic snitch ignoring nodes when read_repair_chance is zero
   (CASSANDRA-2662)
 * avoid retaining references to dropped CFS objects in
   CompactionManager.estimatedCompactions (CASSANDRA-2708)
 * expose rpc timeouts per host in MessagingServiceMBean (CASSANDRA-2941)
 * avoid including cwd in classpath for deb and rpm packages (CASSANDRA-2881)
 * remove gossip state when a new IP takes over a token (CASSANDRA-3071)
 * allow sstable2json to work on index sstable files (CASSANDRA-3059)
 * always hint counters (CASSANDRA-3099)
 * fix log4j initialization in EmbeddedCassandraService (CASSANDRA-2857)
 * remove gossip state when a new IP takes over a token (CASSANDRA-3071)
 * work around native memory leak in com.sun.management.GarbageCollectorMXBean
    (CASSANDRA-2868)
 * fix UnavailableException with writes at CL.EACH_QUORM (CASSANDRA-3084)
 * fix parsing of the Keyspace and ColumnFamily names in numeric
   and string representations in CLI (CASSANDRA-3075)
 * fix corner cases in Range.differenceToFetch (CASSANDRA-3084)
 * fix ip address String representation in the ring cache (CASSANDRA-3044)
 * fix ring cache compatibility when mixing pre-0.8.4 nodes with post-
   in the same cluster (CASSANDRA-3023)
 * make repair report failure when a node participating dies (instead of
   hanging forever) (CASSANDRA-2433)
 * fix handling of the empty byte buffer by ReversedType (CASSANDRA-3111)
 * Add validation that Keyspace names are case-insensitively unique (CASSANDRA-3066)
 * catch invalid key_validation_class before instantiating UpdateColumnFamily (CASSANDRA-3102)
 * make Range and Bounds objects client-safe (CASSANDRA-3108)
 * optionally skip log4j configuration (CASSANDRA-3061)
 * bundle sstableloader with the debian package (CASSANDRA-3113)
 * don't try to build secondary indexes when there is none (CASSANDRA-3123)
 * improve SSTableSimpleUnsortedWriter speed for large rows (CASSANDRA-3122)
 * handle keyspace arguments correctly in nodetool snapshot (CASSANDRA-3038)
 * Fix SSTableImportTest on windows (CASSANDRA-3043)
 * expose compactionThroughputMbPerSec through JMX (CASSANDRA-3117)
 * log keyspace and CF of large rows being compacted


0.8.4
 * change TokenRing.endpoints to be a list of rpc addresses instead of
   listen/broadcast addresses (CASSANDRA-1777)
 * include files-to-be-streamed in StreamInSession.getSources (CASSANDRA-2972)
 * use JAVA env var in cassandra-env.sh (CASSANDRA-2785, 2992)
 * avoid doing read for no-op replicate-on-write at CL=1 (CASSANDRA-2892)
 * refuse counter write for CL.ANY (CASSANDRA-2990)
 * switch back to only logging recent dropped messages (CASSANDRA-3004)
 * always deserialize RowMutation for counters (CASSANDRA-3006)
 * ignore saved replication_factor strategy_option for NTS (CASSANDRA-3011)
 * make sure pre-truncate CL segments are discarded (CASSANDRA-2950)


0.8.3
 * add ability to drop local reads/writes that are going to timeout
   (CASSANDRA-2943)
 * revamp token removal process, keep gossip states for 3 days (CASSANDRA-2496)
 * don't accept extra args for 0-arg nodetool commands (CASSANDRA-2740)
 * log unavailableexception details at debug level (CASSANDRA-2856)
 * expose data_dir though jmx (CASSANDRA-2770)
 * don't include tmp files as sstable when create cfs (CASSANDRA-2929)
 * log Java classpath on startup (CASSANDRA-2895)
 * keep gossipped version in sync with actual on migration coordinator
   (CASSANDRA-2946)
 * use lazy initialization instead of class initialization in NodeId
   (CASSANDRA-2953)
 * check column family validity in nodetool repair (CASSANDRA-2933)
 * speedup bytes to hex conversions dramatically (CASSANDRA-2850)
 * Flush memtables on shutdown when durable writes are disabled
   (CASSANDRA-2958)
 * improved POSIX compatibility of start scripts (CASsANDRA-2965)
 * add counter support to Hadoop InputFormat (CASSANDRA-2981)
 * fix bug where dirty commitlog segments were removed (and avoid keeping
   segments with no post-flush activity permanently dirty) (CASSANDRA-2829)
 * fix throwing exception with batch mutation of counter super columns
   (CASSANDRA-2949)
 * ignore system tables during repair (CASSANDRA-2979)
 * throw exception when NTS is given replication_factor as an option
   (CASSANDRA-2960)
 * fix assertion error during compaction of counter CFs (CASSANDRA-2968)
 * avoid trying to create index names, when no index exists (CASSANDRA-2867)
 * don't sample the system table when choosing a bootstrap token
   (CASSANDRA-2825)
 * gossiper notifies of local state changes (CASSANDRA-2948)
 * add asynchronous and half-sync/half-async (hsha) thrift servers
   (CASSANDRA-1405)
 * fix potential use of free'd native memory in SerializingCache
   (CASSANDRA-2951)
 * prune index scan resultset back to original request for lazy
   resultset expansion case (CASSANDRA-2964)
 * (Hadoop) fail jobs when Cassandra node has failed but TaskTracker
    has not (CASSANDRA-2388)


0.8.2
 * CQL:
   - include only one row per unique key for IN queries (CASSANDRA-2717)
   - respect client timestamp on full row deletions (CASSANDRA-2912)
 * improve thread-safety in StreamOutSession (CASSANDRA-2792)
 * allow deleting a row and updating indexed columns in it in the
   same mutation (CASSANDRA-2773)
 * Expose number of threads blocked on submitting memtable to flush
   in JMX (CASSANDRA-2817)
 * add ability to return "endpoints" to nodetool (CASSANDRA-2776)
 * Add support for multiple (comma-delimited) coordinator addresses
   to ColumnFamilyInputFormat (CASSANDRA-2807)
 * fix potential NPE while scheduling read repair for range slice
   (CASSANDRA-2823)
 * Fix race in SystemTable.getCurrentLocalNodeId (CASSANDRA-2824)
 * Correctly set default for replicate_on_write (CASSANDRA-2835)
 * improve nodetool compactionstats formatting (CASSANDRA-2844)
 * fix index-building status display (CASSANDRA-2853)
 * fix CLI perpetuating obsolete KsDef.replication_factor (CASSANDRA-2846)
 * improve cli treatment of multiline comments (CASSANDRA-2852)
 * handle row tombstones correctly in EchoedRow (CASSANDRA-2786)
 * add MessagingService.get[Recently]DroppedMessages and
   StorageService.getExceptionCount (CASSANDRA-2804)
 * fix possibility of spurious UnavailableException for LOCAL_QUORUM
   reads with dynamic snitch + read repair disabled (CASSANDRA-2870)
 * add ant-optional as dependence for the debian package (CASSANDRA-2164)
 * add option to specify limit for get_slice in the CLI (CASSANDRA-2646)
 * decrease HH page size (CASSANDRA-2832)
 * reset cli keyspace after dropping the current one (CASSANDRA-2763)
 * add KeyRange option to Hadoop inputformat (CASSANDRA-1125)
 * fix protocol versioning (CASSANDRA-2818, 2860)
 * support spaces in path to log4j configuration (CASSANDRA-2383)
 * avoid including inferred types in CF update (CASSANDRA-2809)
 * fix JMX bulkload call (CASSANDRA-2908)
 * fix updating KS with durable_writes=false (CASSANDRA-2907)
 * add simplified facade to SSTableWriter for bulk loading use
   (CASSANDRA-2911)
 * fix re-using index CF sstable names after drop/recreate (CASSANDRA-2872)
 * prepend CF to default index names (CASSANDRA-2903)
 * fix hint replay (CASSANDRA-2928)
 * Properly synchronize repair's merkle tree computation (CASSANDRA-2816)


0.8.1
 * CQL:
   - support for insert, delete in BATCH (CASSANDRA-2537)
   - support for IN to SELECT, UPDATE (CASSANDRA-2553)
   - timestamp support for INSERT, UPDATE, and BATCH (CASSANDRA-2555)
   - TTL support (CASSANDRA-2476)
   - counter support (CASSANDRA-2473)
   - ALTER COLUMNFAMILY (CASSANDRA-1709)
   - DROP INDEX (CASSANDRA-2617)
   - add SCHEMA/TABLE as aliases for KS/CF (CASSANDRA-2743)
   - server handles wait-for-schema-agreement (CASSANDRA-2756)
   - key alias support (CASSANDRA-2480)
 * add support for comparator parameters and a generic ReverseType
   (CASSANDRA-2355)
 * add CompositeType and DynamicCompositeType (CASSANDRA-2231)
 * optimize batches containing multiple updates to the same row
   (CASSANDRA-2583)
 * adjust hinted handoff page size to avoid OOM with large columns
   (CASSANDRA-2652)
 * mark BRAF buffer invalid post-flush so we don't re-flush partial
   buffers again, especially on CL writes (CASSANDRA-2660)
 * add DROP INDEX support to CLI (CASSANDRA-2616)
 * don't perform HH to client-mode [storageproxy] nodes (CASSANDRA-2668)
 * Improve forceDeserialize/getCompactedRow encapsulation (CASSANDRA-2659)
 * Don't write CounterUpdateColumn to disk in tests (CASSANDRA-2650)
 * Add sstable bulk loading utility (CASSANDRA-1278)
 * avoid replaying hints to dropped columnfamilies (CASSANDRA-2685)
 * add placeholders for missing rows in range query pseudo-RR (CASSANDRA-2680)
 * remove no-op HHOM.renameHints (CASSANDRA-2693)
 * clone super columns to avoid modifying them during flush (CASSANDRA-2675)
 * allow writes to bypass the commitlog for certain keyspaces (CASSANDRA-2683)
 * avoid NPE when bypassing commitlog during memtable flush (CASSANDRA-2781)
 * Added support for making bootstrap retry if nodes flap (CASSANDRA-2644)
 * Added statusthrift to nodetool to report if thrift server is running (CASSANDRA-2722)
 * Fixed rows being cached if they do not exist (CASSANDRA-2723)
 * Support passing tableName and cfName to RowCacheProviders (CASSANDRA-2702)
 * close scrub file handles (CASSANDRA-2669)
 * throttle migration replay (CASSANDRA-2714)
 * optimize column serializer creation (CASSANDRA-2716)
 * Added support for making bootstrap retry if nodes flap (CASSANDRA-2644)
 * Added statusthrift to nodetool to report if thrift server is running
   (CASSANDRA-2722)
 * Fixed rows being cached if they do not exist (CASSANDRA-2723)
 * fix truncate/compaction race (CASSANDRA-2673)
 * workaround large resultsets causing large allocation retention
   by nio sockets (CASSANDRA-2654)
 * fix nodetool ring use with Ec2Snitch (CASSANDRA-2733)
 * fix removing columns and subcolumns that are supressed by a row or
   supercolumn tombstone during replica resolution (CASSANDRA-2590)
 * support sstable2json against snapshot sstables (CASSANDRA-2386)
 * remove active-pull schema requests (CASSANDRA-2715)
 * avoid marking entire list of sstables as actively being compacted
   in multithreaded compaction (CASSANDRA-2765)
 * seek back after deserializing a row to update cache with (CASSANDRA-2752)
 * avoid skipping rows in scrub for counter column family (CASSANDRA-2759)
 * fix ConcurrentModificationException in repair when dealing with 0.7 node
   (CASSANDRA-2767)
 * use threadsafe collections for StreamInSession (CASSANDRA-2766)
 * avoid infinite loop when creating merkle tree (CASSANDRA-2758)
 * avoids unmarking compacting sstable prematurely in cleanup (CASSANDRA-2769)
 * fix NPE when the commit log is bypassed (CASSANDRA-2718)
 * don't throw an exception in SS.isRPCServerRunning (CASSANDRA-2721)
 * make stress.jar executable (CASSANDRA-2744)
 * add daemon mode to java stress (CASSANDRA-2267)
 * expose the DC and rack of a node through JMX and nodetool ring (CASSANDRA-2531)
 * fix cache mbean getSize (CASSANDRA-2781)
 * Add Date, Float, Double, and Boolean types (CASSANDRA-2530)
 * Add startup flag to renew counter node id (CASSANDRA-2788)
 * add jamm agent to cassandra.bat (CASSANDRA-2787)
 * fix repair hanging if a neighbor has nothing to send (CASSANDRA-2797)
 * purge tombstone even if row is in only one sstable (CASSANDRA-2801)
 * Fix wrong purge of deleted cf during compaction (CASSANDRA-2786)
 * fix race that could result in Hadoop writer failing to throw an
   exception encountered after close() (CASSANDRA-2755)
 * fix scan wrongly throwing assertion error (CASSANDRA-2653)
 * Always use even distribution for merkle tree with RandomPartitionner
   (CASSANDRA-2841)
 * fix describeOwnership for OPP (CASSANDRA-2800)
 * ensure that string tokens do not contain commas (CASSANDRA-2762)


0.8.0-final
 * fix CQL grammar warning and cqlsh regression from CASSANDRA-2622
 * add ant generate-cql-html target (CASSANDRA-2526)
 * update CQL consistency levels (CASSANDRA-2566)
 * debian packaging fixes (CASSANDRA-2481, 2647)
 * fix UUIDType, IntegerType for direct buffers (CASSANDRA-2682, 2684)
 * switch to native Thrift for Hadoop map/reduce (CASSANDRA-2667)
 * fix StackOverflowError when building from eclipse (CASSANDRA-2687)
 * only provide replication_factor to strategy_options "help" for
   SimpleStrategy, OldNetworkTopologyStrategy (CASSANDRA-2678, 2713)
 * fix exception adding validators to non-string columns (CASSANDRA-2696)
 * avoid instantiating DatabaseDescriptor in JDBC (CASSANDRA-2694)
 * fix potential stack overflow during compaction (CASSANDRA-2626)
 * clone super columns to avoid modifying them during flush (CASSANDRA-2675)
 * reset underlying iterator in EchoedRow constructor (CASSANDRA-2653)


0.8.0-rc1
 * faster flushes and compaction from fixing excessively pessimistic
   rebuffering in BRAF (CASSANDRA-2581)
 * fix returning null column values in the python cql driver (CASSANDRA-2593)
 * fix merkle tree splitting exiting early (CASSANDRA-2605)
 * snapshot_before_compaction directory name fix (CASSANDRA-2598)
 * Disable compaction throttling during bootstrap (CASSANDRA-2612)
 * fix CQL treatment of > and < operators in range slices (CASSANDRA-2592)
 * fix potential double-application of counter updates on commitlog replay
   by moving replay position from header to sstable metadata (CASSANDRA-2419)
 * JDBC CQL driver exposes getColumn for access to timestamp
 * JDBC ResultSetMetadata properties added to AbstractType
 * r/m clustertool (CASSANDRA-2607)
 * add support for presenting row key as a column in CQL result sets
   (CASSANDRA-2622)
 * Don't allow {LOCAL|EACH}_QUORUM unless strategy is NTS (CASSANDRA-2627)
 * validate keyspace strategy_options during CQL create (CASSANDRA-2624)
 * fix empty Result with secondary index when limit=1 (CASSANDRA-2628)
 * Fix regression where bootstrapping a node with no schema fails
   (CASSANDRA-2625)
 * Allow removing LocationInfo sstables (CASSANDRA-2632)
 * avoid attempting to replay mutations from dropped keyspaces (CASSANDRA-2631)
 * avoid using cached position of a key when GT is requested (CASSANDRA-2633)
 * fix counting bloom filter true positives (CASSANDRA-2637)
 * initialize local ep state prior to gossip startup if needed (CASSANDRA-2638)
 * fix counter increment lost after restart (CASSANDRA-2642)
 * add quote-escaping via backslash to CLI (CASSANDRA-2623)
 * fix pig example script (CASSANDRA-2487)
 * fix dynamic snitch race in adding latencies (CASSANDRA-2618)
 * Start/stop cassandra after more important services such as mdadm in
   debian packaging (CASSANDRA-2481)


0.8.0-beta2
 * fix NPE compacting index CFs (CASSANDRA-2528)
 * Remove checking all column families on startup for compaction candidates
   (CASSANDRA-2444)
 * validate CQL create keyspace options (CASSANDRA-2525)
 * fix nodetool setcompactionthroughput (CASSANDRA-2550)
 * move	gossip heartbeat back to its own thread (CASSANDRA-2554)
 * validate cql TRUNCATE columnfamily before truncating (CASSANDRA-2570)
 * fix batch_mutate for mixed standard-counter mutations (CASSANDRA-2457)
 * disallow making schema changes to system keyspace (CASSANDRA-2563)
 * fix sending mutation messages multiple times (CASSANDRA-2557)
 * fix incorrect use of NBHM.size in ReadCallback that could cause
   reads to time out even when responses were received (CASSANDRA-2552)
 * trigger read repair correctly for LOCAL_QUORUM reads (CASSANDRA-2556)
 * Allow configuring the number of compaction thread (CASSANDRA-2558)
 * forceUserDefinedCompaction will attempt to compact what it is given
   even if the pessimistic estimate is that there is not enough disk space;
   automatic compactions will only compact 2 or more sstables (CASSANDRA-2575)
 * refuse to apply migrations with older timestamps than the current
   schema (CASSANDRA-2536)
 * remove unframed Thrift transport option
 * include indexes in snapshots (CASSANDRA-2596)
 * improve ignoring of obsolete mutations in index maintenance (CASSANDRA-2401)
 * recognize attempt to drop just the index while leaving the column
   definition alone (CASSANDRA-2619)


0.8.0-beta1
 * remove Avro RPC support (CASSANDRA-926)
 * support for columns that act as incr/decr counters
   (CASSANDRA-1072, 1937, 1944, 1936, 2101, 2093, 2288, 2105, 2384, 2236, 2342,
   2454)
 * CQL (CASSANDRA-1703, 1704, 1705, 1706, 1707, 1708, 1710, 1711, 1940,
   2124, 2302, 2277, 2493)
 * avoid double RowMutation serialization on write path (CASSANDRA-1800)
 * make NetworkTopologyStrategy the default (CASSANDRA-1960)
 * configurable internode encryption (CASSANDRA-1567, 2152)
 * human readable column names in sstable2json output (CASSANDRA-1933)
 * change default JMX port to 7199 (CASSANDRA-2027)
 * backwards compatible internal messaging (CASSANDRA-1015)
 * atomic switch of memtables and sstables (CASSANDRA-2284)
 * add pluggable SeedProvider (CASSANDRA-1669)
 * Fix clustertool to not throw exception when calling get_endpoints (CASSANDRA-2437)
 * upgrade to thrift 0.6 (CASSANDRA-2412)
 * repair works on a token range instead of full ring (CASSANDRA-2324)
 * purge tombstones from row cache (CASSANDRA-2305)
 * push replication_factor into strategy_options (CASSANDRA-1263)
 * give snapshots the same name on each node (CASSANDRA-1791)
 * remove "nodetool loadbalance" (CASSANDRA-2448)
 * multithreaded compaction (CASSANDRA-2191)
 * compaction throttling (CASSANDRA-2156)
 * add key type information and alias (CASSANDRA-2311, 2396)
 * cli no longer divides read_repair_chance by 100 (CASSANDRA-2458)
 * made CompactionInfo.getTaskType return an enum (CASSANDRA-2482)
 * add a server-wide cap on measured memtable memory usage and aggressively
   flush to keep under that threshold (CASSANDRA-2006)
 * add unified UUIDType (CASSANDRA-2233)
 * add off-heap row cache support (CASSANDRA-1969)


0.7.5
 * improvements/fixes to PIG driver (CASSANDRA-1618, CASSANDRA-2387,
   CASSANDRA-2465, CASSANDRA-2484)
 * validate index names (CASSANDRA-1761)
 * reduce contention on Table.flusherLock (CASSANDRA-1954)
 * try harder to detect failures during streaming, cleaning up temporary
   files more reliably (CASSANDRA-2088)
 * shut down server for OOM on a Thrift thread (CASSANDRA-2269)
 * fix tombstone handling in repair and sstable2json (CASSANDRA-2279)
 * preserve version when streaming data from old sstables (CASSANDRA-2283)
 * don't start repair if a neighboring node is marked as dead (CASSANDRA-2290)
 * purge tombstones from row cache (CASSANDRA-2305)
 * Avoid seeking when sstable2json exports the entire file (CASSANDRA-2318)
 * clear Built flag in system table when dropping an index (CASSANDRA-2320)
 * don't allow arbitrary argument for stress.java (CASSANDRA-2323)
 * validate values for index predicates in get_indexed_slice (CASSANDRA-2328)
 * queue secondary indexes for flush before the parent (CASSANDRA-2330)
 * allow job configuration to set the CL used in Hadoop jobs (CASSANDRA-2331)
 * add memtable_flush_queue_size defaulting to 4 (CASSANDRA-2333)
 * Allow overriding of initial_token, storage_port and rpc_port from system
   properties (CASSANDRA-2343)
 * fix comparator used for non-indexed secondary expressions in index scan
   (CASSANDRA-2347)
 * ensure size calculation and write phase of large-row compaction use
   the same threshold for TTL expiration (CASSANDRA-2349)
 * fix race when iterating CFs during add/drop (CASSANDRA-2350)
 * add ConsistencyLevel command to CLI (CASSANDRA-2354)
 * allow negative numbers in the cli (CASSANDRA-2358)
 * hard code serialVersionUID for tokens class (CASSANDRA-2361)
 * fix potential infinite loop in ByteBufferUtil.inputStream (CASSANDRA-2365)
 * fix encoding bugs in HintedHandoffManager, SystemTable when default
   charset is not UTF8 (CASSANDRA-2367)
 * avoids having removed node reappearing in Gossip (CASSANDRA-2371)
 * fix incorrect truncation of long to int when reading columns via block
   index (CASSANDRA-2376)
 * fix NPE during stream session (CASSANDRA-2377)
 * fix race condition that could leave orphaned data files when dropping CF or
   KS (CASSANDRA-2381)
 * fsync statistics component on write (CASSANDRA-2382)
 * fix duplicate results from CFS.scan (CASSANDRA-2406)
 * add IntegerType to CLI help (CASSANDRA-2414)
 * avoid caching token-only decoratedkeys (CASSANDRA-2416)
 * convert mmap assertion to if/throw so scrub can catch it (CASSANDRA-2417)
 * don't overwrite gc log (CASSANDR-2418)
 * invalidate row cache for streamed row to avoid inconsitencies
   (CASSANDRA-2420)
 * avoid copies in range/index scans (CASSANDRA-2425)
 * make sure we don't wipe data during cleanup if the node has not join
   the ring (CASSANDRA-2428)
 * Try harder to close files after compaction (CASSANDRA-2431)
 * re-set bootstrapped flag after move finishes (CASSANDRA-2435)
 * display validation_class in CLI 'describe keyspace' (CASSANDRA-2442)
 * make cleanup compactions cleanup the row cache (CASSANDRA-2451)
 * add column fields validation to scrub (CASSANDRA-2460)
 * use 64KB flush buffer instead of in_memory_compaction_limit (CASSANDRA-2463)
 * fix backslash substitutions in CLI (CASSANDRA-2492)
 * disable cache saving for system CFS (CASSANDRA-2502)
 * fixes for verifying destination availability under hinted conditions
   so UE can be thrown intead of timing out (CASSANDRA-2514)
 * fix update of validation class in column metadata (CASSANDRA-2512)
 * support LOCAL_QUORUM, EACH_QUORUM CLs outside of NTS (CASSANDRA-2516)
 * preserve version when streaming data from old sstables (CASSANDRA-2283)
 * fix backslash substitutions in CLI (CASSANDRA-2492)
 * count a row deletion as one operation towards memtable threshold
   (CASSANDRA-2519)
 * support LOCAL_QUORUM, EACH_QUORUM CLs outside of NTS (CASSANDRA-2516)


0.7.4
 * add nodetool join command (CASSANDRA-2160)
 * fix secondary indexes on pre-existing or streamed data (CASSANDRA-2244)
 * initialize endpoint in gossiper earlier (CASSANDRA-2228)
 * add ability to write to Cassandra from Pig (CASSANDRA-1828)
 * add rpc_[min|max]_threads (CASSANDRA-2176)
 * add CL.TWO, CL.THREE (CASSANDRA-2013)
 * avoid exporting an un-requested row in sstable2json, when exporting
   a key that does not exist (CASSANDRA-2168)
 * add incremental_backups option (CASSANDRA-1872)
 * add configurable row limit to Pig loadfunc (CASSANDRA-2276)
 * validate column values in batches as well as single-Column inserts
   (CASSANDRA-2259)
 * move sample schema from cassandra.yaml to schema-sample.txt,
   a cli scripts (CASSANDRA-2007)
 * avoid writing empty rows when scrubbing tombstoned rows (CASSANDRA-2296)
 * fix assertion error in range and index scans for CL < ALL
   (CASSANDRA-2282)
 * fix commitlog replay when flush position refers to data that didn't
   get synced before server died (CASSANDRA-2285)
 * fix fd leak in sstable2json with non-mmap'd i/o (CASSANDRA-2304)
 * reduce memory use during streaming of multiple sstables (CASSANDRA-2301)
 * purge tombstoned rows from cache after GCGraceSeconds (CASSANDRA-2305)
 * allow zero replicas in a NTS datacenter (CASSANDRA-1924)
 * make range queries respect snitch for local replicas (CASSANDRA-2286)
 * fix HH delivery when column index is larger than 2GB (CASSANDRA-2297)
 * make 2ary indexes use parent CF flush thresholds during initial build
   (CASSANDRA-2294)
 * update memtable_throughput to be a long (CASSANDRA-2158)


0.7.3
 * Keep endpoint state until aVeryLongTime (CASSANDRA-2115)
 * lower-latency read repair (CASSANDRA-2069)
 * add hinted_handoff_throttle_delay_in_ms option (CASSANDRA-2161)
 * fixes for cache save/load (CASSANDRA-2172, -2174)
 * Handle whole-row deletions in CFOutputFormat (CASSANDRA-2014)
 * Make memtable_flush_writers flush in parallel (CASSANDRA-2178)
 * Add compaction_preheat_key_cache option (CASSANDRA-2175)
 * refactor stress.py to have only one copy of the format string
   used for creating row keys (CASSANDRA-2108)
 * validate index names for \w+ (CASSANDRA-2196)
 * Fix Cassandra cli to respect timeout if schema does not settle
   (CASSANDRA-2187)
 * fix for compaction and cleanup writing old-format data into new-version
   sstable (CASSANDRA-2211, -2216)
 * add nodetool scrub (CASSANDRA-2217, -2240)
 * fix sstable2json large-row pagination (CASSANDRA-2188)
 * fix EOFing on requests for the last bytes in a file (CASSANDRA-2213)
 * fix BufferedRandomAccessFile bugs (CASSANDRA-2218, -2241)
 * check for memtable flush_after_mins exceeded every 10s (CASSANDRA-2183)
 * fix cache saving on Windows (CASSANDRA-2207)
 * add validateSchemaAgreement call + synchronization to schema
   modification operations (CASSANDRA-2222)
 * fix for reversed slice queries on large rows (CASSANDRA-2212)
 * fat clients were writing local data (CASSANDRA-2223)
 * set DEFAULT_MEMTABLE_LIFETIME_IN_MINS to 24h
 * improve detection and cleanup of partially-written sstables
   (CASSANDRA-2206)
 * fix supercolumn de/serialization when subcolumn comparator is different
   from supercolumn's (CASSANDRA-2104)
 * fix starting up on Windows when CASSANDRA_HOME contains whitespace
   (CASSANDRA-2237)
 * add [get|set][row|key]cacheSavePeriod to JMX (CASSANDRA-2100)
 * fix Hadoop ColumnFamilyOutputFormat dropping of mutations
   when batch fills up (CASSANDRA-2255)
 * move file deletions off of scheduledtasks executor (CASSANDRA-2253)


0.7.2
 * copy DecoratedKey.key when inserting into caches to avoid retaining
   a reference to the underlying buffer (CASSANDRA-2102)
 * format subcolumn names with subcomparator (CASSANDRA-2136)
 * fix column bloom filter deserialization (CASSANDRA-2165)


0.7.1
 * refactor MessageDigest creation code. (CASSANDRA-2107)
 * buffer network stack to avoid inefficient small TCP messages while avoiding
   the nagle/delayed ack problem (CASSANDRA-1896)
 * check log4j configuration for changes every 10s (CASSANDRA-1525, 1907)
 * more-efficient cross-DC replication (CASSANDRA-1530, -2051, -2138)
 * avoid polluting page cache with commitlog or sstable writes
   and seq scan operations (CASSANDRA-1470)
 * add RMI authentication options to nodetool (CASSANDRA-1921)
 * make snitches configurable at runtime (CASSANDRA-1374)
 * retry hadoop split requests on connection failure (CASSANDRA-1927)
 * implement describeOwnership for BOP, COPP (CASSANDRA-1928)
 * make read repair behave as expected for ConsistencyLevel > ONE
   (CASSANDRA-982, 2038)
 * distributed test harness (CASSANDRA-1859, 1964)
 * reduce flush lock contention (CASSANDRA-1930)
 * optimize supercolumn deserialization (CASSANDRA-1891)
 * fix CFMetaData.apply to only compare objects of the same class
   (CASSANDRA-1962)
 * allow specifying specific SSTables to compact from JMX (CASSANDRA-1963)
 * fix race condition in MessagingService.targets (CASSANDRA-1959, 2094, 2081)
 * refuse to open sstables from a future version (CASSANDRA-1935)
 * zero-copy reads (CASSANDRA-1714)
 * fix copy bounds for word Text in wordcount demo (CASSANDRA-1993)
 * fixes for contrib/javautils (CASSANDRA-1979)
 * check more frequently for memtable expiration (CASSANDRA-2000)
 * fix writing SSTable column count statistics (CASSANDRA-1976)
 * fix streaming of multiple CFs during bootstrap (CASSANDRA-1992)
 * explicitly set JVM GC new generation size with -Xmn (CASSANDRA-1968)
 * add short options for CLI flags (CASSANDRA-1565)
 * make keyspace argument to "describe keyspace" in CLI optional
   when authenticated to keyspace already (CASSANDRA-2029)
 * added option to specify -Dcassandra.join_ring=false on startup
   to allow "warm spare" nodes or performing JMX maintenance before
   joining the ring (CASSANDRA-526)
 * log migrations at INFO (CASSANDRA-2028)
 * add CLI verbose option in file mode (CASSANDRA-2030)
 * add single-line "--" comments to CLI (CASSANDRA-2032)
 * message serialization tests (CASSANDRA-1923)
 * switch from ivy to maven-ant-tasks (CASSANDRA-2017)
 * CLI attempts to block for new schema to propagate (CASSANDRA-2044)
 * fix potential overflow in nodetool cfstats (CASSANDRA-2057)
 * add JVM shutdownhook to sync commitlog (CASSANDRA-1919)
 * allow nodes to be up without being part of  normal traffic (CASSANDRA-1951)
 * fix CLI "show keyspaces" with null options on NTS (CASSANDRA-2049)
 * fix possible ByteBuffer race conditions (CASSANDRA-2066)
 * reduce garbage generated by MessagingService to prevent load spikes
   (CASSANDRA-2058)
 * fix math in RandomPartitioner.describeOwnership (CASSANDRA-2071)
 * fix deletion of sstable non-data components (CASSANDRA-2059)
 * avoid blocking gossip while deleting handoff hints (CASSANDRA-2073)
 * ignore messages from newer versions, keep track of nodes in gossip
   regardless of version (CASSANDRA-1970)
 * cache writing moved to CompactionManager to reduce i/o contention and
   updated to use non-cache-polluting writes (CASSANDRA-2053)
 * page through large rows when exporting to JSON (CASSANDRA-2041)
 * add flush_largest_memtables_at and reduce_cache_sizes_at options
   (CASSANDRA-2142)
 * add cli 'describe cluster' command (CASSANDRA-2127)
 * add cli support for setting username/password at 'connect' command
   (CASSANDRA-2111)
 * add -D option to Stress.java to allow reading hosts from a file
   (CASSANDRA-2149)
 * bound hints CF throughput between 32M and 256M (CASSANDRA-2148)
 * continue starting when invalid saved cache entries are encountered
   (CASSANDRA-2076)
 * add max_hint_window_in_ms option (CASSANDRA-1459)


0.7.0-final
 * fix offsets to ByteBuffer.get (CASSANDRA-1939)


0.7.0-rc4
 * fix cli crash after backgrounding (CASSANDRA-1875)
 * count timeouts in storageproxy latencies, and include latency
   histograms in StorageProxyMBean (CASSANDRA-1893)
 * fix CLI get recognition of supercolumns (CASSANDRA-1899)
 * enable keepalive on intra-cluster sockets (CASSANDRA-1766)
 * count timeouts towards dynamicsnitch latencies (CASSANDRA-1905)
 * Expose index-building status in JMX + cli schema description
   (CASSANDRA-1871)
 * allow [LOCAL|EACH]_QUORUM to be used with non-NetworkTopology
   replication Strategies
 * increased amount of index locks for faster commitlog replay
 * collect secondary index tombstones immediately (CASSANDRA-1914)
 * revert commitlog changes from #1780 (CASSANDRA-1917)
 * change RandomPartitioner min token to -1 to avoid collision w/
   tokens on actual nodes (CASSANDRA-1901)
 * examine the right nibble when validating TimeUUID (CASSANDRA-1910)
 * include secondary indexes in cleanup (CASSANDRA-1916)
 * CFS.scrubDataDirectories should also cleanup invalid secondary indexes
   (CASSANDRA-1904)
 * ability to disable/enable gossip on nodes to force them down
   (CASSANDRA-1108)


0.7.0-rc3
 * expose getNaturalEndpoints in StorageServiceMBean taking byte[]
   key; RMI cannot serialize ByteBuffer (CASSANDRA-1833)
 * infer org.apache.cassandra.locator for replication strategy classes
   when not otherwise specified
 * validation that generates less garbage (CASSANDRA-1814)
 * add TTL support to CLI (CASSANDRA-1838)
 * cli defaults to bytestype for subcomparator when creating
   column families (CASSANDRA-1835)
 * unregister index MBeans when index is dropped (CASSANDRA-1843)
 * make ByteBufferUtil.clone thread-safe (CASSANDRA-1847)
 * change exception for read requests during bootstrap from
   InvalidRequest to Unavailable (CASSANDRA-1862)
 * respect row-level tombstones post-flush in range scans
   (CASSANDRA-1837)
 * ReadResponseResolver check digests against each other (CASSANDRA-1830)
 * return InvalidRequest when remove of subcolumn without supercolumn
   is requested (CASSANDRA-1866)
 * flush before repair (CASSANDRA-1748)
 * SSTableExport validates key order (CASSANDRA-1884)
 * large row support for SSTableExport (CASSANDRA-1867)
 * Re-cache hot keys post-compaction without hitting disk (CASSANDRA-1878)
 * manage read repair in coordinator instead of data source, to
   provide latency information to dynamic snitch (CASSANDRA-1873)


0.7.0-rc2
 * fix live-column-count of slice ranges including tombstoned supercolumn
   with live subcolumn (CASSANDRA-1591)
 * rename o.a.c.internal.AntientropyStage -> AntiEntropyStage,
   o.a.c.request.Request_responseStage -> RequestResponseStage,
   o.a.c.internal.Internal_responseStage -> InternalResponseStage
 * add AbstractType.fromString (CASSANDRA-1767)
 * require index_type to be present when specifying index_name
   on ColumnDef (CASSANDRA-1759)
 * fix add/remove index bugs in CFMetadata (CASSANDRA-1768)
 * rebuild Strategy during system_update_keyspace (CASSANDRA-1762)
 * cli updates prompt to ... in continuation lines (CASSANDRA-1770)
 * support multiple Mutations per key in hadoop ColumnFamilyOutputFormat
   (CASSANDRA-1774)
 * improvements to Debian init script (CASSANDRA-1772)
 * use local classloader to check for version.properties (CASSANDRA-1778)
 * Validate that column names in column_metadata are valid for the
   defined comparator, and decode properly in cli (CASSANDRA-1773)
 * use cross-platform newlines in cli (CASSANDRA-1786)
 * add ExpiringColumn support to sstable import/export (CASSANDRA-1754)
 * add flush for each append to periodic commitlog mode; added
   periodic_without_flush option to disable this (CASSANDRA-1780)
 * close file handle used for post-flush truncate (CASSANDRA-1790)
 * various code cleanup (CASSANDRA-1793, -1794, -1795)
 * fix range queries against wrapped range (CASSANDRA-1781)
 * fix consistencylevel calculations for NetworkTopologyStrategy
   (CASSANDRA-1804)
 * cli support index type enum names (CASSANDRA-1810)
 * improved validation of column_metadata (CASSANDRA-1813)
 * reads at ConsistencyLevel > 1 throw UnavailableException
   immediately if insufficient live nodes exist (CASSANDRA-1803)
 * copy bytebuffers for local writes to avoid retaining the entire
   Thrift frame (CASSANDRA-1801)
 * fix NPE adding index to column w/o prior metadata (CASSANDRA-1764)
 * reduce fat client timeout (CASSANDRA-1730)
 * fix botched merge of CASSANDRA-1316


0.7.0-rc1
 * fix compaction and flush races with schema updates (CASSANDRA-1715)
 * add clustertool, config-converter, sstablekeys, and schematool
   Windows .bat files (CASSANDRA-1723)
 * reject range queries received during bootstrap (CASSANDRA-1739)
 * fix wrapping-range queries on non-minimum token (CASSANDRA-1700)
 * add nodetool cfhistogram (CASSANDRA-1698)
 * limit repaired ranges to what the nodes have in common (CASSANDRA-1674)
 * index scan treats missing columns as not matching secondary
   expressions (CASSANDRA-1745)
 * Fix misuse of DataOutputBuffer.getData in AntiEntropyService
   (CASSANDRA-1729)
 * detect and warn when obsolete version of JNA is present (CASSANDRA-1760)
 * reduce fat client timeout (CASSANDRA-1730)
 * cleanup smallest CFs first to increase free temp space for larger ones
   (CASSANDRA-1811)
 * Update windows .bat files to work outside of main Cassandra
   directory (CASSANDRA-1713)
 * fix read repair regression from 0.6.7 (CASSANDRA-1727)
 * more-efficient read repair (CASSANDRA-1719)
 * fix hinted handoff replay (CASSANDRA-1656)
 * log type of dropped messages (CASSANDRA-1677)
 * upgrade to SLF4J 1.6.1
 * fix ByteBuffer bug in ExpiringColumn.updateDigest (CASSANDRA-1679)
 * fix IntegerType.getString (CASSANDRA-1681)
 * make -Djava.net.preferIPv4Stack=true the default (CASSANDRA-628)
 * add INTERNAL_RESPONSE verb to differentiate from responses related
   to client requests (CASSANDRA-1685)
 * log tpstats when dropping messages (CASSANDRA-1660)
 * include unreachable nodes in describeSchemaVersions (CASSANDRA-1678)
 * Avoid dropping messages off the client request path (CASSANDRA-1676)
 * fix jna errno reporting (CASSANDRA-1694)
 * add friendlier error for UnknownHostException on startup (CASSANDRA-1697)
 * include jna dependency in RPM package (CASSANDRA-1690)
 * add --skip-keys option to stress.py (CASSANDRA-1696)
 * improve cli handling of non-string keys and column names
   (CASSANDRA-1701, -1693)
 * r/m extra subcomparator line in cli keyspaces output (CASSANDRA-1712)
 * add read repair chance to cli "show keyspaces"
 * upgrade to ConcurrentLinkedHashMap 1.1 (CASSANDRA-975)
 * fix index scan routing (CASSANDRA-1722)
 * fix tombstoning of supercolumns in range queries (CASSANDRA-1734)
 * clear endpoint cache after updating keyspace metadata (CASSANDRA-1741)
 * fix wrapping-range queries on non-minimum token (CASSANDRA-1700)
 * truncate includes secondary indexes (CASSANDRA-1747)
 * retain reference to PendingFile sstables (CASSANDRA-1749)
 * fix sstableimport regression (CASSANDRA-1753)
 * fix for bootstrap when no non-system tables are defined (CASSANDRA-1732)
 * handle replica unavailability in index scan (CASSANDRA-1755)
 * fix service initialization order deadlock (CASSANDRA-1756)
 * multi-line cli commands (CASSANDRA-1742)
 * fix race between snapshot and compaction (CASSANDRA-1736)
 * add listEndpointsPendingHints, deleteHintsForEndpoint JMX methods
   (CASSANDRA-1551)


0.7.0-beta3
 * add strategy options to describe_keyspace output (CASSANDRA-1560)
 * log warning when using randomly generated token (CASSANDRA-1552)
 * re-organize JMX into .db, .net, .internal, .request (CASSANDRA-1217)
 * allow nodes to change IPs between restarts (CASSANDRA-1518)
 * remember ring state between restarts by default (CASSANDRA-1518)
 * flush index built flag so we can read it before log replay (CASSANDRA-1541)
 * lock row cache updates to prevent race condition (CASSANDRA-1293)
 * remove assertion causing rare (and harmless) error messages in
   commitlog (CASSANDRA-1330)
 * fix moving nodes with no keyspaces defined (CASSANDRA-1574)
 * fix unbootstrap when no data is present in a transfer range (CASSANDRA-1573)
 * take advantage of AVRO-495 to simplify our avro IDL (CASSANDRA-1436)
 * extend authorization hierarchy to column family (CASSANDRA-1554)
 * deletion support in secondary indexes (CASSANDRA-1571)
 * meaningful error message for invalid replication strategy class
   (CASSANDRA-1566)
 * allow keyspace creation with RF > N (CASSANDRA-1428)
 * improve cli error handling (CASSANDRA-1580)
 * add cache save/load ability (CASSANDRA-1417, 1606, 1647)
 * add StorageService.getDrainProgress (CASSANDRA-1588)
 * Disallow bootstrap to an in-use token (CASSANDRA-1561)
 * Allow dynamic secondary index creation and destruction (CASSANDRA-1532)
 * log auto-guessed memtable thresholds (CASSANDRA-1595)
 * add ColumnDef support to cli (CASSANDRA-1583)
 * reduce index sample time by 75% (CASSANDRA-1572)
 * add cli support for column, strategy metadata (CASSANDRA-1578, 1612)
 * add cli support for schema modification (CASSANDRA-1584)
 * delete temp files on failed compactions (CASSANDRA-1596)
 * avoid blocking for dead nodes during removetoken (CASSANDRA-1605)
 * remove ConsistencyLevel.ZERO (CASSANDRA-1607)
 * expose in-progress compaction type in jmx (CASSANDRA-1586)
 * removed IClock & related classes from internals (CASSANDRA-1502)
 * fix removing tokens from SystemTable on decommission and removetoken
   (CASSANDRA-1609)
 * include CF metadata in cli 'show keyspaces' (CASSANDRA-1613)
 * switch from Properties to HashMap in PropertyFileSnitch to
   avoid synchronization bottleneck (CASSANDRA-1481)
 * PropertyFileSnitch configuration file renamed to
   cassandra-topology.properties
 * add cli support for get_range_slices (CASSANDRA-1088, CASSANDRA-1619)
 * Make memtable flush thresholds per-CF instead of global
   (CASSANDRA-1007, 1637)
 * add cli support for binary data without CfDef hints (CASSANDRA-1603)
 * fix building SSTable statistics post-stream (CASSANDRA-1620)
 * fix potential infinite loop in 2ary index queries (CASSANDRA-1623)
 * allow creating NTS keyspaces with no replicas configured (CASSANDRA-1626)
 * add jmx histogram of sstables accessed per read (CASSANDRA-1624)
 * remove system_rename_column_family and system_rename_keyspace from the
   client API until races can be fixed (CASSANDRA-1630, CASSANDRA-1585)
 * add cli sanity tests (CASSANDRA-1582)
 * update GC settings in cassandra.bat (CASSANDRA-1636)
 * cli support for index queries (CASSANDRA-1635)
 * cli support for updating schema memtable settings (CASSANDRA-1634)
 * cli --file option (CASSANDRA-1616)
 * reduce automatically chosen memtable sizes by 50% (CASSANDRA-1641)
 * move endpoint cache from snitch to strategy (CASSANDRA-1643)
 * fix commitlog recovery deleting the newly-created segment as well as
   the old ones (CASSANDRA-1644)
 * upgrade to Thrift 0.5 (CASSANDRA-1367)
 * renamed CL.DCQUORUM to LOCAL_QUORUM and DCQUORUMSYNC to EACH_QUORUM
 * cli truncate support (CASSANDRA-1653)
 * update GC settings in cassandra.bat (CASSANDRA-1636)
 * avoid logging when a node's ip/token is gossipped back to it (CASSANDRA-1666)


0.7-beta2
 * always use UTF-8 for hint keys (CASSANDRA-1439)
 * remove cassandra.yaml dependency from Hadoop and Pig (CASSADRA-1322)
 * expose CfDef metadata in describe_keyspaces (CASSANDRA-1363)
 * restore use of mmap_index_only option (CASSANDRA-1241)
 * dropping a keyspace with no column families generated an error
   (CASSANDRA-1378)
 * rename RackAwareStrategy to OldNetworkTopologyStrategy, RackUnawareStrategy
   to SimpleStrategy, DatacenterShardStrategy to NetworkTopologyStrategy,
   AbstractRackAwareSnitch to AbstractNetworkTopologySnitch (CASSANDRA-1392)
 * merge StorageProxy.mutate, mutateBlocking (CASSANDRA-1396)
 * faster UUIDType, LongType comparisons (CASSANDRA-1386, 1393)
 * fix setting read_repair_chance from CLI addColumnFamily (CASSANDRA-1399)
 * fix updates to indexed columns (CASSANDRA-1373)
 * fix race condition leaving to FileNotFoundException (CASSANDRA-1382)
 * fix sharded lock hash on index write path (CASSANDRA-1402)
 * add support for GT/E, LT/E in subordinate index clauses (CASSANDRA-1401)
 * cfId counter got out of sync when CFs were added (CASSANDRA-1403)
 * less chatty schema updates (CASSANDRA-1389)
 * rename column family mbeans. 'type' will now include either
   'IndexColumnFamilies' or 'ColumnFamilies' depending on the CFS type.
   (CASSANDRA-1385)
 * disallow invalid keyspace and column family names. This includes name that
   matches a '^\w+' regex. (CASSANDRA-1377)
 * use JNA, if present, to take snapshots (CASSANDRA-1371)
 * truncate hints if starting 0.7 for the first time (CASSANDRA-1414)
 * fix FD leak in single-row slicepredicate queries (CASSANDRA-1416)
 * allow index expressions against columns that are not part of the
   SlicePredicate (CASSANDRA-1410)
 * config-converter properly handles snitches and framed support
   (CASSANDRA-1420)
 * remove keyspace argument from multiget_count (CASSANDRA-1422)
 * allow specifying cassandra.yaml location as (local or remote) URL
   (CASSANDRA-1126)
 * fix using DynamicEndpointSnitch with NetworkTopologyStrategy
   (CASSANDRA-1429)
 * Add CfDef.default_validation_class (CASSANDRA-891)
 * fix EstimatedHistogram.max (CASSANDRA-1413)
 * quorum read optimization (CASSANDRA-1622)
 * handle zero-length (or missing) rows during HH paging (CASSANDRA-1432)
 * include secondary indexes during schema migrations (CASSANDRA-1406)
 * fix commitlog header race during schema change (CASSANDRA-1435)
 * fix ColumnFamilyStoreMBeanIterator to use new type name (CASSANDRA-1433)
 * correct filename generated by xml->yaml converter (CASSANDRA-1419)
 * add CMSInitiatingOccupancyFraction=75 and UseCMSInitiatingOccupancyOnly
   to default JVM options
 * decrease jvm heap for cassandra-cli (CASSANDRA-1446)
 * ability to modify keyspaces and column family definitions on a live cluster
   (CASSANDRA-1285)
 * support for Hadoop Streaming [non-jvm map/reduce via stdin/out]
   (CASSANDRA-1368)
 * Move persistent sstable stats from the system table to an sstable component
   (CASSANDRA-1430)
 * remove failed bootstrap attempt from pending ranges when gossip times
   it out after 1h (CASSANDRA-1463)
 * eager-create tcp connections to other cluster members (CASSANDRA-1465)
 * enumerate stages and derive stage from message type instead of
   transmitting separately (CASSANDRA-1465)
 * apply reversed flag during collation from different data sources
   (CASSANDRA-1450)
 * make failure to remove commitlog segment non-fatal (CASSANDRA-1348)
 * correct ordering of drain operations so CL.recover is no longer
   necessary (CASSANDRA-1408)
 * removed keyspace from describe_splits method (CASSANDRA-1425)
 * rename check_schema_agreement to describe_schema_versions
   (CASSANDRA-1478)
 * fix QUORUM calculation for RF > 3 (CASSANDRA-1487)
 * remove tombstones during non-major compactions when bloom filter
   verifies that row does not exist in other sstables (CASSANDRA-1074)
 * nodes that coordinated a loadbalance in the past could not be seen by
   newly added nodes (CASSANDRA-1467)
 * exposed endpoint states (gossip details) via jmx (CASSANDRA-1467)
 * ensure that compacted sstables are not included when new readers are
   instantiated (CASSANDRA-1477)
 * by default, calculate heap size and memtable thresholds at runtime (CASSANDRA-1469)
 * fix races dealing with adding/dropping keyspaces and column families in
   rapid succession (CASSANDRA-1477)
 * clean up of Streaming system (CASSANDRA-1503, 1504, 1506)
 * add options to configure Thrift socket keepalive and buffer sizes (CASSANDRA-1426)
 * make contrib CassandraServiceDataCleaner recursive (CASSANDRA-1509)
 * min, max compaction threshold are configurable and persistent
   per-ColumnFamily (CASSANDRA-1468)
 * fix replaying the last mutation in a commitlog unnecessarily
   (CASSANDRA-1512)
 * invoke getDefaultUncaughtExceptionHandler from DTPE with the original
   exception rather than the ExecutionException wrapper (CASSANDRA-1226)
 * remove Clock from the Thrift (and Avro) API (CASSANDRA-1501)
 * Close intra-node sockets when connection is broken (CASSANDRA-1528)
 * RPM packaging spec file (CASSANDRA-786)
 * weighted request scheduler (CASSANDRA-1485)
 * treat expired columns as deleted (CASSANDRA-1539)
 * make IndexInterval configurable (CASSANDRA-1488)
 * add describe_snitch to Thrift API (CASSANDRA-1490)
 * MD5 authenticator compares plain text submitted password with MD5'd
   saved property, instead of vice versa (CASSANDRA-1447)
 * JMX MessagingService pending and completed counts (CASSANDRA-1533)
 * fix race condition processing repair responses (CASSANDRA-1511)
 * make repair blocking (CASSANDRA-1511)
 * create EndpointSnitchInfo and MBean to expose rack and DC (CASSANDRA-1491)
 * added option to contrib/word_count to output results back to Cassandra
   (CASSANDRA-1342)
 * rewrite Hadoop ColumnFamilyRecordWriter to pool connections, retry to
   multiple Cassandra nodes, and smooth impact on the Cassandra cluster
   by using smaller batch sizes (CASSANDRA-1434)
 * fix setting gc_grace_seconds via CLI (CASSANDRA-1549)
 * support TTL'd index values (CASSANDRA-1536)
 * make removetoken work like decommission (CASSANDRA-1216)
 * make cli comparator-aware and improve quote rules (CASSANDRA-1523,-1524)
 * make nodetool compact and cleanup blocking (CASSANDRA-1449)
 * add memtable, cache information to GCInspector logs (CASSANDRA-1558)
 * enable/disable HintedHandoff via JMX (CASSANDRA-1550)
 * Ignore stray files in the commit log directory (CASSANDRA-1547)
 * Disallow bootstrap to an in-use token (CASSANDRA-1561)


0.7-beta1
 * sstable versioning (CASSANDRA-389)
 * switched to slf4j logging (CASSANDRA-625)
 * add (optional) expiration time for column (CASSANDRA-699)
 * access levels for authentication/authorization (CASSANDRA-900)
 * add ReadRepairChance to CF definition (CASSANDRA-930)
 * fix heisenbug in system tests, especially common on OS X (CASSANDRA-944)
 * convert to byte[] keys internally and all public APIs (CASSANDRA-767)
 * ability to alter schema definitions on a live cluster (CASSANDRA-44)
 * renamed configuration file to cassandra.xml, and log4j.properties to
   log4j-server.properties, which must now be loaded from
   the classpath (which is how our scripts in bin/ have always done it)
   (CASSANDRA-971)
 * change get_count to require a SlicePredicate. create multi_get_count
   (CASSANDRA-744)
 * re-organized endpointsnitch implementations and added SimpleSnitch
   (CASSANDRA-994)
 * Added preload_row_cache option (CASSANDRA-946)
 * add CRC to commitlog header (CASSANDRA-999)
 * removed deprecated batch_insert and get_range_slice methods (CASSANDRA-1065)
 * add truncate thrift method (CASSANDRA-531)
 * http mini-interface using mx4j (CASSANDRA-1068)
 * optimize away copy of sliced row on memtable read path (CASSANDRA-1046)
 * replace constant-size 2GB mmaped segments and special casing for index
   entries spanning segment boundaries, with SegmentedFile that computes
   segments that always contain entire entries/rows (CASSANDRA-1117)
 * avoid reading large rows into memory during compaction (CASSANDRA-16)
 * added hadoop OutputFormat (CASSANDRA-1101)
 * efficient Streaming (no more anticompaction) (CASSANDRA-579)
 * split commitlog header into separate file and add size checksum to
   mutations (CASSANDRA-1179)
 * avoid allocating a new byte[] for each mutation on replay (CASSANDRA-1219)
 * revise HH schema to be per-endpoint (CASSANDRA-1142)
 * add joining/leaving status to nodetool ring (CASSANDRA-1115)
 * allow multiple repair sessions per node (CASSANDRA-1190)
 * optimize away MessagingService for local range queries (CASSANDRA-1261)
 * make framed transport the default so malformed requests can't OOM the
   server (CASSANDRA-475)
 * significantly faster reads from row cache (CASSANDRA-1267)
 * take advantage of row cache during range queries (CASSANDRA-1302)
 * make GCGraceSeconds a per-ColumnFamily value (CASSANDRA-1276)
 * keep persistent row size and column count statistics (CASSANDRA-1155)
 * add IntegerType (CASSANDRA-1282)
 * page within a single row during hinted handoff (CASSANDRA-1327)
 * push DatacenterShardStrategy configuration into keyspace definition,
   eliminating datacenter.properties. (CASSANDRA-1066)
 * optimize forward slices starting with '' and single-index-block name
   queries by skipping the column index (CASSANDRA-1338)
 * streaming refactor (CASSANDRA-1189)
 * faster comparison for UUID types (CASSANDRA-1043)
 * secondary index support (CASSANDRA-749 and subtasks)
 * make compaction buckets deterministic (CASSANDRA-1265)


0.6.6
 * Allow using DynamicEndpointSnitch with RackAwareStrategy (CASSANDRA-1429)
 * remove the remaining vestiges of the unfinished DatacenterShardStrategy
   (replaced by NetworkTopologyStrategy in 0.7)


0.6.5
 * fix key ordering in range query results with RandomPartitioner
   and ConsistencyLevel > ONE (CASSANDRA-1145)
 * fix for range query starting with the wrong token range (CASSANDRA-1042)
 * page within a single row during hinted handoff (CASSANDRA-1327)
 * fix compilation on non-sun JDKs (CASSANDRA-1061)
 * remove String.trim() call on row keys in batch mutations (CASSANDRA-1235)
 * Log summary of dropped messages instead of spamming log (CASSANDRA-1284)
 * add dynamic endpoint snitch (CASSANDRA-981)
 * fix streaming for keyspaces with hyphens in their name (CASSANDRA-1377)
 * fix errors in hard-coded bloom filter optKPerBucket by computing it
   algorithmically (CASSANDRA-1220
 * remove message deserialization stage, and uncap read/write stages
   so slow reads/writes don't block gossip processing (CASSANDRA-1358)
 * add jmx port configuration to Debian package (CASSANDRA-1202)
 * use mlockall via JNA, if present, to prevent Linux from swapping
   out parts of the JVM (CASSANDRA-1214)


0.6.4
 * avoid queuing multiple hint deliveries for the same endpoint
   (CASSANDRA-1229)
 * better performance for and stricter checking of UTF8 column names
   (CASSANDRA-1232)
 * extend option to lower compaction priority to hinted handoff
   as well (CASSANDRA-1260)
 * log errors in gossip instead of re-throwing (CASSANDRA-1289)
 * avoid aborting commitlog replay prematurely if a flushed-but-
   not-removed commitlog segment is encountered (CASSANDRA-1297)
 * fix duplicate rows being read during mapreduce (CASSANDRA-1142)
 * failure detection wasn't closing command sockets (CASSANDRA-1221)
 * cassandra-cli.bat works on windows (CASSANDRA-1236)
 * pre-emptively drop requests that cannot be processed within RPCTimeout
   (CASSANDRA-685)
 * add ack to Binary write verb and update CassandraBulkLoader
   to wait for acks for each row (CASSANDRA-1093)
 * added describe_partitioner Thrift method (CASSANDRA-1047)
 * Hadoop jobs no longer require the Cassandra storage-conf.xml
   (CASSANDRA-1280, CASSANDRA-1047)
 * log thread pool stats when GC is excessive (CASSANDRA-1275)
 * remove gossip message size limit (CASSANDRA-1138)
 * parallelize local and remote reads during multiget, and respect snitch
   when determining whether to do local read for CL.ONE (CASSANDRA-1317)
 * fix read repair to use requested consistency level on digest mismatch,
   rather than assuming QUORUM (CASSANDRA-1316)
 * process digest mismatch re-reads in parallel (CASSANDRA-1323)
 * switch hints CF comparator to BytesType (CASSANDRA-1274)


0.6.3
 * retry to make streaming connections up to 8 times. (CASSANDRA-1019)
 * reject describe_ring() calls on invalid keyspaces (CASSANDRA-1111)
 * fix cache size calculation for size of 100% (CASSANDRA-1129)
 * fix cache capacity only being recalculated once (CASSANDRA-1129)
 * remove hourly scan of all hints on the off chance that the gossiper
   missed a status change; instead, expose deliverHintsToEndpoint to JMX
   so it can be done manually, if necessary (CASSANDRA-1141)
 * don't reject reads at CL.ALL (CASSANDRA-1152)
 * reject deletions to supercolumns in CFs containing only standard
   columns (CASSANDRA-1139)
 * avoid preserving login information after client disconnects
   (CASSANDRA-1057)
 * prefer sun jdk to openjdk in debian init script (CASSANDRA-1174)
 * detect partioner config changes between restarts and fail fast
   (CASSANDRA-1146)
 * use generation time to resolve node token reassignment disagreements
   (CASSANDRA-1118)
 * restructure the startup ordering of Gossiper and MessageService to avoid
   timing anomalies (CASSANDRA-1160)
 * detect incomplete commit log hearders (CASSANDRA-1119)
 * force anti-entropy service to stream files on the stream stage to avoid
   sending streams out of order (CASSANDRA-1169)
 * remove inactive stream managers after AES streams files (CASSANDRA-1169)
 * allow removing entire row through batch_mutate Deletion (CASSANDRA-1027)
 * add JMX metrics for row-level bloom filter false positives (CASSANDRA-1212)
 * added a redhat init script to contrib (CASSANDRA-1201)
 * use midpoint when bootstrapping a new machine into range with not
   much data yet instead of random token (CASSANDRA-1112)
 * kill server on OOM in executor stage as well as Thrift (CASSANDRA-1226)
 * remove opportunistic repairs, when two machines with overlapping replica
   responsibilities happen to finish major compactions of the same CF near
   the same time.  repairs are now fully manual (CASSANDRA-1190)
 * add ability to lower compaction priority (default is no change from 0.6.2)
   (CASSANDRA-1181)


0.6.2
 * fix contrib/word_count build. (CASSANDRA-992)
 * split CommitLogExecutorService into BatchCommitLogExecutorService and
   PeriodicCommitLogExecutorService (CASSANDRA-1014)
 * add latency histograms to CFSMBean (CASSANDRA-1024)
 * make resolving timestamp ties deterministic by using value bytes
   as a tiebreaker (CASSANDRA-1039)
 * Add option to turn off Hinted Handoff (CASSANDRA-894)
 * fix windows startup (CASSANDRA-948)
 * make concurrent_reads, concurrent_writes configurable at runtime via JMX
   (CASSANDRA-1060)
 * disable GCInspector on non-Sun JVMs (CASSANDRA-1061)
 * fix tombstone handling in sstable rows with no other data (CASSANDRA-1063)
 * fix size of row in spanned index entries (CASSANDRA-1056)
 * install json2sstable, sstable2json, and sstablekeys to Debian package
 * StreamingService.StreamDestinations wouldn't empty itself after streaming
   finished (CASSANDRA-1076)
 * added Collections.shuffle(splits) before returning the splits in
   ColumnFamilyInputFormat (CASSANDRA-1096)
 * do not recalculate cache capacity post-compaction if it's been manually
   modified (CASSANDRA-1079)
 * better defaults for flush sorter + writer executor queue sizes
   (CASSANDRA-1100)
 * windows scripts for SSTableImport/Export (CASSANDRA-1051)
 * windows script for nodetool (CASSANDRA-1113)
 * expose PhiConvictThreshold (CASSANDRA-1053)
 * make repair of RF==1 a no-op (CASSANDRA-1090)
 * improve default JVM GC options (CASSANDRA-1014)
 * fix SlicePredicate serialization inside Hadoop jobs (CASSANDRA-1049)
 * close Thrift sockets in Hadoop ColumnFamilyRecordReader (CASSANDRA-1081)


0.6.1
 * fix NPE in sstable2json when no excluded keys are given (CASSANDRA-934)
 * keep the replica set constant throughout the read repair process
   (CASSANDRA-937)
 * allow querying getAllRanges with empty token list (CASSANDRA-933)
 * fix command line arguments inversion in clustertool (CASSANDRA-942)
 * fix race condition that could trigger a false-positive assertion
   during post-flush discard of old commitlog segments (CASSANDRA-936)
 * fix neighbor calculation for anti-entropy repair (CASSANDRA-924)
 * perform repair even for small entropy differences (CASSANDRA-924)
 * Use hostnames in CFInputFormat to allow Hadoop's naive string-based
   locality comparisons to work (CASSANDRA-955)
 * cache read-only BufferedRandomAccessFile length to avoid
   3 system calls per invocation (CASSANDRA-950)
 * nodes with IPv6 (and no IPv4) addresses could not join cluster
   (CASSANDRA-969)
 * Retrieve the correct number of undeleted columns, if any, from
   a supercolumn in a row that had been deleted previously (CASSANDRA-920)
 * fix index scans that cross the 2GB mmap boundaries for both mmap
   and standard i/o modes (CASSANDRA-866)
 * expose drain via nodetool (CASSANDRA-978)


0.6.0-RC1
 * JMX drain to flush memtables and run through commit log (CASSANDRA-880)
 * Bootstrapping can skip ranges under the right conditions (CASSANDRA-902)
 * fix merging row versions in range_slice for CL > ONE (CASSANDRA-884)
 * default write ConsistencyLeven chaned from ZERO to ONE
 * fix for index entries spanning mmap buffer boundaries (CASSANDRA-857)
 * use lexical comparison if time part of TimeUUIDs are the same
   (CASSANDRA-907)
 * bound read, mutation, and response stages to fix possible OOM
   during log replay (CASSANDRA-885)
 * Use microseconds-since-epoch (UTC) in cli, instead of milliseconds
 * Treat batch_mutate Deletion with null supercolumn as "apply this predicate
   to top level supercolumns" (CASSANDRA-834)
 * Streaming destination nodes do not update their JMX status (CASSANDRA-916)
 * Fix internal RPC timeout calculation (CASSANDRA-911)
 * Added Pig loadfunc to contrib/pig (CASSANDRA-910)


0.6.0-beta3
 * fix compaction bucketing bug (CASSANDRA-814)
 * update windows batch file (CASSANDRA-824)
 * deprecate KeysCachedFraction configuration directive in favor
   of KeysCached; move to unified-per-CF key cache (CASSANDRA-801)
 * add invalidateRowCache to ColumnFamilyStoreMBean (CASSANDRA-761)
 * send Handoff hints to natural locations to reduce load on
   remaining nodes in a failure scenario (CASSANDRA-822)
 * Add RowWarningThresholdInMB configuration option to warn before very
   large rows get big enough to threaten node stability, and -x option to
   be able to remove them with sstable2json if the warning is unheeded
   until it's too late (CASSANDRA-843)
 * Add logging of GC activity (CASSANDRA-813)
 * fix ConcurrentModificationException in commitlog discard (CASSANDRA-853)
 * Fix hardcoded row count in Hadoop RecordReader (CASSANDRA-837)
 * Add a jmx status to the streaming service and change several DEBUG
   messages to INFO (CASSANDRA-845)
 * fix classpath in cassandra-cli.bat for Windows (CASSANDRA-858)
 * allow re-specifying host, port to cassandra-cli if invalid ones
   are first tried (CASSANDRA-867)
 * fix race condition handling rpc timeout in the coordinator
   (CASSANDRA-864)
 * Remove CalloutLocation and StagingFileDirectory from storage-conf files
   since those settings are no longer used (CASSANDRA-878)
 * Parse a long from RowWarningThresholdInMB instead of an int (CASSANDRA-882)
 * Remove obsolete ControlPort code from DatabaseDescriptor (CASSANDRA-886)
 * move skipBytes side effect out of assert (CASSANDRA-899)
 * add "double getLoad" to StorageServiceMBean (CASSANDRA-898)
 * track row stats per CF at compaction time (CASSANDRA-870)
 * disallow CommitLogDirectory matching a DataFileDirectory (CASSANDRA-888)
 * default key cache size is 200k entries, changed from 10% (CASSANDRA-863)
 * add -Dcassandra-foreground=yes to cassandra.bat
 * exit if cluster name is changed unexpectedly (CASSANDRA-769)


0.6.0-beta1/beta2
 * add batch_mutate thrift command, deprecating batch_insert (CASSANDRA-336)
 * remove get_key_range Thrift API, deprecated in 0.5 (CASSANDRA-710)
 * add optional login() Thrift call for authentication (CASSANDRA-547)
 * support fat clients using gossiper and StorageProxy to perform
   replication in-process [jvm-only] (CASSANDRA-535)
 * support mmapped I/O for reads, on by default on 64bit JVMs
   (CASSANDRA-408, CASSANDRA-669)
 * improve insert concurrency, particularly during Hinted Handoff
   (CASSANDRA-658)
 * faster network code (CASSANDRA-675)
 * stress.py moved to contrib (CASSANDRA-635)
 * row caching [must be explicitly enabled per-CF in config] (CASSANDRA-678)
 * present a useful measure of compaction progress in JMX (CASSANDRA-599)
 * add bin/sstablekeys (CASSNADRA-679)
 * add ConsistencyLevel.ANY (CASSANDRA-687)
 * make removetoken remove nodes from gossip entirely (CASSANDRA-644)
 * add ability to set cache sizes at runtime (CASSANDRA-708)
 * report latency and cache hit rate statistics with lifetime totals
   instead of average over the last minute (CASSANDRA-702)
 * support get_range_slice for RandomPartitioner (CASSANDRA-745)
 * per-keyspace replication factory and replication strategy (CASSANDRA-620)
 * track latency in microseconds (CASSANDRA-733)
 * add describe_ Thrift methods, deprecating get_string_property and
   get_string_list_property
 * jmx interface for tracking operation mode and streams in general.
   (CASSANDRA-709)
 * keep memtables in sorted order to improve range query performance
   (CASSANDRA-799)
 * use while loop instead of recursion when trimming sstables compaction list
   to avoid blowing stack in pathological cases (CASSANDRA-804)
 * basic Hadoop map/reduce support (CASSANDRA-342)


0.5.1
 * ensure all files for an sstable are streamed to the same directory.
   (CASSANDRA-716)
 * more accurate load estimate for bootstrapping (CASSANDRA-762)
 * tolerate dead or unavailable bootstrap target on write (CASSANDRA-731)
 * allow larger numbers of keys (> 140M) in a sstable bloom filter
   (CASSANDRA-790)
 * include jvm argument improvements from CASSANDRA-504 in debian package
 * change streaming chunk size to 32MB to accomodate Windows XP limitations
   (was 64MB) (CASSANDRA-795)
 * fix get_range_slice returning results in the wrong order (CASSANDRA-781)


0.5.0 final
 * avoid attempting to delete temporary bootstrap files twice (CASSANDRA-681)
 * fix bogus NaN in nodeprobe cfstats output (CASSANDRA-646)
 * provide a policy for dealing with single thread executors w/ a full queue
   (CASSANDRA-694)
 * optimize inner read in MessagingService, vastly improving multiple-node
   performance (CASSANDRA-675)
 * wait for table flush before streaming data back to a bootstrapping node.
   (CASSANDRA-696)
 * keep track of bootstrapping sources by table so that bootstrapping doesn't
   give the indication of finishing early (CASSANDRA-673)


0.5.0 RC3
 * commit the correct version of the patch for CASSANDRA-663


0.5.0 RC2 (unreleased)
 * fix bugs in converting get_range_slice results to Thrift
   (CASSANDRA-647, CASSANDRA-649)
 * expose java.util.concurrent.TimeoutException in StorageProxy methods
   (CASSANDRA-600)
 * TcpConnectionManager was holding on to disconnected connections,
   giving the false indication they were being used. (CASSANDRA-651)
 * Remove duplicated write. (CASSANDRA-662)
 * Abort bootstrap if IP is already in the token ring (CASSANDRA-663)
 * increase default commitlog sync period, and wait for last sync to
   finish before submitting another (CASSANDRA-668)


0.5.0 RC1
 * Fix potential NPE in get_range_slice (CASSANDRA-623)
 * add CRC32 to commitlog entries (CASSANDRA-605)
 * fix data streaming on windows (CASSANDRA-630)
 * GC compacted sstables after cleanup and compaction (CASSANDRA-621)
 * Speed up anti-entropy validation (CASSANDRA-629)
 * Fix anti-entropy assertion error (CASSANDRA-639)
 * Fix pending range conflicts when bootstapping or moving
   multiple nodes at once (CASSANDRA-603)
 * Handle obsolete gossip related to node movement in the case where
   one or more nodes is down when the movement occurs (CASSANDRA-572)
 * Include dead nodes in gossip to avoid a variety of problems
   and fix HH to removed nodes (CASSANDRA-634)
 * return an InvalidRequestException for mal-formed SlicePredicates
   (CASSANDRA-643)
 * fix bug determining closest neighbor for use in multiple datacenters
   (CASSANDRA-648)
 * Vast improvements in anticompaction speed (CASSANDRA-607)
 * Speed up log replay and writes by avoiding redundant serializations
   (CASSANDRA-652)


0.5.0 beta 2
 * Bootstrap improvements (several tickets)
 * add nodeprobe repair anti-entropy feature (CASSANDRA-193, CASSANDRA-520)
 * fix possibility of partition when many nodes restart at once
   in clusters with multiple seeds (CASSANDRA-150)
 * fix NPE in get_range_slice when no data is found (CASSANDRA-578)
 * fix potential NPE in hinted handoff (CASSANDRA-585)
 * fix cleanup of local "system" keyspace (CASSANDRA-576)
 * improve computation of cluster load balance (CASSANDRA-554)
 * added super column read/write, column count, and column/row delete to
   cassandra-cli (CASSANDRA-567, CASSANDRA-594)
 * fix returning live subcolumns of deleted supercolumns (CASSANDRA-583)
 * respect JAVA_HOME in bin/ scripts (several tickets)
 * add StorageService.initClient for fat clients on the JVM (CASSANDRA-535)
   (see contrib/client_only for an example of use)
 * make consistency_level functional in get_range_slice (CASSANDRA-568)
 * optimize key deserialization for RandomPartitioner (CASSANDRA-581)
 * avoid GCing tombstones except on major compaction (CASSANDRA-604)
 * increase failure conviction threshold, resulting in less nodes
   incorrectly (and temporarily) marked as down (CASSANDRA-610)
 * respect memtable thresholds during log replay (CASSANDRA-609)
 * support ConsistencyLevel.ALL on read (CASSANDRA-584)
 * add nodeprobe removetoken command (CASSANDRA-564)


0.5.0 beta
 * Allow multiple simultaneous flushes, improving flush throughput
   on multicore systems (CASSANDRA-401)
 * Split up locks to improve write and read throughput on multicore systems
   (CASSANDRA-444, CASSANDRA-414)
 * More efficient use of memory during compaction (CASSANDRA-436)
 * autobootstrap option: when enabled, all non-seed nodes will attempt
   to bootstrap when started, until bootstrap successfully
   completes. -b option is removed.  (CASSANDRA-438)
 * Unless a token is manually specified in the configuration xml,
   a bootstraping node will use a token that gives it half the
   keys from the most-heavily-loaded node in the cluster,
   instead of generating a random token.
   (CASSANDRA-385, CASSANDRA-517)
 * Miscellaneous bootstrap fixes (several tickets)
 * Ability to change a node's token even after it has data on it
   (CASSANDRA-541)
 * Ability to decommission a live node from the ring (CASSANDRA-435)
 * Semi-automatic loadbalancing via nodeprobe (CASSANDRA-192)
 * Add ability to set compaction thresholds at runtime via
   JMX / nodeprobe.  (CASSANDRA-465)
 * Add "comment" field to ColumnFamily definition. (CASSANDRA-481)
 * Additional JMX metrics (CASSANDRA-482)
 * JSON based export and import tools (several tickets)
 * Hinted Handoff fixes (several tickets)
 * Add key cache to improve read performance (CASSANDRA-423)
 * Simplified construction of custom ReplicationStrategy classes
   (CASSANDRA-497)
 * Graphical application (Swing) for ring integrity verification and
   visualization was added to contrib (CASSANDRA-252)
 * Add DCQUORUM, DCQUORUMSYNC consistency levels and corresponding
   ReplicationStrategy / EndpointSnitch classes.  Experimental.
   (CASSANDRA-492)
 * Web client interface added to contrib (CASSANDRA-457)
 * More-efficient flush for Random, CollatedOPP partitioners
   for normal writes (CASSANDRA-446) and bulk load (CASSANDRA-420)
 * Add MemtableFlushAfterMinutes, a global replacement for the old
   per-CF FlushPeriodInMinutes setting (CASSANDRA-463)
 * optimizations to slice reading (CASSANDRA-350) and supercolumn
   queries (CASSANDRA-510)
 * force binding to given listenaddress for nodes with multiple
   interfaces (CASSANDRA-546)
 * stress.py benchmarking tool improvements (several tickets)
 * optimized replica placement code (CASSANDRA-525)
 * faster log replay on restart (CASSANDRA-539, CASSANDRA-540)
 * optimized local-node writes (CASSANDRA-558)
 * added get_range_slice, deprecating get_key_range (CASSANDRA-344)
 * expose TimedOutException to thrift (CASSANDRA-563)


0.4.2
 * Add validation disallowing null keys (CASSANDRA-486)
 * Fix race conditions in TCPConnectionManager (CASSANDRA-487)
 * Fix using non-utf8-aware comparison as a sanity check.
   (CASSANDRA-493)
 * Improve default garbage collector options (CASSANDRA-504)
 * Add "nodeprobe flush" (CASSANDRA-505)
 * remove NotFoundException from get_slice throws list (CASSANDRA-518)
 * fix get (not get_slice) of entire supercolumn (CASSANDRA-508)
 * fix null token during bootstrap (CASSANDRA-501)


0.4.1
 * Fix FlushPeriod columnfamily configuration regression
   (CASSANDRA-455)
 * Fix long column name support (CASSANDRA-460)
 * Fix for serializing a row that only contains tombstones
   (CASSANDRA-458)
 * Fix for discarding unneeded commitlog segments (CASSANDRA-459)
 * Add SnapshotBeforeCompaction configuration option (CASSANDRA-426)
 * Fix compaction abort under insufficient disk space (CASSANDRA-473)
 * Fix reading subcolumn slice from tombstoned CF (CASSANDRA-484)
 * Fix race condition in RVH causing occasional NPE (CASSANDRA-478)


0.4.0
 * fix get_key_range problems when a node is down (CASSANDRA-440)
   and add UnavailableException to more Thrift methods
 * Add example EndPointSnitch contrib code (several tickets)


0.4.0 RC2
 * fix SSTable generation clash during compaction (CASSANDRA-418)
 * reject method calls with null parameters (CASSANDRA-308)
 * properly order ranges in nodeprobe output (CASSANDRA-421)
 * fix logging of certain errors on executor threads (CASSANDRA-425)


0.4.0 RC1
 * Bootstrap feature is live; use -b on startup (several tickets)
 * Added multiget api (CASSANDRA-70)
 * fix Deadlock with SelectorManager.doProcess and TcpConnection.write
   (CASSANDRA-392)
 * remove key cache b/c of concurrency bugs in third-party
   CLHM library (CASSANDRA-405)
 * update non-major compaction logic to use two threshold values
   (CASSANDRA-407)
 * add periodic / batch commitlog sync modes (several tickets)
 * inline BatchMutation into batch_insert params (CASSANDRA-403)
 * allow setting the logging level at runtime via mbean (CASSANDRA-402)
 * change default comparator to BytesType (CASSANDRA-400)
 * add forwards-compatible ConsistencyLevel parameter to get_key_range
   (CASSANDRA-322)
 * r/m special case of blocking for local destination when writing with
   ConsistencyLevel.ZERO (CASSANDRA-399)
 * Fixes to make BinaryMemtable [bulk load interface] useful (CASSANDRA-337);
   see contrib/bmt_example for an example of using it.
 * More JMX properties added (several tickets)
 * Thrift changes (several tickets)
    - Merged _super get methods with the normal ones; return values
      are now of ColumnOrSuperColumn.
    - Similarly, merged batch_insert_super into batch_insert.



0.4.0 beta
 * On-disk data format has changed to allow billions of keys/rows per
   node instead of only millions
 * Multi-keyspace support
 * Scan all sstables for all queries to avoid situations where
   different types of operation on the same ColumnFamily could
   disagree on what data was present
 * Snapshot support via JMX
 * Thrift API has changed a _lot_:
    - removed time-sorted CFs; instead, user-defined comparators
      may be defined on the column names, which are now byte arrays.
      Default comparators are provided for UTF8, Bytes, Ascii, Long (i64),
      and UUID types.
    - removed colon-delimited strings in thrift api in favor of explicit
      structs such as ColumnPath, ColumnParent, etc.  Also normalized
      thrift struct and argument naming.
    - Added columnFamily argument to get_key_range.
    - Change signature of get_slice to accept starting and ending
      columns as well as an offset.  (This allows use of indexes.)
      Added "ascending" flag to allow reasonably-efficient reverse
      scans as well.  Removed get_slice_by_range as redundant.
    - get_key_range operates on one CF at a time
    - changed `block` boolean on insert methods to ConsistencyLevel enum,
      with options of NONE, ONE, QUORUM, and ALL.
    - added similar consistency_level parameter to read methods
    - column-name-set slice with no names given now returns zero columns
      instead of all of them.  ("all" can run your server out of memory.
      use a range-based slice with a high max column count instead.)
 * Removed the web interface. Node information can now be obtained by
   using the newly introduced nodeprobe utility.
 * More JMX stats
 * Remove magic values from internals (e.g. special key to indicate
   when to flush memtables)
 * Rename configuration "table" to "keyspace"
 * Moved to crash-only design; no more shutdown (just kill the process)
 * Lots of bug fixes

Full list of issues resolved in 0.4 is at https://issues.apache.org/jira/secure/IssueNavigator.jspa?reset=true&&pid=12310865&fixfor=12313862&resolution=1&sorter/field=issuekey&sorter/order=DESC


0.3.0 RC3
 * Fix potential deadlock under load in TCPConnection.
   (CASSANDRA-220)


0.3.0 RC2
 * Fix possible data loss when server is stopped after replaying
   log but before new inserts force memtable flush.
   (CASSANDRA-204)
 * Added BUGS file


0.3.0 RC1
 * Range queries on keys, including user-defined key collation
 * Remove support
 * Workarounds for a weird bug in JDK select/register that seems
   particularly common on VM environments. Cassandra should deploy
   fine on EC2 now
 * Much improved infrastructure: the beginnings of a decent test suite
   ("ant test" for unit tests; "nosetests" for system tests), code
   coverage reporting, etc.
 * Expanded node status reporting via JMX
 * Improved error reporting/logging on both server and client
 * Reduced memory footprint in default configuration
 * Combined blocking and non-blocking versions of insert APIs
 * Added FlushPeriodInMinutes configuration parameter to force
   flushing of infrequently-updated ColumnFamilies<|MERGE_RESOLUTION|>--- conflicted
+++ resolved
@@ -1,4 +1,3 @@
-<<<<<<< HEAD
 3.11.12
  * Update Jackson from 2.9.10 to 2.12.5 (CASSANDRA-16851)
  * Include SASI components to snapshots (CASSANDRA-15134)
@@ -10,10 +9,7 @@
  * Reduce thread contention in CommitLogSegment and HintsBuffer (CASSANDRA-16072)
  * Avoid sending CDC column if not enabled (CASSANDRA-16770)
 Merged from 3.0:
-=======
-3.0.26:
  * Debian init respects CASSANDRA_HEAPDUMP_DIR (CASSANDRA-13843)
->>>>>>> ea3cca04
  * Catch UnsatisfiedLinkError in WindowsTimer (CASSANDRA-16085)
  * Avoid removing batch when it's not created during view replication (CASSANDRA-16175)
  * Make the addition of regular column to COMPACT tables throw an InvalidRequestException (CASSANDRA-14564)
