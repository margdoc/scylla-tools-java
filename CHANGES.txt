3.0.18
 * Streaming needs to synchronise access to LifecycleTransaction (CASSANDRA-14554)
 * Fix cassandra-stress write hang with default options (CASSANDRA-14616)
 * Differentiate between slices and RTs when decoding legacy bounds (CASSANDRA-14919)
 * CommitLogReplayer.handleReplayError should print stack traces (CASSANDRA-14589)
 * Netty epoll IOExceptions caused by unclean client disconnects being logged at INFO (CASSANDRA-14909)
 * Unfiltered.isEmpty conflicts with Row extends AbstractCollection.isEmpty (CASSANDRA-14588)
 * RangeTombstoneList doesn't properly clean up mergeable or superseded rts in some cases (CASSANDRA-14894)
 * Fix handling of collection tombstones for dropped columns from legacy sstables (CASSANDRA-14912)
 * Throw exception if Columns serialized subset encode more columns than possible (CASSANDRA-14591)
 * Drop/add column name with different Kind can result in corruption (CASSANDRA-14843)
 * Fix missing rows when reading 2.1 SSTables with static columns in 3.0 (CASSANDRA-14873)
 * Move TWCS message 'No compaction necessary for bucket size' to Trace level (CASSANDRA-14884)
 * Sstable min/max metadata can cause data loss (CASSANDRA-14861)
 * Dropped columns can cause reverse sstable iteration to return prematurely (CASSANDRA-14838)
 * Legacy sstables with  multi block range tombstones create invalid bound sequences (CASSANDRA-14823)
 * Expand range tombstone validation checks to multiple interim request stages (CASSANDRA-14824)
 * Reverse order reads can return incomplete results (CASSANDRA-14803)
 * Avoid calling iter.next() in a loop when notifying indexers about range tombstones (CASSANDRA-14794)
 * Fix purging semi-expired RT boundaries in reversed iterators (CASSANDRA-14672)
 * DESC order reads can fail to return the last Unfiltered in the partition (CASSANDRA-14766)
 * Fix corrupted collection deletions for dropped columns in 3.0 <-> 2.{1,2} messages (CASSANDRA-14568)
 * Fix corrupted static collection deletions in 3.0 <-> 2.{1,2} messages (CASSANDRA-14568)
 * Handle failures in parallelAllSSTableOperation (cleanup/upgradesstables/etc) (CASSANDRA-14657)
 * Improve TokenMetaData cache populating performance avoid long locking (CASSANDRA-14660)
 * Backport: Flush netty client messages immediately (not by default) (CASSANDRA-13651)
 * Fix static column order for SELECT * wildcard queries (CASSANDRA-14638)
 * sstableloader should use discovered broadcast address to connect intra-cluster (CASSANDRA-14522)
 * Fix reading columns with non-UTF names from schema (CASSANDRA-14468)
 Merged from 2.2:
 * MigrationManager attempts to pull schema from different major version nodes (CASSANDRA-14928)
 * Fix incorrect cqlsh results when selecting same columns multiple times (CASSANDRA-13262)
 * Returns null instead of NaN or Infinity in JSON strings (CASSANDRA-14377)


<<<<<<< HEAD
3.0.17
 * Fix corrupted static collection deletions in 3.0 -> 2.{1,2} messages (CASSANDRA-14568)
 * Fix potential IndexOutOfBoundsException with counters (CASSANDRA-14167)
 * Restore resumable hints delivery, backport CASSANDRA-11960 (CASSANDRA-14419)
 * Always close RT markers returned by ReadCommand#executeLocally() (CASSANDRA-14515)
 * Reverse order queries with range tombstones can cause data loss (CASSANDRA-14513)
 * Fix regression of lagging commitlog flush log message (CASSANDRA-14451)
 * Add Missing dependencies in pom-all (CASSANDRA-14422)
 * Cleanup StartupClusterConnectivityChecker and PING Verb (CASSANDRA-14447)
 * Fix deprecated repair error notifications from 3.x clusters to legacy JMX clients (CASSANDRA-13121)
 * Cassandra not starting when using enhanced startup scripts in windows (CASSANDRA-14418)
 * Fix progress stats and units in compactionstats (CASSANDRA-12244)
 * Better handle missing partition columns in system_schema.columns (CASSANDRA-14379)
 * Delay hints store excise by write timeout to avoid race with decommission (CASSANDRA-13740)
 * Deprecate background repair and probablistic read_repair_chance table options
   (CASSANDRA-13910)
 * Add missed CQL keywords to documentation (CASSANDRA-14359)
 * Fix unbounded validation compactions on repair / revert CASSANDRA-13797 (CASSANDRA-14332)
 * Avoid deadlock when running nodetool refresh before node is fully up (CASSANDRA-14310)
 * Handle all exceptions when opening sstables (CASSANDRA-14202)
 * Handle incompletely written hint descriptors during startup (CASSANDRA-14080)
 * Handle repeat open bound from SRP in read repair (CASSANDRA-14330)
 * Respect max hint window when hinting for LWT (CASSANDRA-14215)
 * Adding missing WriteType enum values to v3, v4, and v5 spec (CASSANDRA-13697)
 * Don't regenerate bloomfilter and summaries on startup (CASSANDRA-11163)
 * Fix NPE when performing comparison against a null frozen in LWT (CASSANDRA-14087)
 * Log when SSTables are deleted (CASSANDRA-14302)
 * Fix batch commitlog sync regression (CASSANDRA-14292)
 * Write to pending endpoint when view replica is also base replica (CASSANDRA-14251)
 * Chain commit log marker potential performance regression in batch commit mode (CASSANDRA-14194)
 * Fully utilise specified compaction threads (CASSANDRA-14210)
 * Pre-create deletion log records to finish compactions quicker (CASSANDRA-12763)
Merged from 2.2:
=======
2.2.13
 * Don't enable client transports when bootstrap is pending (CASSANDRA-14525)
>>>>>>> a6196a3a
 * Fix bug that prevented compaction of SSTables after full repairs (CASSANDRA-14423)
 * Incorrect counting of pending messages in OutboundTcpConnection (CASSANDRA-11551)
 * Fix compaction failure caused by reading un-flushed data (CASSANDRA-12743)
 * Use Bounds instead of Range for sstables in anticompaction (CASSANDRA-14411)
 * Fix JSON queries with IN restrictions and ORDER BY clause (CASSANDRA-14286)
 * CQL fromJson(null) throws NullPointerException (CASSANDRA-13891)
 * Backport circleci yaml (CASSANDRA-14240)
Merged from 2.1:
 * Check checksum before decompressing data (CASSANDRA-14284)
 * CVE-2017-5929 Security vulnerability in Logback warning in NEWS.txt (CASSANDRA-14183)


3.0.16
 * Fix unit test failures in ViewComplexTest (CASSANDRA-14219)
 * Add MinGW uname check to start scripts (CASSANDRA-12940)
 * Protect against overflow of local expiration time (CASSANDRA-14092)
 * Use the correct digest file and reload sstable metadata in nodetool verify (CASSANDRA-14217)
 * Handle failure when mutating repaired status in Verifier (CASSANDRA-13933)
 * Close socket on error during connect on OutboundTcpConnection (CASSANDRA-9630)
 * Set encoding for javadoc generation (CASSANDRA-14154)
 * Fix index target computation for dense composite tables with dropped compact storage (CASSANDRA-14104)
 * Improve commit log chain marker updating (CASSANDRA-14108)
 * Extra range tombstone bound creates double rows (CASSANDRA-14008)
 * Fix SStable ordering by max timestamp in SinglePartitionReadCommand (CASSANDRA-14010)
 * Accept role names containing forward-slash (CASSANDRA-14088)
 * Optimize CRC check chance probability calculations (CASSANDRA-14094)
 * Fix cleanup on keyspace with no replicas (CASSANDRA-13526)
 * Fix updating base table rows with TTL not removing materialized view entries (CASSANDRA-14071)
 * Reduce garbage created by DynamicSnitch (CASSANDRA-14091)
 * More frequent commitlog chained markers (CASSANDRA-13987)
 * Fix serialized size of DataLimits (CASSANDRA-14057)
 * Add flag to allow dropping oversized read repair mutations (CASSANDRA-13975)
 * Fix SSTableLoader logger message (CASSANDRA-14003)
 * Fix repair race that caused gossip to block (CASSANDRA-13849)
 * Tracing interferes with digest requests when using RandomPartitioner (CASSANDRA-13964)
 * Add flag to disable materialized views, and warnings on creation (CASSANDRA-13959)
 * Don't let user drop or generally break tables in system_distributed (CASSANDRA-13813)
 * Provide a JMX call to sync schema with local storage (CASSANDRA-13954)
 * Mishandling of cells for removed/dropped columns when reading legacy files (CASSANDRA-13939)
 * Deserialise sstable metadata in nodetool verify (CASSANDRA-13922)
Merged from 2.2:
 * Fix the inspectJvmOptions startup check (CASSANDRA-14112)
 * Fix race that prevents submitting compaction for a table when executor is full (CASSANDRA-13801)
 * Rely on the JVM to handle OutOfMemoryErrors (CASSANDRA-13006)
Merged from 2.1:
 * More PEP8 compliance for cqlsh (CASSANDRA-14021)
 * RPM package spec: fix permissions for installed jars and config files (CASSANDRA-14181)


3.0.15
 * Improve TRUNCATE performance (CASSANDRA-13909)
 * Implement short read protection on partition boundaries (CASSANDRA-13595)
 * Fix ISE thrown by UPI.Serializer.hasNext() for some SELECT queries (CASSANDRA-13911)
 * Filter header only commit logs before recovery (CASSANDRA-13918)
 * AssertionError prepending to a list (CASSANDRA-13149)
 * Fix support for SuperColumn tables (CASSANDRA-12373)
 * Handle limit correctly on tables with strict liveness (CASSANDRA-13883)
 * Fix missing original update in TriggerExecutor (CASSANDRA-13894)
 * Remove non-rpc-ready nodes from counter leader candidates (CASSANDRA-13043)
 * Improve short read protection performance (CASSANDRA-13794)
 * Fix sstable reader to support range-tombstone-marker for multi-slices (CASSANDRA-13787)
 * Fix short read protection for tables with no clustering columns (CASSANDRA-13880)
 * Make isBuilt volatile in PartitionUpdate (CASSANDRA-13619)
 * Prevent integer overflow of timestamps in CellTest and RowsTest (CASSANDRA-13866)
 * Fix counter application order in short read protection (CASSANDRA-12872)
 * Don't block RepairJob execution on validation futures (CASSANDRA-13797)
 * Wait for all management tasks to complete before shutting down CLSM (CASSANDRA-13123)
 * INSERT statement fails when Tuple type is used as clustering column with default DESC order (CASSANDRA-13717)
 * Fix pending view mutations handling and cleanup batchlog when there are local and remote paired mutations (CASSANDRA-13069)
 * Improve config validation and documentation on overflow and NPE (CASSANDRA-13622)
 * Range deletes in a CAS batch are ignored (CASSANDRA-13655)
 * Avoid assertion error when IndexSummary > 2G (CASSANDRA-12014)
 * Change repair midpoint logging for tiny ranges (CASSANDRA-13603)
 * Better handle corrupt final commitlog segment (CASSANDRA-11995)
 * StreamingHistogram is not thread safe (CASSANDRA-13756)
 * Fix MV timestamp issues (CASSANDRA-11500)
 * Better tolerate improperly formatted bcrypt hashes (CASSANDRA-13626) 
 * Fix race condition in read command serialization (CASSANDRA-13363)
 * Enable segement creation before recovering commitlogs (CASSANDRA-13587)
 * Fix AssertionError in short read protection (CASSANDRA-13747)
 * Don't skip corrupted sstables on startup (CASSANDRA-13620)
 * Fix the merging of cells with different user type versions (CASSANDRA-13776)
 * Copy session properties on cqlsh.py do_login (CASSANDRA-13640)
 * Potential AssertionError during ReadRepair of range tombstone and partition deletions (CASSANDRA-13719)
 * Don't let stress write warmup data if n=0 (CASSANDRA-13773)
 * Gossip thread slows down when using batch commit log (CASSANDRA-12966)
 * Randomize batchlog endpoint selection with only 1 or 2 racks (CASSANDRA-12884)
 * Fix digest calculation for counter cells (CASSANDRA-13750)
 * Fix ColumnDefinition.cellValueType() for non-frozen collection and change SSTabledump to use type.toJSONString() (CASSANDRA-13573)
 * Skip materialized view addition if the base table doesn't exist (CASSANDRA-13737)
 * Drop table should remove corresponding entries in dropped_columns table (CASSANDRA-13730)
 * Log warn message until legacy auth tables have been migrated (CASSANDRA-13371)
 * Fix incorrect [2.1 <- 3.0] serialization of counter cells created in 2.0 (CASSANDRA-13691)
 * Fix invalid writetime for null cells (CASSANDRA-13711)
 * Fix ALTER TABLE statement to atomically propagate changes to the table and its MVs (CASSANDRA-12952)
 * Fixed ambiguous output of nodetool tablestats command (CASSANDRA-13722)
 * JMXEnabledThreadPoolExecutor with corePoolSize equal to maxPoolSize (Backport CASSANDRA-13329)
 * Fix Digest mismatch Exception if hints file has UnknownColumnFamily (CASSANDRA-13696)
 * Purge tombstones created by expired cells (CASSANDRA-13643)
 * Make concat work with iterators that have different subsets of columns (CASSANDRA-13482)
 * Set test.runners based on cores and memory size (CASSANDRA-13078)
 * Allow different NUMACTL_ARGS to be passed in (CASSANDRA-13557)
 * Allow native function calls in CQLSSTableWriter (CASSANDRA-12606)
 * Fix secondary index queries on COMPACT tables (CASSANDRA-13627)
 * Nodetool listsnapshots output is missing a newline, if there are no snapshots (CASSANDRA-13568)
 * sstabledump reports incorrect usage for argument order (CASSANDRA-13532)
Merged from 2.2:
 * Safely handle empty buffers when outputting to JSON (CASSANDRA-13868)
 * Copy session properties on cqlsh.py do_login (CASSANDRA-13847)
 * Fix load over calculated issue in IndexSummaryRedistribution (CASSANDRA-13738)
 * Fix compaction and flush exception not captured (CASSANDRA-13833)
 * Uncaught exceptions in Netty pipeline (CASSANDRA-13649)
 * Prevent integer overflow on exabyte filesystems (CASSANDRA-13067)
 * Fix queries with LIMIT and filtering on clustering columns (CASSANDRA-11223)
 * Fix potential NPE when resume bootstrap fails (CASSANDRA-13272)
 * Fix toJSONString for the UDT, tuple and collection types (CASSANDRA-13592)
 * Fix nested Tuples/UDTs validation (CASSANDRA-13646)
Merged from 2.1:
 * Remove stress-test target in CircleCI as it's not existing (CASSANDRA-13775)
 * Clone HeartBeatState when building gossip messages. Make its generation/version volatile (CASSANDRA-13700)


3.0.14
 * Ensure int overflow doesn't occur when calculating large partition warning size (CASSANDRA-13172)
 * Ensure consistent view of partition columns between coordinator and replica in ColumnFilter (CASSANDRA-13004)
 * Failed unregistering mbean during drop keyspace (CASSANDRA-13346)
 * nodetool scrub/cleanup/upgradesstables exit code is wrong (CASSANDRA-13542)
 * Fix the reported number of sstable data files accessed per read (CASSANDRA-13120)
 * Fix schema digest mismatch during rolling upgrades from versions before 3.0.12 (CASSANDRA-13559)
 * Upgrade JNA version to 4.4.0 (CASSANDRA-13072)
 * Interned ColumnIdentifiers should use minimal ByteBuffers (CASSANDRA-13533)
 * ReverseIndexedReader may drop rows during 2.1 to 3.0 upgrade (CASSANDRA-13525)
 * Fix repair process violating start/end token limits for small ranges (CASSANDRA-13052)
 * Add storage port options to sstableloader (CASSANDRA-13518)
 * Properly handle quoted index names in cqlsh DESCRIBE output (CASSANDRA-12847)
 * Avoid reading static row twice from old format sstables (CASSANDRA-13236)
 * Fix NPE in StorageService.excise() (CASSANDRA-13163)
 * Expire OutboundTcpConnection messages by a single Thread (CASSANDRA-13265)
 * Fail repair if insufficient responses received (CASSANDRA-13397)
 * Fix SSTableLoader fail when the loaded table contains dropped columns (CASSANDRA-13276)
 * Avoid name clashes in CassandraIndexTest (CASSANDRA-13427)
 * Handling partially written hint files (CASSANDRA-12728)
 * Interrupt replaying hints on decommission (CASSANDRA-13308)
 * Fix schema version calculation for rolling upgrades (CASSANDRA-13441)
Merged from 2.2:
 * Nodes started with join_ring=False should be able to serve requests when authentication is enabled (CASSANDRA-11381)
 * cqlsh COPY FROM: increment error count only for failures, not for attempts (CASSANDRA-13209)


3.0.13
 * Make reading of range tombstones more reliable (CASSANDRA-12811)
 * Fix startup problems due to schema tables not completely flushed (CASSANDRA-12213)
 * Fix view builder bug that can filter out data on restart (CASSANDRA-13405)
 * Fix 2i page size calculation when there are no regular columns (CASSANDRA-13400)
 * Fix the conversion of 2.X expired rows without regular column data (CASSANDRA-13395)
 * Fix hint delivery when using ext+internal IPs with prefer_local enabled (CASSANDRA-13020)
 * Fix possible NPE on upgrade to 3.0/3.X in case of IO errors (CASSANDRA-13389)
 * Legacy deserializer can create empty range tombstones (CASSANDRA-13341)
 * Use the Kernel32 library to retrieve the PID on Windows and fix startup checks (CASSANDRA-13333)
 * Fix code to not exchange schema across major versions (CASSANDRA-13274)
 * Dropping column results in "corrupt" SSTable (CASSANDRA-13337)
 * Bugs handling range tombstones in the sstable iterators (CASSANDRA-13340)
 * Fix CONTAINS filtering for null collections (CASSANDRA-13246)
 * Applying: Use a unique metric reservoir per test run when using Cassandra-wide metrics residing in MBeans (CASSANDRA-13216)
 * Propagate row deletions in 2i tables on upgrade (CASSANDRA-13320)
 * Slice.isEmpty() returns false for some empty slices (CASSANDRA-13305)
 * Add formatted row output to assertEmpty in CQL Tester (CASSANDRA-13238)
 * Legacy caching options can prevent 3.0 upgrade (CASSANDRA-13384)
 * Nodetool upgradesstables/scrub/compact ignores system tables (CASSANDRA-13410)
 * Fix NPE issue in StorageService (CASSANDRA-13060)
Merged from 2.2:
 * Avoid starting gossiper in RemoveTest (CASSANDRA-13407)
 * Fix weightedSize() for row-cache reported by JMX and NodeTool (CASSANDRA-13393)
 * Honor truststore-password parameter in cassandra-stress (CASSANDRA-12773)
 * Discard in-flight shadow round responses (CASSANDRA-12653)
 * Don't anti-compact repaired data to avoid inconsistencies (CASSANDRA-13153)
 * Wrong logger name in AnticompactionTask (CASSANDRA-13343)
 * Commitlog replay may fail if last mutation is within 4 bytes of end of segment (CASSANDRA-13282)
 * Fix queries updating multiple time the same list (CASSANDRA-13130)
 * Fix GRANT/REVOKE when keyspace isn't specified (CASSANDRA-13053)
Merged from 2.1:
 * Fix 2ndary index queries on partition keys for tables with static columns CASSANDRA-13147
 * Fix ParseError unhashable type list in cqlsh copy from (CASSANDRA-13364)


3.0.12
 * Prevent data loss on upgrade 2.1 - 3.0 by adding component separator to LogRecord absolute path (CASSANDRA-13294)
 * Improve testing on macOS by eliminating sigar logging (CASSANDRA-13233)
 * Cqlsh copy-from should error out when csv contains invalid data for collections (CASSANDRA-13071)
 * Update c.yaml doc for offheap memtables (CASSANDRA-13179)
 * Faster StreamingHistogram (CASSANDRA-13038)
 * Legacy deserializer can create unexpected boundary range tombstones (CASSANDRA-13237)
 * Remove unnecessary assertion from AntiCompactionTest (CASSANDRA-13070)
 * Fix cqlsh COPY for dates before 1900 (CASSANDRA-13185)
Merged from 2.2:
 * Avoid race on receiver by starting streaming sender thread after sending init message (CASSANDRA-12886)
 * Fix "multiple versions of ant detected..." when running ant test (CASSANDRA-13232)
 * Coalescing strategy sleeps too much (CASSANDRA-13090)
 * Fix flaky LongLeveledCompactionStrategyTest (CASSANDRA-12202)
 * Fix failing COPY TO STDOUT (CASSANDRA-12497)
 * Fix ColumnCounter::countAll behaviour for reverse queries (CASSANDRA-13222)
 * Exceptions encountered calling getSeeds() breaks OTC thread (CASSANDRA-13018)
Merged from 2.1:
 * Remove unused repositories (CASSANDRA-13278)
 * Log stacktrace of uncaught exceptions (CASSANDRA-13108)


3.0.11
 * Use keyspace replication settings on system.size_estimates table (CASSANDRA-9639)
 * Add vm.max_map_count StartupCheck (CASSANDRA-13008)
 * Hint related logging should include the IP address of the destination in addition to 
   host ID (CASSANDRA-13205)
 * Reloading logback.xml does not work (CASSANDRA-13173)
 * Lightweight transactions temporarily fail after upgrade from 2.1 to 3.0 (CASSANDRA-13109)
 * Duplicate rows after upgrading from 2.1.16 to 3.0.10/3.9 (CASSANDRA-13125)
 * Fix UPDATE queries with empty IN restrictions (CASSANDRA-13152)
 * Abort or retry on failed hints delivery (CASSANDRA-13124)
 * Fix handling of partition with partition-level deletion plus
   live rows in sstabledump (CASSANDRA-13177)
 * Provide user workaround when system_schema.columns does not contain entries
   for a table that's in system_schema.tables (CASSANDRA-13180)
 * Dump threads when unit tests time out (CASSANDRA-13117)
 * Better error when modifying function permissions without explicit keyspace (CASSANDRA-12925)
 * Indexer is not correctly invoked when building indexes over sstables (CASSANDRA-13075)
 * Read repair is not blocking repair to finish in foreground repair (CASSANDRA-13115)
 * Stress daemon help is incorrect (CASSANDRA-12563)
 * Remove ALTER TYPE support (CASSANDRA-12443)
 * Fix assertion for certain legacy range tombstone pattern (CASSANDRA-12203)
 * Set javac encoding to utf-8 (CASSANDRA-11077)
 * Replace empty strings with null values if they cannot be converted (CASSANDRA-12794)
 * Fixed flacky SSTableRewriterTest: check file counts before calling validateCFS (CASSANDRA-12348)
 * Fix deserialization of 2.x DeletedCells (CASSANDRA-12620)
 * Add parent repair session id to anticompaction log message (CASSANDRA-12186)
 * Improve contention handling on failure to acquire MV lock for streaming and hints (CASSANDRA-12905)
 * Fix DELETE and UPDATE queries with empty IN restrictions (CASSANDRA-12829)
 * Mark MVs as built after successful bootstrap (CASSANDRA-12984)
 * Estimated TS drop-time histogram updated with Cell.NO_DELETION_TIME (CASSANDRA-13040)
 * Nodetool compactionstats fails with NullPointerException (CASSANDRA-13021)
 * Thread local pools never cleaned up (CASSANDRA-13033)
 * Set RPC_READY to false when draining or if a node is marked as shutdown (CASSANDRA-12781)
 * Make sure sstables only get committed when it's safe to discard commit log records (CASSANDRA-12956)
 * Reject default_time_to_live option when creating or altering MVs (CASSANDRA-12868)
 * Nodetool should use a more sane max heap size (CASSANDRA-12739)
 * LocalToken ensures token values are cloned on heap (CASSANDRA-12651)
 * AnticompactionRequestSerializer serializedSize is incorrect (CASSANDRA-12934)
 * Prevent reloading of logback.xml from UDF sandbox (CASSANDRA-12535)
 * Reenable HeapPool (CASSANDRA-12900)
Merged from 2.2:
 * Fix JVM metric names (CASSANDRA-13103)
 * Fix negative mean latency metric (CASSANDRA-12876)
 * Use only one file pointer when creating commitlog segments (CASSANDRA-12539)
 * Fix speculative retry bugs (CASSANDRA-13009)
 * Fix handling of nulls and unsets in IN conditions (CASSANDRA-12981)
 * Fix race causing infinite loop if Thrift server is stopped before it starts listening (CASSANDRA-12856)
 * CompactionTasks now correctly drops sstables out of compaction when not enough disk space is available (CASSANDRA-12979)
 * Remove support for non-JavaScript UDFs (CASSANDRA-12883)
 * Fix DynamicEndpointSnitch noop in multi-datacenter situations (CASSANDRA-13074)
 * cqlsh copy-from: encode column names to avoid primary key parsing errors (CASSANDRA-12909)
 * Temporarily fix bug that creates commit log when running offline tools (CASSANDRA-8616)
 * Reduce granuality of OpOrder.Group during index build (CASSANDRA-12796)
 * Test bind parameters and unset parameters in InsertUpdateIfConditionTest (CASSANDRA-12980)
 * Do not specify local address on outgoing connection when listen_on_broadcast_address is set (CASSANDRA-12673)
 * Use saved tokens when setting local tokens on StorageService.joinRing (CASSANDRA-12935)
 * cqlsh: fix DESC TYPES errors (CASSANDRA-12914)
 * Fix leak on skipped SSTables in sstableupgrade (CASSANDRA-12899)
 * Avoid blocking gossip during pending range calculation (CASSANDRA-12281)
Merged from 2.1:
 * Use portable stderr for java error in startup (CASSANDRA-13211)
 * Fix Thread Leak in OutboundTcpConnection (CASSANDRA-13204)
 * Coalescing strategy can enter infinite loop (CASSANDRA-13159)
 * Upgrade netty version to fix memory leak with client encryption (CASSANDRA-13114)
 * cqlsh copy-from: sort user type fields in csv (CASSANDRA-12959)


3.0.10
 * Disallow offheap_buffers memtable allocation (CASSANDRA-11039)
 * Fix CommitLogSegmentManagerTest (CASSANDRA-12283)
 * Pass root cause to CorruptBlockException when uncompression failed (CASSANDRA-12889)
 * Fix partition count log during compaction (CASSANDRA-12184)
 * Batch with multiple conditional updates for the same partition causes AssertionError (CASSANDRA-12867)
 * Make AbstractReplicationStrategy extendable from outside its package (CASSANDRA-12788)
 * Fix CommitLogTest.testDeleteIfNotDirty (CASSANDRA-12854)
 * Don't tell users to turn off consistent rangemovements during rebuild. (CASSANDRA-12296)
 * Avoid deadlock due to materialized view lock contention (CASSANDRA-12689)
 * Fix for KeyCacheCqlTest flakiness (CASSANDRA-12801)
 * Include SSTable filename in compacting large row message (CASSANDRA-12384)
 * Fix potential socket leak (CASSANDRA-12329, CASSANDRA-12330)
 * Fix ViewTest.testCompaction (CASSANDRA-12789)
 * Improve avg aggregate functions (CASSANDRA-12417)
 * Preserve quoted reserved keyword column names in MV creation (CASSANDRA-11803)
 * nodetool stopdaemon errors out (CASSANDRA-12646)
 * Split materialized view mutations on build to prevent OOM (CASSANDRA-12268)
 * mx4j does not work in 3.0.8 (CASSANDRA-12274)
 * Abort cqlsh copy-from in case of no answer after prolonged period of time (CASSANDRA-12740)
 * Avoid sstable corrupt exception due to dropped static column (CASSANDRA-12582)
 * Make stress use client mode to avoid checking commit log size on startup (CASSANDRA-12478)
 * Fix exceptions with new vnode allocation (CASSANDRA-12715)
 * Unify drain and shutdown processes (CASSANDRA-12509)
 * Fix NPE in ComponentOfSlice.isEQ() (CASSANDRA-12706)
 * Fix failure in LogTransactionTest (CASSANDRA-12632)
 * Fix potentially incomplete non-frozen UDT values when querying with the
   full primary key specified (CASSANDRA-12605)
 * Skip writing MV mutations to commitlog on mutation.applyUnsafe() (CASSANDRA-11670)
 * Establish consistent distinction between non-existing partition and NULL value for LWTs on static columns (CASSANDRA-12060)
 * Extend ColumnIdentifier.internedInstances key to include the type that generated the byte buffer (CASSANDRA-12516)
 * Backport CASSANDRA-10756 (race condition in NativeTransportService shutdown) (CASSANDRA-12472)
 * If CF has no clustering columns, any row cache is full partition cache (CASSANDRA-12499)
 * Correct log message for statistics of offheap memtable flush (CASSANDRA-12776)
 * Explicitly set locale for string validation (CASSANDRA-12541,CASSANDRA-12542,CASSANDRA-12543,CASSANDRA-12545)
Merged from 2.2:
 * Fix purgeability of tombstones with max timestamp (CASSANDRA-12792)
 * Fail repair if participant dies during sync or anticompaction (CASSANDRA-12901)
 * cqlsh COPY: unprotected pk values before converting them if not using prepared statements (CASSANDRA-12863)
 * Fix Util.spinAssertEquals (CASSANDRA-12283)
 * Fix potential NPE for compactionstats (CASSANDRA-12462)
 * Prepare legacy authenticate statement if credentials table initialised after node startup (CASSANDRA-12813)
 * Change cassandra.wait_for_tracing_events_timeout_secs default to 0 (CASSANDRA-12754)
 * Clean up permissions when a UDA is dropped (CASSANDRA-12720)
 * Limit colUpdateTimeDelta histogram updates to reasonable deltas (CASSANDRA-11117)
 * Fix leak errors and execution rejected exceptions when draining (CASSANDRA-12457)
 * Fix merkle tree depth calculation (CASSANDRA-12580)
 * Make Collections deserialization more robust (CASSANDRA-12618)
 * Better handle invalid system roles table (CASSANDRA-12700)
 * Fix exceptions when enabling gossip on nodes that haven't joined the ring (CASSANDRA-12253)
 * Fix authentication problem when invoking cqlsh copy from a SOURCE command (CASSANDRA-12642)
 * Decrement pending range calculator jobs counter in finally block
  (CASSANDRA-12554)
 * Split consistent range movement flag correction (CASSANDRA-12786)
Merged from 2.1:
 * Add system property to set the max number of native transport requests in queue (CASSANDRA-11363)
 * Don't skip sstables based on maxLocalDeletionTime (CASSANDRA-12765)


3.0.9
 * Handle composite prefixes with final EOC=0 as in 2.x and refactor LegacyLayout.decodeBound (CASSANDRA-12423)
 * Fix paging for 2.x to 3.x upgrades (CASSANDRA-11195)
 * select_distinct_with_deletions_test failing on non-vnode environments (CASSANDRA-11126)
 * Stack Overflow returned to queries while upgrading (CASSANDRA-12527)
 * Fix legacy regex for temporary files from 2.2 (CASSANDRA-12565)
 * Add option to state current gc_grace_seconds to tools/bin/sstablemetadata (CASSANDRA-12208)
 * Fix file system race condition that may cause LogAwareFileLister to fail to classify files (CASSANDRA-11889)
 * Fix file handle leaks due to simultaneous compaction/repair and
   listing snapshots, calculating snapshot sizes, or making schema
   changes (CASSANDRA-11594)
 * Fix nodetool repair exits with 0 for some errors (CASSANDRA-12508)
 * Do not shut down BatchlogManager twice during drain (CASSANDRA-12504)
 * Disk failure policy should not be invoked on out of space (CASSANDRA-12385)
 * Calculate last compacted key on startup (CASSANDRA-6216)
 * Add schema to snapshot manifest, add USING TIMESTAMP clause to ALTER TABLE statements (CASSANDRA-7190)
 * Fix clean interval not sent to commit log for empty memtable flush (CASSANDRA-12436)
 * Fix potential resource leak in RMIServerSocketFactoryImpl (CASSANDRA-12331)
 * Backport CASSANDRA-12002 (CASSANDRA-12177)
 * Make sure compaction stats are updated when compaction is interrupted (CASSANDRA-12100)
 * Fix potential bad messaging service message for paged range reads
   within mixed-version 3.x clusters (CASSANDRA-12249)
 * Change commitlog and sstables to track dirty and clean intervals (CASSANDRA-11828)
 * NullPointerException during compaction on table with static columns (CASSANDRA-12336)
 * Fixed ConcurrentModificationException when reading metrics in GraphiteReporter (CASSANDRA-11823)
 * Fix upgrade of super columns on thrift (CASSANDRA-12335)
 * Fixed flacky BlacklistingCompactionsTest, switched to fixed size types and increased corruption size (CASSANDRA-12359)
 * Rerun ReplicationAwareTokenAllocatorTest on failure to avoid flakiness (CASSANDRA-12277)
 * Exception when computing read-repair for range tombstones (CASSANDRA-12263)
 * Lost counter writes in compact table and static columns (CASSANDRA-12219)
 * AssertionError with MVs on updating a row that isn't indexed due to a null value (CASSANDRA-12247)
 * Disable RR and speculative retry with EACH_QUORUM reads (CASSANDRA-11980)
 * Add option to override compaction space check (CASSANDRA-12180)
 * Faster startup by only scanning each directory for temporary files once (CASSANDRA-12114)
 * Respond with v1/v2 protocol header when responding to driver that attempts
   to connect with too low of a protocol version (CASSANDRA-11464)
 * NullPointerExpception when reading/compacting table (CASSANDRA-11988)
 * Fix problem with undeleteable rows on upgrade to new sstable format (CASSANDRA-12144)
 * Fix paging logic for deleted partitions with static columns (CASSANDRA-12107)
 * Wait until the message is being send to decide which serializer must be used (CASSANDRA-11393)
 * Fix migration of static thrift column names with non-text comparators (CASSANDRA-12147)
 * Fix upgrading sparse tables that are incorrectly marked as dense (CASSANDRA-11315)
 * Fix reverse queries ignoring range tombstones (CASSANDRA-11733)
 * Avoid potential race when rebuilding CFMetaData (CASSANDRA-12098)
 * Avoid missing sstables when getting the canonical sstables (CASSANDRA-11996)
 * Always select the live sstables when getting sstables in bounds (CASSANDRA-11944)
 * Fix column ordering of results with static columns for Thrift requests in
   a mixed 2.x/3.x cluster, also fix potential non-resolved duplication of
   those static columns in query results (CASSANDRA-12123)
 * Avoid digest mismatch with empty but static rows (CASSANDRA-12090)
 * Fix EOF exception when altering column type (CASSANDRA-11820)
 * Fix JsonTransformer output of partition with deletion info (CASSANDRA-12418)
 * Fix NPE in SSTableLoader when specifying partial directory path (CASSANDRA-12609)
Merged from 2.2:
 * Add local address entry in PropertyFileSnitch (CASSANDRA-11332)
 * cqlshlib tests: increase default execute timeout (CASSANDRA-12481)
 * Forward writes to replacement node when replace_address != broadcast_address (CASSANDRA-8523)
 * Enable repair -pr and -local together (fix regression of CASSANDRA-7450) (CASSANDRA-12522)
 * Fail repair on non-existing table (CASSANDRA-12279)
 * cqlsh copy: fix missing counter values (CASSANDRA-12476)
 * Move migration tasks to non-periodic queue, assure flush executor shutdown after non-periodic executor (CASSANDRA-12251)
 * cqlsh copy: fixed possible race in initializing feeding thread (CASSANDRA-11701)
 * Only set broadcast_rpc_address on Ec2MultiRegionSnitch if it's not set (CASSANDRA-11357)
 * Update StorageProxy range metrics for timeouts, failures and unavailables (CASSANDRA-9507)
 * Add Sigar to classes included in clientutil.jar (CASSANDRA-11635)
 * Add decay to histograms and timers used for metrics (CASSANDRA-11752)
 * Fix hanging stream session (CASSANDRA-10992)
 * Fix INSERT JSON, fromJson() support of smallint, tinyint types (CASSANDRA-12371)
 * Restore JVM metric export for metric reporters (CASSANDRA-12312)
 * Release sstables of failed stream sessions only when outgoing transfers are finished (CASSANDRA-11345)
 * Wait for tracing events before returning response and query at same consistency level client side (CASSANDRA-11465)
 * cqlsh copyutil should get host metadata by connected address (CASSANDRA-11979)
 * Fixed cqlshlib.test.remove_test_db (CASSANDRA-12214)
 * Synchronize ThriftServer::stop() (CASSANDRA-12105)
 * Use dedicated thread for JMX notifications (CASSANDRA-12146)
 * Improve streaming synchronization and fault tolerance (CASSANDRA-11414)
 * MemoryUtil.getShort() should return an unsigned short also for architectures not supporting unaligned memory accesses (CASSANDRA-11973)
Merged from 2.1:
 * Fix queries with empty ByteBuffer values in clustering column restrictions (CASSANDRA-12127)
 * Disable passing control to post-flush after flush failure to prevent data loss (CASSANDRA-11828)
 * Allow STCS-in-L0 compactions to reduce scope with LCS (CASSANDRA-12040)
 * cannot use cql since upgrading python to 2.7.11+ (CASSANDRA-11850)
 * Fix filtering on clustering columns when 2i is used (CASSANDRA-11907)


3.0.8
 * Fix potential race in schema during new table creation (CASSANDRA-12083)
 * cqlsh: fix error handling in rare COPY FROM failure scenario (CASSANDRA-12070)
 * Disable autocompaction during drain (CASSANDRA-11878)
 * Add a metrics timer to MemtablePool and use it to track time spent blocked on memory in MemtableAllocator (CASSANDRA-11327)
 * Fix upgrading schema with super columns with non-text subcomparators (CASSANDRA-12023)
 * Add TimeWindowCompactionStrategy (CASSANDRA-9666)
Merged from 2.2:
 * Allow nodetool info to run with readonly JMX access (CASSANDRA-11755)
 * Validate bloom_filter_fp_chance against lowest supported
   value when the table is created (CASSANDRA-11920)
 * Don't send erroneous NEW_NODE notifications on restart (CASSANDRA-11038)
 * StorageService shutdown hook should use a volatile variable (CASSANDRA-11984)
Merged from 2.1:
 * Avoid stalling paxos when the paxos state expires (CASSANDRA-12043)
 * Remove finished incoming streaming connections from MessagingService (CASSANDRA-11854)
 * Don't try to get sstables for non-repairing column families (CASSANDRA-12077)
 * Avoid marking too many sstables as repaired (CASSANDRA-11696)
 * Prevent select statements with clustering key > 64k (CASSANDRA-11882)
 * Fix clock skew corrupting other nodes with paxos (CASSANDRA-11991)
 * Remove distinction between non-existing static columns and existing but null in LWTs (CASSANDRA-9842)
 * Cache local ranges when calculating repair neighbors (CASSANDRA-11934)
 * Allow LWT operation on static column with only partition keys (CASSANDRA-10532)
 * Create interval tree over canonical sstables to avoid missing sstables during streaming (CASSANDRA-11886)
 * cqlsh COPY FROM: shutdown parent cluster after forking, to avoid corrupting SSL connections (CASSANDRA-11749)


3.0.7
 * Fix legacy serialization of Thrift-generated non-compound range tombstones
   when communicating with 2.x nodes (CASSANDRA-11930)
 * Fix Directories instantiations where CFS.initialDirectories should be used (CASSANDRA-11849)
 * Avoid referencing DatabaseDescriptor in AbstractType (CASSANDRA-11912)
 * Fix sstables not being protected from removal during index build (CASSANDRA-11905)
 * cqlsh: Suppress stack trace from Read/WriteFailures (CASSANDRA-11032)
 * Remove unneeded code to repair index summaries that have
   been improperly down-sampled (CASSANDRA-11127)
 * Avoid WriteTimeoutExceptions during commit log replay due to materialized
   view lock contention (CASSANDRA-11891)
 * Prevent OOM failures on SSTable corruption, improve tests for corruption detection (CASSANDRA-9530)
 * Use CFS.initialDirectories when clearing snapshots (CASSANDRA-11705)
 * Allow compaction strategies to disable early open (CASSANDRA-11754)
 * Refactor Materialized View code (CASSANDRA-11475)
 * Update Java Driver (CASSANDRA-11615)
Merged from 2.2:
 * Persist local metadata earlier in startup sequence (CASSANDRA-11742)
 * Run CommitLog tests with different compression settings (CASSANDRA-9039)
 * cqlsh: fix tab completion for case-sensitive identifiers (CASSANDRA-11664)
 * Avoid showing estimated key as -1 in tablestats (CASSANDRA-11587)
 * Fix possible race condition in CommitLog.recover (CASSANDRA-11743)
 * Enable client encryption in sstableloader with cli options (CASSANDRA-11708)
 * Possible memory leak in NIODataInputStream (CASSANDRA-11867)
 * Add seconds to cqlsh tracing session duration (CASSANDRA-11753)
 * Prohibit Reversed Counter type as part of the PK (CASSANDRA-9395)
Merged from 2.1:
 * cqlsh: apply current keyspace to source command (CASSANDRA-11152)
 * Backport CASSANDRA-11578 (CASSANDRA-11750)
 * Clear out parent repair session if repair coordinator dies (CASSANDRA-11824)
 * Set default streaming_socket_timeout_in_ms to 24 hours (CASSANDRA-11840)
 * Do not consider local node a valid source during replace (CASSANDRA-11848)
 * Add message dropped tasks to nodetool netstats (CASSANDRA-11855)
 * Avoid holding SSTableReaders for duration of incremental repair (CASSANDRA-11739)


3.0.6
 * Disallow creating view with a static column (CASSANDRA-11602)
 * Reduce the amount of object allocations caused by the getFunctions methods (CASSANDRA-11593)
 * Potential error replaying commitlog with smallint/tinyint/date/time types (CASSANDRA-11618)
 * Fix queries with filtering on counter columns (CASSANDRA-11629)
 * Improve tombstone printing in sstabledump (CASSANDRA-11655)
 * Fix paging for range queries where all clustering columns are specified (CASSANDRA-11669)
 * Don't require HEAP_NEW_SIZE to be set when using G1 (CASSANDRA-11600)
 * Fix sstabledump not showing cells after tombstone marker (CASSANDRA-11654)
 * Ignore all LocalStrategy keyspaces for streaming and other related
   operations (CASSANDRA-11627)
 * Ensure columnfilter covers indexed columns for thrift 2i queries (CASSANDRA-11523)
 * Only open one sstable scanner per sstable (CASSANDRA-11412)
 * Option to specify ProtocolVersion in cassandra-stress (CASSANDRA-11410)
 * ArithmeticException in avgFunctionForDecimal (CASSANDRA-11485)
 * LogAwareFileLister should only use OLD sstable files in current folder to determine disk consistency (CASSANDRA-11470)
 * Notify indexers of expired rows during compaction (CASSANDRA-11329)
 * Properly respond with ProtocolError when a v1/v2 native protocol
   header is received (CASSANDRA-11464)
 * Validate that num_tokens and initial_token are consistent with one another (CASSANDRA-10120)
Merged from 2.2:
 * Fix commit log replay after out-of-order flush completion (CASSANDRA-9669)
 * cqlsh: correctly handle non-ascii chars in error messages (CASSANDRA-11626)
 * Exit JVM if JMX server fails to startup (CASSANDRA-11540)
 * Produce a heap dump when exiting on OOM (CASSANDRA-9861)
 * Restore ability to filter on clustering columns when using a 2i (CASSANDRA-11510)
 * JSON datetime formatting needs timezone (CASSANDRA-11137)
 * Fix is_dense recalculation for Thrift-updated tables (CASSANDRA-11502)
 * Remove unnescessary file existence check during anticompaction (CASSANDRA-11660)
 * Add missing files to debian packages (CASSANDRA-11642)
 * Avoid calling Iterables::concat in loops during ModificationStatement::getFunctions (CASSANDRA-11621)
 * cqlsh: COPY FROM should use regular inserts for single statement batches and
   report errors correctly if workers processes crash on initialization (CASSANDRA-11474)
 * Always close cluster with connection in CqlRecordWriter (CASSANDRA-11553)
 * Allow only DISTINCT queries with partition keys restrictions (CASSANDRA-11339)
 * CqlConfigHelper no longer requires both a keystore and truststore to work (CASSANDRA-11532)
 * Make deprecated repair methods backward-compatible with previous notification service (CASSANDRA-11430)
 * IncomingStreamingConnection version check message wrong (CASSANDRA-11462)
Merged from 2.1:
 * Support mlockall on IBM POWER arch (CASSANDRA-11576)
 * Add option to disable use of severity in DynamicEndpointSnitch (CASSANDRA-11737)
 * cqlsh COPY FROM fails for null values with non-prepared statements (CASSANDRA-11631)
 * Make cython optional in pylib/setup.py (CASSANDRA-11630)
 * Change order of directory searching for cassandra.in.sh to favor local one (CASSANDRA-11628)
 * cqlsh COPY FROM fails with []{} chars in UDT/tuple fields/values (CASSANDRA-11633)
 * clqsh: COPY FROM throws TypeError with Cython extensions enabled (CASSANDRA-11574)
 * cqlsh: COPY FROM ignores NULL values in conversion (CASSANDRA-11549)
 * Validate levels when building LeveledScanner to avoid overlaps with orphaned sstables (CASSANDRA-9935)


3.0.5
 * Fix rare NPE on schema upgrade from 2.x to 3.x (CASSANDRA-10943)
 * Improve backoff policy for cqlsh COPY FROM (CASSANDRA-11320)
 * Improve IF NOT EXISTS check in CREATE INDEX (CASSANDRA-11131)
 * Upgrade ohc to 0.4.3
 * Enable SO_REUSEADDR for JMX RMI server sockets (CASSANDRA-11093)
 * Allocate merkletrees with the correct size (CASSANDRA-11390)
 * Support streaming pre-3.0 sstables (CASSANDRA-10990)
 * Add backpressure to compressed commit log (CASSANDRA-10971)
 * SSTableExport supports secondary index tables (CASSANDRA-11330)
 * Fix sstabledump to include missing info in debug output (CASSANDRA-11321)
 * Establish and implement canonical bulk reading workload(s) (CASSANDRA-10331)
 * Fix paging for IN queries on tables without clustering columns (CASSANDRA-11208)
 * Remove recursive call from CompositesSearcher (CASSANDRA-11304)
 * Fix filtering on non-primary key columns for queries without index (CASSANDRA-6377)
 * Fix sstableloader fail when using materialized view (CASSANDRA-11275)
Merged from 2.2:
 * DatabaseDescriptor should log stacktrace in case of Eception during seed provider creation (CASSANDRA-11312)
 * Use canonical path for directory in SSTable descriptor (CASSANDRA-10587)
 * Add cassandra-stress keystore option (CASSANDRA-9325)
 * Dont mark sstables as repairing with sub range repairs (CASSANDRA-11451)
 * Notify when sstables change after cancelling compaction (CASSANDRA-11373)
 * cqlsh: COPY FROM should check that explicit column names are valid (CASSANDRA-11333)
 * Add -Dcassandra.start_gossip startup option (CASSANDRA-10809)
 * Fix UTF8Validator.validate() for modified UTF-8 (CASSANDRA-10748)
 * Clarify that now() function is calculated on the coordinator node in CQL documentation (CASSANDRA-10900)
 * Fix bloom filter sizing with LCS (CASSANDRA-11344)
 * (cqlsh) Fix error when result is 0 rows with EXPAND ON (CASSANDRA-11092)
 * Add missing newline at end of bin/cqlsh (CASSANDRA-11325)
 * Fix AE in nodetool cfstats (backport CASSANDRA-10859) (CASSANDRA-11297)
 * Unresolved hostname leads to replace being ignored (CASSANDRA-11210)
 * Only log yaml config once, at startup (CASSANDRA-11217)
 * Reference leak with parallel repairs on the same table (CASSANDRA-11215)
Merged from 2.1:
 * Add a -j parameter to scrub/cleanup/upgradesstables to state how
   many threads to use (CASSANDRA-11179)
 * Backport CASSANDRA-10679 (CASSANDRA-9598)
 * InvalidateKeys should have a weak ref to key cache (CASSANDRA-11176)
 * COPY FROM on large datasets: fix progress report and debug performance (CASSANDRA-11053)

3.0.4
 * Preserve order for preferred SSL cipher suites (CASSANDRA-11164)
 * MV should only query complex columns included in the view (CASSANDRA-11069)
 * Failed aggregate creation breaks server permanently (CASSANDRA-11064)
 * Add sstabledump tool (CASSANDRA-7464)
 * Introduce backpressure for hints (CASSANDRA-10972)
 * Fix ClusteringPrefix not being able to read tombstone range boundaries (CASSANDRA-11158)
 * Prevent logging in sandboxed state (CASSANDRA-11033)
 * Disallow drop/alter operations of UDTs used by UDAs (CASSANDRA-10721)
 * Add query time validation method on Index (CASSANDRA-11043)
 * Avoid potential AssertionError in mixed version cluster (CASSANDRA-11128)
 * Properly handle hinted handoff after topology changes (CASSANDRA-5902)
 * AssertionError when listing sstable files on inconsistent disk state (CASSANDRA-11156)
 * Fix wrong rack counting and invalid conditions check for TokenAllocation
   (CASSANDRA-11139)
 * Avoid creating empty hint files (CASSANDRA-11090)
 * Fix leak detection strong reference loop using weak reference (CASSANDRA-11120)
 * Configurie BatchlogManager to stop delayed tasks on shutdown (CASSANDRA-11062)
 * Hadoop integration is incompatible with Cassandra Driver 3.0.0 (CASSANDRA-11001)
 * Add dropped_columns to the list of schema table so it gets handled
   properly (CASSANDRA-11050)
 * Fix NPE when using forceRepairRangeAsync without DC (CASSANDRA-11239)
Merged from 2.2:
 * Range.compareTo() violates the contract of Comparable (CASSANDRA-11216)
 * Avoid NPE when serializing ErrorMessage with null message (CASSANDRA-11167)
 * Replacing an aggregate with a new version doesn't reset INITCOND (CASSANDRA-10840)
 * (cqlsh) cqlsh cannot be called through symlink (CASSANDRA-11037)
 * fix ohc and java-driver pom dependencies in build.xml (CASSANDRA-10793)
 * Protect from keyspace dropped during repair (CASSANDRA-11065)
 * Handle adding fields to a UDT in SELECT JSON and toJson() (CASSANDRA-11146)
 * Better error message for cleanup (CASSANDRA-10991)
 * cqlsh pg-style-strings broken if line ends with ';' (CASSANDRA-11123)
 * Always persist upsampled index summaries (CASSANDRA-10512)
 * (cqlsh) Fix inconsistent auto-complete (CASSANDRA-10733)
 * Make SELECT JSON and toJson() threadsafe (CASSANDRA-11048)
 * Fix SELECT on tuple relations for mixed ASC/DESC clustering order (CASSANDRA-7281)
 * Use cloned TokenMetadata in size estimates to avoid race against membership check
   (CASSANDRA-10736)
 * (cqlsh) Support utf-8/cp65001 encoding on Windows (CASSANDRA-11030)
 * Fix paging on DISTINCT queries repeats result when first row in partition changes
   (CASSANDRA-10010)
 * cqlsh: change default encoding to UTF-8 (CASSANDRA-11124)
Merged from 2.1:
 * Checking if an unlogged batch is local is inefficient (CASSANDRA-11529)
 * Fix out-of-space error treatment in memtable flushing (CASSANDRA-11448).
 * Don't do defragmentation if reading from repaired sstables (CASSANDRA-10342)
 * Fix streaming_socket_timeout_in_ms not enforced (CASSANDRA-11286)
 * Avoid dropping message too quickly due to missing unit conversion (CASSANDRA-11302)
 * Don't remove FailureDetector history on removeEndpoint (CASSANDRA-10371)
 * Only notify if repair status changed (CASSANDRA-11172)
 * Use logback setting for 'cassandra -v' command (CASSANDRA-10767)
 * Fix sstableloader to unthrottle streaming by default (CASSANDRA-9714)
 * Fix incorrect warning in 'nodetool status' (CASSANDRA-10176)
 * Properly release sstable ref when doing offline scrub (CASSANDRA-10697)
 * Improve nodetool status performance for large cluster (CASSANDRA-7238)
 * Gossiper#isEnabled is not thread safe (CASSANDRA-11116)
 * Avoid major compaction mixing repaired and unrepaired sstables in DTCS (CASSANDRA-11113)
 * Make it clear what DTCS timestamp_resolution is used for (CASSANDRA-11041)
 * (cqlsh) Support timezone conversion using pytz (CASSANDRA-10397)
 * (cqlsh) Display milliseconds when datetime overflows (CASSANDRA-10625)


3.0.3
 * Remove double initialization of newly added tables (CASSANDRA-11027)
 * Filter keys searcher results by target range (CASSANDRA-11104)
 * Fix deserialization of legacy read commands (CASSANDRA-11087)
 * Fix incorrect computation of deletion time in sstable metadata (CASSANDRA-11102)
 * Avoid memory leak when collecting sstable metadata (CASSANDRA-11026)
 * Mutations do not block for completion under view lock contention (CASSANDRA-10779)
 * Invalidate legacy schema tables when unloading them (CASSANDRA-11071)
 * (cqlsh) handle INSERT and UPDATE statements with LWT conditions correctly
   (CASSANDRA-11003)
 * Fix DISTINCT queries in mixed version clusters (CASSANDRA-10762)
 * Migrate build status for indexes along with legacy schema (CASSANDRA-11046)
 * Ensure SSTables for legacy KEYS indexes can be read (CASSANDRA-11045)
 * Added support for IBM zSystems architecture (CASSANDRA-11054)
 * Update CQL documentation (CASSANDRA-10899)
 * Check the column name, not cell name, for dropped columns when reading
   legacy sstables (CASSANDRA-11018)
 * Don't attempt to index clustering values of static rows (CASSANDRA-11021)
 * Remove checksum files after replaying hints (CASSANDRA-10947)
 * Support passing base table metadata to custom 2i validation (CASSANDRA-10924)
 * Ensure stale index entries are purged during reads (CASSANDRA-11013)
 * Fix AssertionError when removing from list using UPDATE (CASSANDRA-10954)
 * Fix UnsupportedOperationException when reading old sstable with range
   tombstone (CASSANDRA-10743)
 * MV should use the maximum timestamp of the primary key (CASSANDRA-10910)
 * Fix potential assertion error during compaction (CASSANDRA-10944)
 * Fix counting of received sstables in streaming (CASSANDRA-10949)
 * Implement hints compression (CASSANDRA-9428)
 * Fix potential assertion error when reading static columns (CASSANDRA-10903)
 * Avoid NoSuchElementException when executing empty batch (CASSANDRA-10711)
 * Avoid building PartitionUpdate in toString (CASSANDRA-10897)
 * Reduce heap spent when receiving many SSTables (CASSANDRA-10797)
 * Add back support for 3rd party auth providers to bulk loader (CASSANDRA-10873)
 * Eliminate the dependency on jgrapht for UDT resolution (CASSANDRA-10653)
 * (Hadoop) Close Clusters and Sessions in Hadoop Input/Output classes (CASSANDRA-10837)
 * Fix sstableloader not working with upper case keyspace name (CASSANDRA-10806)
Merged from 2.2:
 * maxPurgeableTimestamp needs to check memtables too (CASSANDRA-9949)
 * Apply change to compaction throughput in real time (CASSANDRA-10025)
 * Fix potential NPE on ORDER BY queries with IN (CASSANDRA-10955)
 * Start L0 STCS-compactions even if there is a L0 -> L1 compaction
   going (CASSANDRA-10979)
 * Make UUID LSB unique per process (CASSANDRA-7925)
 * Avoid NPE when performing sstable tasks (scrub etc.) (CASSANDRA-10980)
 * Make sure client gets tombstone overwhelmed warning (CASSANDRA-9465)
 * Fix error streaming section more than 2GB (CASSANDRA-10961)
 * (cqlsh) Also apply --connect-timeout to control connection
   timeout (CASSANDRA-10959)
 * Histogram buckets exposed in jmx are sorted incorrectly (CASSANDRA-10975)
 * Enable GC logging by default (CASSANDRA-10140)
 * Optimize pending range computation (CASSANDRA-9258)
 * Skip commit log and saved cache directories in SSTable version startup check (CASSANDRA-10902)
 * drop/alter user should be case sensitive (CASSANDRA-10817)
 * jemalloc detection fails due to quoting issues in regexv (CASSANDRA-10946)
 * (cqlsh) show correct column names for empty result sets (CASSANDRA-9813)
 * Add new types to Stress (CASSANDRA-9556)
 * Add property to allow listening on broadcast interface (CASSANDRA-9748)
 * Fix regression in split size on CqlInputFormat (CASSANDRA-10835)
 * Better handling of SSL connection errors inter-node (CASSANDRA-10816)
 * Disable reloading of GossipingPropertyFileSnitch (CASSANDRA-9474)
 * Verify tables in pseudo-system keyspaces at startup (CASSANDRA-10761)
 * (cqlsh) encode input correctly when saving history
Merged from 2.1:
 * test_bulk_round_trip_blogposts is failing occasionally (CASSANDRA-10938)
 * Fix isJoined return true only after becoming cluster member (CASANDRA-11007)
 * Fix bad gossip generation seen in long-running clusters (CASSANDRA-10969)
 * Avoid NPE when incremental repair fails (CASSANDRA-10909)
 * Unmark sstables compacting once they are done in cleanup/scrub/upgradesstables (CASSANDRA-10829)
 * Allow simultaneous bootstrapping with strict consistency when no vnodes are used (CASSANDRA-11005)
 * Log a message when major compaction does not result in a single file (CASSANDRA-10847)
 * (cqlsh) fix cqlsh_copy_tests when vnodes are disabled (CASSANDRA-10997)
 * (cqlsh) Add request timeout option to cqlsh (CASSANDRA-10686)
 * Avoid AssertionError while submitting hint with LWT (CASSANDRA-10477)
 * If CompactionMetadata is not in stats file, use index summary instead (CASSANDRA-10676)
 * Retry sending gossip syn multiple times during shadow round (CASSANDRA-8072)
 * Fix pending range calculation during moves (CASSANDRA-10887)
 * Sane default (200Mbps) for inter-DC streaming througput (CASSANDRA-8708)
 * Match cassandra-loader options in COPY FROM (CASSANDRA-9303)
 * Fix binding to any address in CqlBulkRecordWriter (CASSANDRA-9309)
 * cqlsh fails to decode utf-8 characters for text typed columns (CASSANDRA-10875)
 * Log error when stream session fails (CASSANDRA-9294)
 * Fix bugs in commit log archiving startup behavior (CASSANDRA-10593)
 * (cqlsh) further optimise COPY FROM (CASSANDRA-9302)
 * Allow CREATE TABLE WITH ID (CASSANDRA-9179)
 * Make Stress compiles within eclipse (CASSANDRA-10807)
 * Cassandra Daemon should print JVM arguments (CASSANDRA-10764)
 * Allow cancellation of index summary redistribution (CASSANDRA-8805)


3.0.2
 * Fix upgrade data loss due to range tombstone deleting more data than then should
   (CASSANDRA-10822)


3.0.1
 * Avoid MV race during node decommission (CASSANDRA-10674)
 * Disable reloading of GossipingPropertyFileSnitch (CASSANDRA-9474)
 * Handle single-column deletions correction in materialized views
   when the column is part of the view primary key (CASSANDRA-10796)
 * Fix issue with datadir migration on upgrade (CASSANDRA-10788)
 * Fix bug with range tombstones on reverse queries and test coverage for
   AbstractBTreePartition (CASSANDRA-10059)
 * Remove 64k limit on collection elements (CASSANDRA-10374)
 * Remove unclear Indexer.indexes() method (CASSANDRA-10690)
 * Fix NPE on stream read error (CASSANDRA-10771)
 * Normalize cqlsh DESC output (CASSANDRA-10431)
 * Rejects partition range deletions when columns are specified (CASSANDRA-10739)
 * Fix error when saving cached key for old format sstable (CASSANDRA-10778)
 * Invalidate prepared statements on DROP INDEX (CASSANDRA-10758)
 * Fix SELECT statement with IN restrictions on partition key,
   ORDER BY and LIMIT (CASSANDRA-10729)
 * Improve stress performance over 1k threads (CASSANDRA-7217)
 * Wait for migration responses to complete before bootstrapping (CASSANDRA-10731)
 * Unable to create a function with argument of type Inet (CASSANDRA-10741)
 * Fix backward incompatibiliy in CqlInputFormat (CASSANDRA-10717)
 * Correctly preserve deletion info on updated rows when notifying indexers
   of single-row deletions (CASSANDRA-10694)
 * Notify indexers of partition delete during cleanup (CASSANDRA-10685)
 * Keep the file open in trySkipCache (CASSANDRA-10669)
 * Updated trigger example (CASSANDRA-10257)
Merged from 2.2:
 * Verify tables in pseudo-system keyspaces at startup (CASSANDRA-10761)
 * Fix IllegalArgumentException in DataOutputBuffer.reallocate for large buffers (CASSANDRA-10592)
 * Show CQL help in cqlsh in web browser (CASSANDRA-7225)
 * Serialize on disk the proper SSTable compression ratio (CASSANDRA-10775)
 * Reject index queries while the index is building (CASSANDRA-8505)
 * CQL.textile syntax incorrectly includes optional keyspace for aggregate SFUNC and FINALFUNC (CASSANDRA-10747)
 * Fix JSON update with prepared statements (CASSANDRA-10631)
 * Don't do anticompaction after subrange repair (CASSANDRA-10422)
 * Fix SimpleDateType type compatibility (CASSANDRA-10027)
 * (Hadoop) fix splits calculation (CASSANDRA-10640)
 * (Hadoop) ensure that Cluster instances are always closed (CASSANDRA-10058)
Merged from 2.1:
 * Fix Stress profile parsing on Windows (CASSANDRA-10808)
 * Fix incremental repair hang when replica is down (CASSANDRA-10288)
 * Optimize the way we check if a token is repaired in anticompaction (CASSANDRA-10768)
 * Add proper error handling to stream receiver (CASSANDRA-10774)
 * Warn or fail when changing cluster topology live (CASSANDRA-10243)
 * Status command in debian/ubuntu init script doesn't work (CASSANDRA-10213)
 * Some DROP ... IF EXISTS incorrectly result in exceptions on non-existing KS (CASSANDRA-10658)
 * DeletionTime.compareTo wrong in rare cases (CASSANDRA-10749)
 * Force encoding when computing statement ids (CASSANDRA-10755)
 * Properly reject counters as map keys (CASSANDRA-10760)
 * Fix the sstable-needs-cleanup check (CASSANDRA-10740)
 * (cqlsh) Print column names before COPY operation (CASSANDRA-8935)
 * Fix CompressedInputStream for proper cleanup (CASSANDRA-10012)
 * (cqlsh) Support counters in COPY commands (CASSANDRA-9043)
 * Try next replica if not possible to connect to primary replica on
   ColumnFamilyRecordReader (CASSANDRA-2388)
 * Limit window size in DTCS (CASSANDRA-10280)
 * sstableloader does not use MAX_HEAP_SIZE env parameter (CASSANDRA-10188)
 * (cqlsh) Improve COPY TO performance and error handling (CASSANDRA-9304)
 * Create compression chunk for sending file only (CASSANDRA-10680)
 * Forbid compact clustering column type changes in ALTER TABLE (CASSANDRA-8879)
 * Reject incremental repair with subrange repair (CASSANDRA-10422)
 * Add a nodetool command to refresh size_estimates (CASSANDRA-9579)
 * Invalidate cache after stream receive task is completed (CASSANDRA-10341)
 * Reject counter writes in CQLSSTableWriter (CASSANDRA-10258)
 * Remove superfluous COUNTER_MUTATION stage mapping (CASSANDRA-10605)


3.0
 * Fix AssertionError while flushing memtable due to materialized views
   incorrectly inserting empty rows (CASSANDRA-10614)
 * Store UDA initcond as CQL literal in the schema table, instead of a blob (CASSANDRA-10650)
 * Don't use -1 for the position of partition key in schema (CASSANDRA-10491)
 * Fix distinct queries in mixed version cluster (CASSANDRA-10573)
 * Skip sstable on clustering in names query (CASSANDRA-10571)
 * Remove value skipping as it breaks read-repair (CASSANDRA-10655)
 * Fix bootstrapping with MVs (CASSANDRA-10621)
 * Make sure EACH_QUORUM reads are using NTS (CASSANDRA-10584)
 * Fix MV replica filtering for non-NetworkTopologyStrategy (CASSANDRA-10634)
 * (Hadoop) fix CIF describeSplits() not handling 0 size estimates (CASSANDRA-10600)
 * Fix reading of legacy sstables (CASSANDRA-10590)
 * Use CQL type names in schema metadata tables (CASSANDRA-10365)
 * Guard batchlog replay against integer division by zero (CASSANDRA-9223)
 * Fix bug when adding a column to thrift with the same name than a primary key (CASSANDRA-10608)
 * Add client address argument to IAuthenticator::newSaslNegotiator (CASSANDRA-8068)
 * Fix implementation of LegacyLayout.LegacyBoundComparator (CASSANDRA-10602)
 * Don't use 'names query' read path for counters (CASSANDRA-10572)
 * Fix backward compatibility for counters (CASSANDRA-10470)
 * Remove memory_allocator paramter from cassandra.yaml (CASSANDRA-10581,10628)
 * Execute the metadata reload task of all registered indexes on CFS::reload (CASSANDRA-10604)
 * Fix thrift cas operations with defined columns (CASSANDRA-10576)
 * Fix PartitionUpdate.operationCount()for updates with static column operations (CASSANDRA-10606)
 * Fix thrift get() queries with defined columns (CASSANDRA-10586)
 * Fix marking of indexes as built and removed (CASSANDRA-10601)
 * Skip initialization of non-registered 2i instances, remove Index::getIndexName (CASSANDRA-10595)
 * Fix batches on multiple tables (CASSANDRA-10554)
 * Ensure compaction options are validated when updating KeyspaceMetadata (CASSANDRA-10569)
 * Flatten Iterator Transformation Hierarchy (CASSANDRA-9975)
 * Remove token generator (CASSANDRA-5261)
 * RolesCache should not be created for any authenticator that does not requireAuthentication (CASSANDRA-10562)
 * Fix LogTransaction checking only a single directory for files (CASSANDRA-10421)
 * Fix handling of range tombstones when reading old format sstables (CASSANDRA-10360)
 * Aggregate with Initial Condition fails with C* 3.0 (CASSANDRA-10367)
Merged from 2.2:
 * (cqlsh) show partial trace if incomplete after max_trace_wait (CASSANDRA-7645)
 * Use most up-to-date version of schema for system tables (CASSANDRA-10652)
 * Deprecate memory_allocator in cassandra.yaml (CASSANDRA-10581,10628)
 * Expose phi values from failure detector via JMX and tweak debug
   and trace logging (CASSANDRA-9526)
 * Fix IllegalArgumentException in DataOutputBuffer.reallocate for large buffers (CASSANDRA-10592)
Merged from 2.1:
 * Shutdown compaction in drain to prevent leak (CASSANDRA-10079)
 * (cqlsh) fix COPY using wrong variable name for time_format (CASSANDRA-10633)
 * Do not run SizeEstimatesRecorder if a node is not a member of the ring (CASSANDRA-9912)
 * Improve handling of dead nodes in gossip (CASSANDRA-10298)
 * Fix logback-tools.xml incorrectly configured for outputing to System.err
   (CASSANDRA-9937)
 * Fix streaming to catch exception so retry not fail (CASSANDRA-10557)
 * Add validation method to PerRowSecondaryIndex (CASSANDRA-10092)
 * Support encrypted and plain traffic on the same port (CASSANDRA-10559)
 * Do STCS in DTCS windows (CASSANDRA-10276)
 * Avoid repetition of JVM_OPTS in debian package (CASSANDRA-10251)
 * Fix potential NPE from handling result of SIM.highestSelectivityIndex (CASSANDRA-10550)
 * Fix paging issues with partitions containing only static columns data (CASSANDRA-10381)
 * Fix conditions on static columns (CASSANDRA-10264)
 * AssertionError: attempted to delete non-existing file CommitLog (CASSANDRA-10377)
 * Fix sorting for queries with an IN condition on partition key columns (CASSANDRA-10363)


3.0-rc2
 * Fix SELECT DISTINCT queries between 2.2.2 nodes and 3.0 nodes (CASSANDRA-10473)
 * Remove circular references in SegmentedFile (CASSANDRA-10543)
 * Ensure validation of indexed values only occurs once per-partition (CASSANDRA-10536)
 * Fix handling of static columns for range tombstones in thrift (CASSANDRA-10174)
 * Support empty ColumnFilter for backward compatility on empty IN (CASSANDRA-10471)
 * Remove Pig support (CASSANDRA-10542)
 * Fix LogFile throws Exception when assertion is disabled (CASSANDRA-10522)
 * Revert CASSANDRA-7486, make CMS default GC, move GC config to
   conf/jvm.options (CASSANDRA-10403)
 * Fix TeeingAppender causing some logs to be truncated/empty (CASSANDRA-10447)
 * Allow EACH_QUORUM for reads (CASSANDRA-9602)
 * Fix potential ClassCastException while upgrading (CASSANDRA-10468)
 * Fix NPE in MVs on update (CASSANDRA-10503)
 * Only include modified cell data in indexing deltas (CASSANDRA-10438)
 * Do not load keyspace when creating sstable writer (CASSANDRA-10443)
 * If node is not yet gossiping write all MV updates to batchlog only (CASSANDRA-10413)
 * Re-populate token metadata after commit log recovery (CASSANDRA-10293)
 * Provide additional metrics for materialized views (CASSANDRA-10323)
 * Flush system schema tables after local schema changes (CASSANDRA-10429)
Merged from 2.2:
 * Reduce contention getting instances of CompositeType (CASSANDRA-10433)
 * Fix the regression when using LIMIT with aggregates (CASSANDRA-10487)
 * Avoid NoClassDefFoundError during DataDescriptor initialization on windows (CASSANDRA-10412)
 * Preserve case of quoted Role & User names (CASSANDRA-10394)
 * cqlsh pg-style-strings broken (CASSANDRA-10484)
 * cqlsh prompt includes name of keyspace after failed `use` statement (CASSANDRA-10369)
Merged from 2.1:
 * (cqlsh) Distinguish negative and positive infinity in output (CASSANDRA-10523)
 * (cqlsh) allow custom time_format for COPY TO (CASSANDRA-8970)
 * Don't allow startup if the node's rack has changed (CASSANDRA-10242)
 * (cqlsh) show partial trace if incomplete after max_trace_wait (CASSANDRA-7645)
 * Allow LOCAL_JMX to be easily overridden (CASSANDRA-10275)
 * Mark nodes as dead even if they've already left (CASSANDRA-10205)


3.0.0-rc1
 * Fix mixed version read request compatibility for compact static tables
   (CASSANDRA-10373)
 * Fix paging of DISTINCT with static and IN (CASSANDRA-10354)
 * Allow MATERIALIZED VIEW's SELECT statement to restrict primary key
   columns (CASSANDRA-9664)
 * Move crc_check_chance out of compression options (CASSANDRA-9839)
 * Fix descending iteration past end of BTreeSearchIterator (CASSANDRA-10301)
 * Transfer hints to a different node on decommission (CASSANDRA-10198)
 * Check partition keys for CAS operations during stmt validation (CASSANDRA-10338)
 * Add custom query expressions to SELECT (CASSANDRA-10217)
 * Fix minor bugs in MV handling (CASSANDRA-10362)
 * Allow custom indexes with 0,1 or multiple target columns (CASSANDRA-10124)
 * Improve MV schema representation (CASSANDRA-9921)
 * Add flag to enable/disable coordinator batchlog for MV writes (CASSANDRA-10230)
 * Update cqlsh COPY for new internal driver serialization interface (CASSANDRA-10318)
 * Give index implementations more control over rebuild operations (CASSANDRA-10312)
 * Update index file format (CASSANDRA-10314)
 * Add "shadowable" row tombstones to deal with mv timestamp issues (CASSANDRA-10261)
 * CFS.loadNewSSTables() broken for pre-3.0 sstables
 * Cache selected index in read command to reduce lookups (CASSANDRA-10215)
 * Small optimizations of sstable index serialization (CASSANDRA-10232)
 * Support for both encrypted and unencrypted native transport connections (CASSANDRA-9590)
Merged from 2.2:
 * Configurable page size in cqlsh (CASSANDRA-9855)
 * Defer default role manager setup until all nodes are on 2.2+ (CASSANDRA-9761)
 * Handle missing RoleManager in config after upgrade to 2.2 (CASSANDRA-10209)
Merged from 2.1:
 * Bulk Loader API could not tolerate even node failure (CASSANDRA-10347)
 * Avoid misleading pushed notifications when multiple nodes
   share an rpc_address (CASSANDRA-10052)
 * Fix dropping undroppable when message queue is full (CASSANDRA-10113)
 * Fix potential ClassCastException during paging (CASSANDRA-10352)
 * Prevent ALTER TYPE from creating circular references (CASSANDRA-10339)
 * Fix cache handling of 2i and base tables (CASSANDRA-10155, 10359)
 * Fix NPE in nodetool compactionhistory (CASSANDRA-9758)
 * (Pig) support BulkOutputFormat as a URL parameter (CASSANDRA-7410)
 * BATCH statement is broken in cqlsh (CASSANDRA-10272)
 * (cqlsh) Make cqlsh PEP8 Compliant (CASSANDRA-10066)
 * (cqlsh) Fix error when starting cqlsh with --debug (CASSANDRA-10282)
 * Scrub, Cleanup and Upgrade do not unmark compacting until all operations
   have completed, regardless of the occurence of exceptions (CASSANDRA-10274)


3.0.0-beta2
 * Fix columns returned by AbstractBtreePartitions (CASSANDRA-10220)
 * Fix backward compatibility issue due to AbstractBounds serialization bug (CASSANDRA-9857)
 * Fix startup error when upgrading nodes (CASSANDRA-10136)
 * Base table PRIMARY KEY can be assumed to be NOT NULL in MV creation (CASSANDRA-10147)
 * Improve batchlog write patch (CASSANDRA-9673)
 * Re-apply MaterializedView updates on commitlog replay (CASSANDRA-10164)
 * Require AbstractType.isByteOrderComparable declaration in constructor (CASSANDRA-9901)
 * Avoid digest mismatch on upgrade to 3.0 (CASSANDRA-9554)
 * Fix Materialized View builder when adding multiple MVs (CASSANDRA-10156)
 * Choose better poolingOptions for protocol v4 in cassandra-stress (CASSANDRA-10182)
 * Fix LWW bug affecting Materialized Views (CASSANDRA-10197)
 * Ensures frozen sets and maps are always sorted (CASSANDRA-10162)
 * Don't deadlock when flushing CFS backed custom indexes (CASSANDRA-10181)
 * Fix double flushing of secondary index tables (CASSANDRA-10180)
 * Fix incorrect handling of range tombstones in thrift (CASSANDRA-10046)
 * Only use batchlog when paired materialized view replica is remote (CASSANDRA-10061)
 * Reuse TemporalRow when updating multiple MaterializedViews (CASSANDRA-10060)
 * Validate gc_grace_seconds for batchlog writes and MVs (CASSANDRA-9917)
 * Fix sstablerepairedset (CASSANDRA-10132)
Merged from 2.2:
 * Cancel transaction for sstables we wont redistribute index summary
   for (CASSANDRA-10270)
 * Retry snapshot deletion after compaction and gc on Windows (CASSANDRA-10222)
 * Fix failure to start with space in directory path on Windows (CASSANDRA-10239)
 * Fix repair hang when snapshot failed (CASSANDRA-10057)
 * Fall back to 1/4 commitlog volume for commitlog_total_space on small disks
   (CASSANDRA-10199)
Merged from 2.1:
 * Added configurable warning threshold for GC duration (CASSANDRA-8907)
 * Fix handling of streaming EOF (CASSANDRA-10206)
 * Only check KeyCache when it is enabled
 * Change streaming_socket_timeout_in_ms default to 1 hour (CASSANDRA-8611)
 * (cqlsh) update list of CQL keywords (CASSANDRA-9232)
 * Add nodetool gettraceprobability command (CASSANDRA-10234)
Merged from 2.0:
 * Fix rare race where older gossip states can be shadowed (CASSANDRA-10366)
 * Fix consolidating racks violating the RF contract (CASSANDRA-10238)
 * Disallow decommission when node is in drained state (CASSANDRA-8741)


2.2.1
 * Fix race during construction of commit log (CASSANDRA-10049)
 * Fix LeveledCompactionStrategyTest (CASSANDRA-9757)
 * Fix broken UnbufferedDataOutputStreamPlus.writeUTF (CASSANDRA-10203)
 * (cqlsh) default load-from-file encoding to utf-8 (CASSANDRA-9898)
 * Avoid returning Permission.NONE when failing to query users table (CASSANDRA-10168)
 * (cqlsh) add CLEAR command (CASSANDRA-10086)
 * Support string literals as Role names for compatibility (CASSANDRA-10135)
Merged from 2.1:
 * Only check KeyCache when it is enabled
 * Change streaming_socket_timeout_in_ms default to 1 hour (CASSANDRA-8611)
 * (cqlsh) update list of CQL keywords (CASSANDRA-9232)


3.0.0-beta1
 * Redesign secondary index API (CASSANDRA-9459, 7771, 9041)
 * Fix throwing ReadFailure instead of ReadTimeout on range queries (CASSANDRA-10125)
 * Rewrite hinted handoff (CASSANDRA-6230)
 * Fix query on static compact tables (CASSANDRA-10093)
 * Fix race during construction of commit log (CASSANDRA-10049)
 * Add option to only purge repaired tombstones (CASSANDRA-6434)
 * Change authorization handling for MVs (CASSANDRA-9927)
 * Add custom JMX enabled executor for UDF sandbox (CASSANDRA-10026)
 * Fix row deletion bug for Materialized Views (CASSANDRA-10014)
 * Support mixed-version clusters with Cassandra 2.1 and 2.2 (CASSANDRA-9704)
 * Fix multiple slices on RowSearchers (CASSANDRA-10002)
 * Fix bug in merging of collections (CASSANDRA-10001)
 * Optimize batchlog replay to avoid full scans (CASSANDRA-7237)
 * Repair improvements when using vnodes (CASSANDRA-5220)
 * Disable scripted UDFs by default (CASSANDRA-9889)
 * Bytecode inspection for Java-UDFs (CASSANDRA-9890)
 * Use byte to serialize MT hash length (CASSANDRA-9792)
 * Replace usage of Adler32 with CRC32 (CASSANDRA-8684)
 * Fix migration to new format from 2.1 SSTable (CASSANDRA-10006)
 * SequentialWriter should extend BufferedDataOutputStreamPlus (CASSANDRA-9500)
 * Use the same repairedAt timestamp within incremental repair session (CASSANDRA-9111)
Merged from 2.2:
 * Allow count(*) and count(1) to be use as normal aggregation (CASSANDRA-10114)
 * An NPE is thrown if the column name is unknown for an IN relation (CASSANDRA-10043)
 * Apply commit_failure_policy to more errors on startup (CASSANDRA-9749)
 * Fix histogram overflow exception (CASSANDRA-9973)
 * Route gossip messages over dedicated socket (CASSANDRA-9237)
 * Add checksum to saved cache files (CASSANDRA-9265)
 * Log warning when using an aggregate without partition key (CASSANDRA-9737)
Merged from 2.1:
 * (cqlsh) Allow encoding to be set through command line (CASSANDRA-10004)
 * Add new JMX methods to change local compaction strategy (CASSANDRA-9965)
 * Write hints for paxos commits (CASSANDRA-7342)
 * (cqlsh) Fix timestamps before 1970 on Windows, always
   use UTC for timestamp display (CASSANDRA-10000)
 * (cqlsh) Avoid overwriting new config file with old config
   when both exist (CASSANDRA-9777)
 * Release snapshot selfRef when doing snapshot repair (CASSANDRA-9998)
 * Cannot replace token does not exist - DN node removed as Fat Client (CASSANDRA-9871)
Merged from 2.0:
 * Don't cast expected bf size to an int (CASSANDRA-9959)
 * Make getFullyExpiredSSTables less expensive (CASSANDRA-9882)


3.0.0-alpha1
 * Implement proper sandboxing for UDFs (CASSANDRA-9402)
 * Simplify (and unify) cleanup of compaction leftovers (CASSANDRA-7066)
 * Allow extra schema definitions in cassandra-stress yaml (CASSANDRA-9850)
 * Metrics should use up to date nomenclature (CASSANDRA-9448)
 * Change CREATE/ALTER TABLE syntax for compression (CASSANDRA-8384)
 * Cleanup crc and adler code for java 8 (CASSANDRA-9650)
 * Storage engine refactor (CASSANDRA-8099, 9743, 9746, 9759, 9781, 9808, 9825,
   9848, 9705, 9859, 9867, 9874, 9828, 9801)
 * Update Guava to 18.0 (CASSANDRA-9653)
 * Bloom filter false positive ratio is not honoured (CASSANDRA-8413)
 * New option for cassandra-stress to leave a ratio of columns null (CASSANDRA-9522)
 * Change hinted_handoff_enabled yaml setting, JMX (CASSANDRA-9035)
 * Add algorithmic token allocation (CASSANDRA-7032)
 * Add nodetool command to replay batchlog (CASSANDRA-9547)
 * Make file buffer cache independent of paths being read (CASSANDRA-8897)
 * Remove deprecated legacy Hadoop code (CASSANDRA-9353)
 * Decommissioned nodes will not rejoin the cluster (CASSANDRA-8801)
 * Change gossip stabilization to use endpoit size (CASSANDRA-9401)
 * Change default garbage collector to G1 (CASSANDRA-7486)
 * Populate TokenMetadata early during startup (CASSANDRA-9317)
 * Undeprecate cache recentHitRate (CASSANDRA-6591)
 * Add support for selectively varint encoding fields (CASSANDRA-9499, 9865)
 * Materialized Views (CASSANDRA-6477)
Merged from 2.2:
 * Avoid grouping sstables for anticompaction with DTCS (CASSANDRA-9900)
 * UDF / UDA execution time in trace (CASSANDRA-9723)
 * Fix broken internode SSL (CASSANDRA-9884)
Merged from 2.1:
 * Add new JMX methods to change local compaction strategy (CASSANDRA-9965)
 * Fix handling of enable/disable autocompaction (CASSANDRA-9899)
 * Add consistency level to tracing ouput (CASSANDRA-9827)
 * Remove repair snapshot leftover on startup (CASSANDRA-7357)
 * Use random nodes for batch log when only 2 racks (CASSANDRA-8735)
 * Ensure atomicity inside thrift and stream session (CASSANDRA-7757)
 * Fix nodetool info error when the node is not joined (CASSANDRA-9031)
Merged from 2.0:
 * Log when messages are dropped due to cross_node_timeout (CASSANDRA-9793)
 * Don't track hotness when opening from snapshot for validation (CASSANDRA-9382)


2.2.0
 * Allow the selection of columns together with aggregates (CASSANDRA-9767)
 * Fix cqlsh copy methods and other windows specific issues (CASSANDRA-9795)
 * Don't wrap byte arrays in SequentialWriter (CASSANDRA-9797)
 * sum() and avg() functions missing for smallint and tinyint types (CASSANDRA-9671)
 * Revert CASSANDRA-9542 (allow native functions in UDA) (CASSANDRA-9771)
Merged from 2.1:
 * Fix MarshalException when upgrading superColumn family (CASSANDRA-9582)
 * Fix broken logging for "empty" flushes in Memtable (CASSANDRA-9837)
 * Handle corrupt files on startup (CASSANDRA-9686)
 * Fix clientutil jar and tests (CASSANDRA-9760)
 * (cqlsh) Allow the SSL protocol version to be specified through the
    config file or environment variables (CASSANDRA-9544)
Merged from 2.0:
 * Add tool to find why expired sstables are not getting dropped (CASSANDRA-10015)
 * Remove erroneous pending HH tasks from tpstats/jmx (CASSANDRA-9129)
 * Don't cast expected bf size to an int (CASSANDRA-9959)
 * checkForEndpointCollision fails for legitimate collisions (CASSANDRA-9765)
 * Complete CASSANDRA-8448 fix (CASSANDRA-9519)
 * Don't include auth credentials in debug log (CASSANDRA-9682)
 * Can't transition from write survey to normal mode (CASSANDRA-9740)
 * Scrub (recover) sstables even when -Index.db is missing (CASSANDRA-9591)
 * Fix growing pending background compaction (CASSANDRA-9662)


2.2.0-rc2
 * Re-enable memory-mapped I/O on Windows (CASSANDRA-9658)
 * Warn when an extra-large partition is compacted (CASSANDRA-9643)
 * (cqlsh) Allow setting the initial connection timeout (CASSANDRA-9601)
 * BulkLoader has --transport-factory option but does not use it (CASSANDRA-9675)
 * Allow JMX over SSL directly from nodetool (CASSANDRA-9090)
 * Update cqlsh for UDFs (CASSANDRA-7556)
 * Change Windows kernel default timer resolution (CASSANDRA-9634)
 * Deprected sstable2json and json2sstable (CASSANDRA-9618)
 * Allow native functions in user-defined aggregates (CASSANDRA-9542)
 * Don't repair system_distributed by default (CASSANDRA-9621)
 * Fix mixing min, max, and count aggregates for blob type (CASSANRA-9622)
 * Rename class for DATE type in Java driver (CASSANDRA-9563)
 * Duplicate compilation of UDFs on coordinator (CASSANDRA-9475)
 * Fix connection leak in CqlRecordWriter (CASSANDRA-9576)
 * Mlockall before opening system sstables & remove boot_without_jna option (CASSANDRA-9573)
 * Add functions to convert timeuuid to date or time, deprecate dateOf and unixTimestampOf (CASSANDRA-9229)
 * Make sure we cancel non-compacting sstables from LifecycleTransaction (CASSANDRA-9566)
 * Fix deprecated repair JMX API (CASSANDRA-9570)
 * Add logback metrics (CASSANDRA-9378)
 * Update and refactor ant test/test-compression to run the tests in parallel (CASSANDRA-9583)
 * Fix upgrading to new directory for secondary index (CASSANDRA-9687)
Merged from 2.1:
 * (cqlsh) Fix bad check for CQL compatibility when DESCRIBE'ing
   COMPACT STORAGE tables with no clustering columns
 * Eliminate strong self-reference chains in sstable ref tidiers (CASSANDRA-9656)
 * Ensure StreamSession uses canonical sstable reader instances (CASSANDRA-9700) 
 * Ensure memtable book keeping is not corrupted in the event we shrink usage (CASSANDRA-9681)
 * Update internal python driver for cqlsh (CASSANDRA-9064)
 * Fix IndexOutOfBoundsException when inserting tuple with too many
   elements using the string literal notation (CASSANDRA-9559)
 * Enable describe on indices (CASSANDRA-7814)
 * Fix incorrect result for IN queries where column not found (CASSANDRA-9540)
 * ColumnFamilyStore.selectAndReference may block during compaction (CASSANDRA-9637)
 * Fix bug in cardinality check when compacting (CASSANDRA-9580)
 * Fix memory leak in Ref due to ConcurrentLinkedQueue.remove() behaviour (CASSANDRA-9549)
 * Make rebuild only run one at a time (CASSANDRA-9119)
Merged from 2.0:
 * Avoid NPE in AuthSuccess#decode (CASSANDRA-9727)
 * Add listen_address to system.local (CASSANDRA-9603)
 * Bug fixes to resultset metadata construction (CASSANDRA-9636)
 * Fix setting 'durable_writes' in ALTER KEYSPACE (CASSANDRA-9560)
 * Avoids ballot clash in Paxos (CASSANDRA-9649)
 * Improve trace messages for RR (CASSANDRA-9479)
 * Fix suboptimal secondary index selection when restricted
   clustering column is also indexed (CASSANDRA-9631)
 * (cqlsh) Add min_threshold to DTCS option autocomplete (CASSANDRA-9385)
 * Fix error message when attempting to create an index on a column
   in a COMPACT STORAGE table with clustering columns (CASSANDRA-9527)
 * 'WITH WITH' in alter keyspace statements causes NPE (CASSANDRA-9565)
 * Expose some internals of SelectStatement for inspection (CASSANDRA-9532)
 * ArrivalWindow should use primitives (CASSANDRA-9496)
 * Periodically submit background compaction tasks (CASSANDRA-9592)
 * Set HAS_MORE_PAGES flag to false when PagingState is null (CASSANDRA-9571)


2.2.0-rc1
 * Compressed commit log should measure compressed space used (CASSANDRA-9095)
 * Fix comparison bug in CassandraRoleManager#collectRoles (CASSANDRA-9551)
 * Add tinyint,smallint,time,date support for UDFs (CASSANDRA-9400)
 * Deprecates SSTableSimpleWriter and SSTableSimpleUnsortedWriter (CASSANDRA-9546)
 * Empty INITCOND treated as null in aggregate (CASSANDRA-9457)
 * Remove use of Cell in Thrift MapReduce classes (CASSANDRA-8609)
 * Integrate pre-release Java Driver 2.2-rc1, custom build (CASSANDRA-9493)
 * Clean up gossiper logic for old versions (CASSANDRA-9370)
 * Fix custom payload coding/decoding to match the spec (CASSANDRA-9515)
 * ant test-all results incomplete when parsed (CASSANDRA-9463)
 * Disallow frozen<> types in function arguments and return types for
   clarity (CASSANDRA-9411)
 * Static Analysis to warn on unsafe use of Autocloseable instances (CASSANDRA-9431)
 * Update commitlog archiving examples now that commitlog segments are
   not recycled (CASSANDRA-9350)
 * Extend Transactional API to sstable lifecycle management (CASSANDRA-8568)
 * (cqlsh) Add support for native protocol 4 (CASSANDRA-9399)
 * Ensure that UDF and UDAs are keyspace-isolated (CASSANDRA-9409)
 * Revert CASSANDRA-7807 (tracing completion client notifications) (CASSANDRA-9429)
 * Add ability to stop compaction by ID (CASSANDRA-7207)
 * Let CassandraVersion handle SNAPSHOT version (CASSANDRA-9438)
Merged from 2.1:
 * (cqlsh) Fix using COPY through SOURCE or -f (CASSANDRA-9083)
 * Fix occasional lack of `system` keyspace in schema tables (CASSANDRA-8487)
 * Use ProtocolError code instead of ServerError code for native protocol
   error responses to unsupported protocol versions (CASSANDRA-9451)
 * Default commitlog_sync_batch_window_in_ms changed to 2ms (CASSANDRA-9504)
 * Fix empty partition assertion in unsorted sstable writing tools (CASSANDRA-9071)
 * Ensure truncate without snapshot cannot produce corrupt responses (CASSANDRA-9388) 
 * Consistent error message when a table mixes counter and non-counter
   columns (CASSANDRA-9492)
 * Avoid getting unreadable keys during anticompaction (CASSANDRA-9508)
 * (cqlsh) Better float precision by default (CASSANDRA-9224)
 * Improve estimated row count (CASSANDRA-9107)
 * Optimize range tombstone memory footprint (CASSANDRA-8603)
 * Use configured gcgs in anticompaction (CASSANDRA-9397)
Merged from 2.0:
 * Don't accumulate more range than necessary in RangeTombstone.Tracker (CASSANDRA-9486)
 * Add broadcast and rpc addresses to system.local (CASSANDRA-9436)
 * Always mark sstable suspect when corrupted (CASSANDRA-9478)
 * Add database users and permissions to CQL3 documentation (CASSANDRA-7558)
 * Allow JVM_OPTS to be passed to standalone tools (CASSANDRA-5969)
 * Fix bad condition in RangeTombstoneList (CASSANDRA-9485)
 * Fix potential StackOverflow when setting CrcCheckChance over JMX (CASSANDRA-9488)
 * Fix null static columns in pages after the first, paged reversed
   queries (CASSANDRA-8502)
 * Fix counting cache serialization in request metrics (CASSANDRA-9466)
 * Add option not to validate atoms during scrub (CASSANDRA-9406)


2.2.0-beta1
 * Introduce Transactional API for internal state changes (CASSANDRA-8984)
 * Add a flag in cassandra.yaml to enable UDFs (CASSANDRA-9404)
 * Better support of null for UDF (CASSANDRA-8374)
 * Use ecj instead of javassist for UDFs (CASSANDRA-8241)
 * faster async logback configuration for tests (CASSANDRA-9376)
 * Add `smallint` and `tinyint` data types (CASSANDRA-8951)
 * Avoid thrift schema creation when native driver is used in stress tool (CASSANDRA-9374)
 * Make Functions.declared thread-safe
 * Add client warnings to native protocol v4 (CASSANDRA-8930)
 * Allow roles cache to be invalidated (CASSANDRA-8967)
 * Upgrade Snappy (CASSANDRA-9063)
 * Don't start Thrift rpc by default (CASSANDRA-9319)
 * Only stream from unrepaired sstables with incremental repair (CASSANDRA-8267)
 * Aggregate UDFs allow SFUNC return type to differ from STYPE if FFUNC specified (CASSANDRA-9321)
 * Remove Thrift dependencies in bundled tools (CASSANDRA-8358)
 * Disable memory mapping of hsperfdata file for JVM statistics (CASSANDRA-9242)
 * Add pre-startup checks to detect potential incompatibilities (CASSANDRA-8049)
 * Distinguish between null and unset in protocol v4 (CASSANDRA-7304)
 * Add user/role permissions for user-defined functions (CASSANDRA-7557)
 * Allow cassandra config to be updated to restart daemon without unloading classes (CASSANDRA-9046)
 * Don't initialize compaction writer before checking if iter is empty (CASSANDRA-9117)
 * Don't execute any functions at prepare-time (CASSANDRA-9037)
 * Share file handles between all instances of a SegmentedFile (CASSANDRA-8893)
 * Make it possible to major compact LCS (CASSANDRA-7272)
 * Make FunctionExecutionException extend RequestExecutionException
   (CASSANDRA-9055)
 * Add support for SELECT JSON, INSERT JSON syntax and new toJson(), fromJson()
   functions (CASSANDRA-7970)
 * Optimise max purgeable timestamp calculation in compaction (CASSANDRA-8920)
 * Constrain internode message buffer sizes, and improve IO class hierarchy (CASSANDRA-8670) 
 * New tool added to validate all sstables in a node (CASSANDRA-5791)
 * Push notification when tracing completes for an operation (CASSANDRA-7807)
 * Delay "node up" and "node added" notifications until native protocol server is started (CASSANDRA-8236)
 * Compressed Commit Log (CASSANDRA-6809)
 * Optimise IntervalTree (CASSANDRA-8988)
 * Add a key-value payload for third party usage (CASSANDRA-8553, 9212)
 * Bump metrics-reporter-config dependency for metrics 3.0 (CASSANDRA-8149)
 * Partition intra-cluster message streams by size, not type (CASSANDRA-8789)
 * Add WriteFailureException to native protocol, notify coordinator of
   write failures (CASSANDRA-8592)
 * Convert SequentialWriter to nio (CASSANDRA-8709)
 * Add role based access control (CASSANDRA-7653, 8650, 7216, 8760, 8849, 8761, 8850)
 * Record client ip address in tracing sessions (CASSANDRA-8162)
 * Indicate partition key columns in response metadata for prepared
   statements (CASSANDRA-7660)
 * Merge UUIDType and TimeUUIDType parse logic (CASSANDRA-8759)
 * Avoid memory allocation when searching index summary (CASSANDRA-8793)
 * Optimise (Time)?UUIDType Comparisons (CASSANDRA-8730)
 * Make CRC32Ex into a separate maven dependency (CASSANDRA-8836)
 * Use preloaded jemalloc w/ Unsafe (CASSANDRA-8714, 9197)
 * Avoid accessing partitioner through StorageProxy (CASSANDRA-8244, 8268)
 * Upgrade Metrics library and remove depricated metrics (CASSANDRA-5657)
 * Serializing Row cache alternative, fully off heap (CASSANDRA-7438)
 * Duplicate rows returned when in clause has repeated values (CASSANDRA-6706)
 * Make CassandraException unchecked, extend RuntimeException (CASSANDRA-8560)
 * Support direct buffer decompression for reads (CASSANDRA-8464)
 * DirectByteBuffer compatible LZ4 methods (CASSANDRA-7039)
 * Group sstables for anticompaction correctly (CASSANDRA-8578)
 * Add ReadFailureException to native protocol, respond
   immediately when replicas encounter errors while handling
   a read request (CASSANDRA-7886)
 * Switch CommitLogSegment from RandomAccessFile to nio (CASSANDRA-8308)
 * Allow mixing token and partition key restrictions (CASSANDRA-7016)
 * Support index key/value entries on map collections (CASSANDRA-8473)
 * Modernize schema tables (CASSANDRA-8261)
 * Support for user-defined aggregation functions (CASSANDRA-8053)
 * Fix NPE in SelectStatement with empty IN values (CASSANDRA-8419)
 * Refactor SelectStatement, return IN results in natural order instead
   of IN value list order and ignore duplicate values in partition key IN restrictions (CASSANDRA-7981)
 * Support UDTs, tuples, and collections in user-defined
   functions (CASSANDRA-7563)
 * Fix aggregate fn results on empty selection, result column name,
   and cqlsh parsing (CASSANDRA-8229)
 * Mark sstables as repaired after full repair (CASSANDRA-7586)
 * Extend Descriptor to include a format value and refactor reader/writer
   APIs (CASSANDRA-7443)
 * Integrate JMH for microbenchmarks (CASSANDRA-8151)
 * Keep sstable levels when bootstrapping (CASSANDRA-7460)
 * Add Sigar library and perform basic OS settings check on startup (CASSANDRA-7838)
 * Support for aggregation functions (CASSANDRA-4914)
 * Remove cassandra-cli (CASSANDRA-7920)
 * Accept dollar quoted strings in CQL (CASSANDRA-7769)
 * Make assassinate a first class command (CASSANDRA-7935)
 * Support IN clause on any partition key column (CASSANDRA-7855)
 * Support IN clause on any clustering column (CASSANDRA-4762)
 * Improve compaction logging (CASSANDRA-7818)
 * Remove YamlFileNetworkTopologySnitch (CASSANDRA-7917)
 * Do anticompaction in groups (CASSANDRA-6851)
 * Support user-defined functions (CASSANDRA-7395, 7526, 7562, 7740, 7781, 7929,
   7924, 7812, 8063, 7813, 7708)
 * Permit configurable timestamps with cassandra-stress (CASSANDRA-7416)
 * Move sstable RandomAccessReader to nio2, which allows using the
   FILE_SHARE_DELETE flag on Windows (CASSANDRA-4050)
 * Remove CQL2 (CASSANDRA-5918)
 * Optimize fetching multiple cells by name (CASSANDRA-6933)
 * Allow compilation in java 8 (CASSANDRA-7028)
 * Make incremental repair default (CASSANDRA-7250)
 * Enable code coverage thru JaCoCo (CASSANDRA-7226)
 * Switch external naming of 'column families' to 'tables' (CASSANDRA-4369) 
 * Shorten SSTable path (CASSANDRA-6962)
 * Use unsafe mutations for most unit tests (CASSANDRA-6969)
 * Fix race condition during calculation of pending ranges (CASSANDRA-7390)
 * Fail on very large batch sizes (CASSANDRA-8011)
 * Improve concurrency of repair (CASSANDRA-6455, 8208, 9145)
 * Select optimal CRC32 implementation at runtime (CASSANDRA-8614)
 * Evaluate MurmurHash of Token once per query (CASSANDRA-7096)
 * Generalize progress reporting (CASSANDRA-8901)
 * Resumable bootstrap streaming (CASSANDRA-8838, CASSANDRA-8942)
 * Allow scrub for secondary index (CASSANDRA-5174)
 * Save repair data to system table (CASSANDRA-5839)
 * fix nodetool names that reference column families (CASSANDRA-8872)
 Merged from 2.1:
 * Warn on misuse of unlogged batches (CASSANDRA-9282)
 * Failure detector detects and ignores local pauses (CASSANDRA-9183)
 * Add utility class to support for rate limiting a given log statement (CASSANDRA-9029)
 * Add missing consistency levels to cassandra-stess (CASSANDRA-9361)
 * Fix commitlog getCompletedTasks to not increment (CASSANDRA-9339)
 * Fix for harmless exceptions logged as ERROR (CASSANDRA-8564)
 * Delete processed sstables in sstablesplit/sstableupgrade (CASSANDRA-8606)
 * Improve sstable exclusion from partition tombstones (CASSANDRA-9298)
 * Validate the indexed column rather than the cell's contents for 2i (CASSANDRA-9057)
 * Add support for top-k custom 2i queries (CASSANDRA-8717)
 * Fix error when dropping table during compaction (CASSANDRA-9251)
 * cassandra-stress supports validation operations over user profiles (CASSANDRA-8773)
 * Add support for rate limiting log messages (CASSANDRA-9029)
 * Log the partition key with tombstone warnings (CASSANDRA-8561)
 * Reduce runWithCompactionsDisabled poll interval to 1ms (CASSANDRA-9271)
 * Fix PITR commitlog replay (CASSANDRA-9195)
 * GCInspector logs very different times (CASSANDRA-9124)
 * Fix deleting from an empty list (CASSANDRA-9198)
 * Update tuple and collection types that use a user-defined type when that UDT
   is modified (CASSANDRA-9148, CASSANDRA-9192)
 * Use higher timeout for prepair and snapshot in repair (CASSANDRA-9261)
 * Fix anticompaction blocking ANTI_ENTROPY stage (CASSANDRA-9151)
 * Repair waits for anticompaction to finish (CASSANDRA-9097)
 * Fix streaming not holding ref when stream error (CASSANDRA-9295)
 * Fix canonical view returning early opened SSTables (CASSANDRA-9396)
Merged from 2.0:
 * (cqlsh) Add LOGIN command to switch users (CASSANDRA-7212)
 * Clone SliceQueryFilter in AbstractReadCommand implementations (CASSANDRA-8940)
 * Push correct protocol notification for DROP INDEX (CASSANDRA-9310)
 * token-generator - generated tokens too long (CASSANDRA-9300)
 * Fix counting of tombstones for TombstoneOverwhelmingException (CASSANDRA-9299)
 * Fix ReconnectableSnitch reconnecting to peers during upgrade (CASSANDRA-6702)
 * Include keyspace and table name in error log for collections over the size
   limit (CASSANDRA-9286)
 * Avoid potential overlap in LCS with single-partition sstables (CASSANDRA-9322)
 * Log warning message when a table is queried before the schema has fully
   propagated (CASSANDRA-9136)
 * Overload SecondaryIndex#indexes to accept the column definition (CASSANDRA-9314)
 * (cqlsh) Add SERIAL and LOCAL_SERIAL consistency levels (CASSANDRA-8051)
 * Fix index selection during rebuild with certain table layouts (CASSANDRA-9281)
 * Fix partition-level-delete-only workload accounting (CASSANDRA-9194)
 * Allow scrub to handle corrupted compressed chunks (CASSANDRA-9140)
 * Fix assertion error when resetlocalschema is run during repair (CASSANDRA-9249)
 * Disable single sstable tombstone compactions for DTCS by default (CASSANDRA-9234)
 * IncomingTcpConnection thread is not named (CASSANDRA-9262)
 * Close incoming connections when MessagingService is stopped (CASSANDRA-9238)
 * Fix streaming hang when retrying (CASSANDRA-9132)


2.1.5
 * Re-add deprecated cold_reads_to_omit param for backwards compat (CASSANDRA-9203)
 * Make anticompaction visible in compactionstats (CASSANDRA-9098)
 * Improve nodetool getendpoints documentation about the partition
   key parameter (CASSANDRA-6458)
 * Don't check other keyspaces for schema changes when an user-defined
   type is altered (CASSANDRA-9187)
 * Add generate-idea-files target to build.xml (CASSANDRA-9123)
 * Allow takeColumnFamilySnapshot to take a list of tables (CASSANDRA-8348)
 * Limit major sstable operations to their canonical representation (CASSANDRA-8669)
 * cqlsh: Add tests for INSERT and UPDATE tab completion (CASSANDRA-9125)
 * cqlsh: quote column names when needed in COPY FROM inserts (CASSANDRA-9080)
 * Do not load read meter for offline operations (CASSANDRA-9082)
 * cqlsh: Make CompositeType data readable (CASSANDRA-8919)
 * cqlsh: Fix display of triggers (CASSANDRA-9081)
 * Fix NullPointerException when deleting or setting an element by index on
   a null list collection (CASSANDRA-9077)
 * Buffer bloom filter serialization (CASSANDRA-9066)
 * Fix anti-compaction target bloom filter size (CASSANDRA-9060)
 * Make FROZEN and TUPLE unreserved keywords in CQL (CASSANDRA-9047)
 * Prevent AssertionError from SizeEstimatesRecorder (CASSANDRA-9034)
 * Avoid overwriting index summaries for sstables with an older format that
   does not support downsampling; rebuild summaries on startup when this
   is detected (CASSANDRA-8993)
 * Fix potential data loss in CompressedSequentialWriter (CASSANDRA-8949)
 * Make PasswordAuthenticator number of hashing rounds configurable (CASSANDRA-8085)
 * Fix AssertionError when binding nested collections in DELETE (CASSANDRA-8900)
 * Check for overlap with non-early sstables in LCS (CASSANDRA-8739)
 * Only calculate max purgable timestamp if we have to (CASSANDRA-8914)
 * (cqlsh) Greatly improve performance of COPY FROM (CASSANDRA-8225)
 * IndexSummary effectiveIndexInterval is now a guideline, not a rule (CASSANDRA-8993)
 * Use correct bounds for page cache eviction of compressed files (CASSANDRA-8746)
 * SSTableScanner enforces its bounds (CASSANDRA-8946)
 * Cleanup cell equality (CASSANDRA-8947)
 * Introduce intra-cluster message coalescing (CASSANDRA-8692)
 * DatabaseDescriptor throws NPE when rpc_interface is used (CASSANDRA-8839)
 * Don't check if an sstable is live for offline compactions (CASSANDRA-8841)
 * Don't set clientMode in SSTableLoader (CASSANDRA-8238)
 * Fix SSTableRewriter with disabled early open (CASSANDRA-8535)
 * Fix cassandra-stress so it respects the CL passed in user mode (CASSANDRA-8948)
 * Fix rare NPE in ColumnDefinition#hasIndexOption() (CASSANDRA-8786)
 * cassandra-stress reports per-operation statistics, plus misc (CASSANDRA-8769)
 * Add SimpleDate (cql date) and Time (cql time) types (CASSANDRA-7523)
 * Use long for key count in cfstats (CASSANDRA-8913)
 * Make SSTableRewriter.abort() more robust to failure (CASSANDRA-8832)
 * Remove cold_reads_to_omit from STCS (CASSANDRA-8860)
 * Make EstimatedHistogram#percentile() use ceil instead of floor (CASSANDRA-8883)
 * Fix top partitions reporting wrong cardinality (CASSANDRA-8834)
 * Fix rare NPE in KeyCacheSerializer (CASSANDRA-8067)
 * Pick sstables for validation as late as possible inc repairs (CASSANDRA-8366)
 * Fix commitlog getPendingTasks to not increment (CASSANDRA-8862)
 * Fix parallelism adjustment in range and secondary index queries
   when the first fetch does not satisfy the limit (CASSANDRA-8856)
 * Check if the filtered sstables is non-empty in STCS (CASSANDRA-8843)
 * Upgrade java-driver used for cassandra-stress (CASSANDRA-8842)
 * Fix CommitLog.forceRecycleAllSegments() memory access error (CASSANDRA-8812)
 * Improve assertions in Memory (CASSANDRA-8792)
 * Fix SSTableRewriter cleanup (CASSANDRA-8802)
 * Introduce SafeMemory for CompressionMetadata.Writer (CASSANDRA-8758)
 * 'nodetool info' prints exception against older node (CASSANDRA-8796)
 * Ensure SSTableReader.last corresponds exactly with the file end (CASSANDRA-8750)
 * Make SSTableWriter.openEarly more robust and obvious (CASSANDRA-8747)
 * Enforce SSTableReader.first/last (CASSANDRA-8744)
 * Cleanup SegmentedFile API (CASSANDRA-8749)
 * Avoid overlap with early compaction replacement (CASSANDRA-8683)
 * Safer Resource Management++ (CASSANDRA-8707)
 * Write partition size estimates into a system table (CASSANDRA-7688)
 * cqlsh: Fix keys() and full() collection indexes in DESCRIBE output
   (CASSANDRA-8154)
 * Show progress of streaming in nodetool netstats (CASSANDRA-8886)
 * IndexSummaryBuilder utilises offheap memory, and shares data between
   each IndexSummary opened from it (CASSANDRA-8757)
 * markCompacting only succeeds if the exact SSTableReader instances being 
   marked are in the live set (CASSANDRA-8689)
 * cassandra-stress support for varint (CASSANDRA-8882)
 * Fix Adler32 digest for compressed sstables (CASSANDRA-8778)
 * Add nodetool statushandoff/statusbackup (CASSANDRA-8912)
 * Use stdout for progress and stats in sstableloader (CASSANDRA-8982)
 * Correctly identify 2i datadir from older versions (CASSANDRA-9116)
Merged from 2.0:
 * Ignore gossip SYNs after shutdown (CASSANDRA-9238)
 * Avoid overflow when calculating max sstable size in LCS (CASSANDRA-9235)
 * Make sstable blacklisting work with compression (CASSANDRA-9138)
 * Do not attempt to rebuild indexes if no index accepts any column (CASSANDRA-9196)
 * Don't initiate snitch reconnection for dead states (CASSANDRA-7292)
 * Fix ArrayIndexOutOfBoundsException in CQLSSTableWriter (CASSANDRA-8978)
 * Add shutdown gossip state to prevent timeouts during rolling restarts (CASSANDRA-8336)
 * Fix running with java.net.preferIPv6Addresses=true (CASSANDRA-9137)
 * Fix failed bootstrap/replace attempts being persisted in system.peers (CASSANDRA-9180)
 * Flush system.IndexInfo after marking index built (CASSANDRA-9128)
 * Fix updates to min/max_compaction_threshold through cassandra-cli
   (CASSANDRA-8102)
 * Don't include tmp files when doing offline relevel (CASSANDRA-9088)
 * Use the proper CAS WriteType when finishing a previous round during Paxos
   preparation (CASSANDRA-8672)
 * Avoid race in cancelling compactions (CASSANDRA-9070)
 * More aggressive check for expired sstables in DTCS (CASSANDRA-8359)
 * Fix ignored index_interval change in ALTER TABLE statements (CASSANDRA-7976)
 * Do more aggressive compaction in old time windows in DTCS (CASSANDRA-8360)
 * java.lang.AssertionError when reading saved cache (CASSANDRA-8740)
 * "disk full" when running cleanup (CASSANDRA-9036)
 * Lower logging level from ERROR to DEBUG when a scheduled schema pull
   cannot be completed due to a node being down (CASSANDRA-9032)
 * Fix MOVED_NODE client event (CASSANDRA-8516)
 * Allow overriding MAX_OUTSTANDING_REPLAY_COUNT (CASSANDRA-7533)
 * Fix malformed JMX ObjectName containing IPv6 addresses (CASSANDRA-9027)
 * (cqlsh) Allow increasing CSV field size limit through
   cqlshrc config option (CASSANDRA-8934)
 * Stop logging range tombstones when exceeding the threshold
   (CASSANDRA-8559)
 * Fix NullPointerException when nodetool getendpoints is run
   against invalid keyspaces or tables (CASSANDRA-8950)
 * Allow specifying the tmp dir (CASSANDRA-7712)
 * Improve compaction estimated tasks estimation (CASSANDRA-8904)
 * Fix duplicate up/down messages sent to native clients (CASSANDRA-7816)
 * Expose commit log archive status via JMX (CASSANDRA-8734)
 * Provide better exceptions for invalid replication strategy parameters
   (CASSANDRA-8909)
 * Fix regression in mixed single and multi-column relation support for
   SELECT statements (CASSANDRA-8613)
 * Add ability to limit number of native connections (CASSANDRA-8086)
 * Fix CQLSSTableWriter throwing exception and spawning threads
   (CASSANDRA-8808)
 * Fix MT mismatch between empty and GC-able data (CASSANDRA-8979)
 * Fix incorrect validation when snapshotting single table (CASSANDRA-8056)
 * Add offline tool to relevel sstables (CASSANDRA-8301)
 * Preserve stream ID for more protocol errors (CASSANDRA-8848)
 * Fix combining token() function with multi-column relations on
   clustering columns (CASSANDRA-8797)
 * Make CFS.markReferenced() resistant to bad refcounting (CASSANDRA-8829)
 * Fix StreamTransferTask abort/complete bad refcounting (CASSANDRA-8815)
 * Fix AssertionError when querying a DESC clustering ordered
   table with ASC ordering and paging (CASSANDRA-8767)
 * AssertionError: "Memory was freed" when running cleanup (CASSANDRA-8716)
 * Make it possible to set max_sstable_age to fractional days (CASSANDRA-8406)
 * Fix some multi-column relations with indexes on some clustering
   columns (CASSANDRA-8275)
 * Fix memory leak in SSTableSimple*Writer and SSTableReader.validate()
   (CASSANDRA-8748)
 * Throw OOM if allocating memory fails to return a valid pointer (CASSANDRA-8726)
 * Fix SSTableSimpleUnsortedWriter ConcurrentModificationException (CASSANDRA-8619)
 * 'nodetool info' prints exception against older node (CASSANDRA-8796)
 * Ensure SSTableSimpleUnsortedWriter.close() terminates if
   disk writer has crashed (CASSANDRA-8807)


2.1.4
 * Bind JMX to localhost unless explicitly configured otherwise (CASSANDRA-9085)


2.1.3
 * Fix HSHA/offheap_objects corruption (CASSANDRA-8719)
 * Upgrade libthrift to 0.9.2 (CASSANDRA-8685)
 * Don't use the shared ref in sstableloader (CASSANDRA-8704)
 * Purge internal prepared statements if related tables or
   keyspaces are dropped (CASSANDRA-8693)
 * (cqlsh) Handle unicode BOM at start of files (CASSANDRA-8638)
 * Stop compactions before exiting offline tools (CASSANDRA-8623)
 * Update tools/stress/README.txt to match current behaviour (CASSANDRA-7933)
 * Fix schema from Thrift conversion with empty metadata (CASSANDRA-8695)
 * Safer Resource Management (CASSANDRA-7705)
 * Make sure we compact highly overlapping cold sstables with
   STCS (CASSANDRA-8635)
 * rpc_interface and listen_interface generate NPE on startup when specified
   interface doesn't exist (CASSANDRA-8677)
 * Fix ArrayIndexOutOfBoundsException in nodetool cfhistograms (CASSANDRA-8514)
 * Switch from yammer metrics for nodetool cf/proxy histograms (CASSANDRA-8662)
 * Make sure we don't add tmplink files to the compaction
   strategy (CASSANDRA-8580)
 * (cqlsh) Handle maps with blob keys (CASSANDRA-8372)
 * (cqlsh) Handle DynamicCompositeType schemas correctly (CASSANDRA-8563)
 * Duplicate rows returned when in clause has repeated values (CASSANDRA-6706)
 * Add tooling to detect hot partitions (CASSANDRA-7974)
 * Fix cassandra-stress user-mode truncation of partition generation (CASSANDRA-8608)
 * Only stream from unrepaired sstables during inc repair (CASSANDRA-8267)
 * Don't allow starting multiple inc repairs on the same sstables (CASSANDRA-8316)
 * Invalidate prepared BATCH statements when related tables
   or keyspaces are dropped (CASSANDRA-8652)
 * Fix missing results in secondary index queries on collections
   with ALLOW FILTERING (CASSANDRA-8421)
 * Expose EstimatedHistogram metrics for range slices (CASSANDRA-8627)
 * (cqlsh) Escape clqshrc passwords properly (CASSANDRA-8618)
 * Fix NPE when passing wrong argument in ALTER TABLE statement (CASSANDRA-8355)
 * Pig: Refactor and deprecate CqlStorage (CASSANDRA-8599)
 * Don't reuse the same cleanup strategy for all sstables (CASSANDRA-8537)
 * Fix case-sensitivity of index name on CREATE and DROP INDEX
   statements (CASSANDRA-8365)
 * Better detection/logging for corruption in compressed sstables (CASSANDRA-8192)
 * Use the correct repairedAt value when closing writer (CASSANDRA-8570)
 * (cqlsh) Handle a schema mismatch being detected on startup (CASSANDRA-8512)
 * Properly calculate expected write size during compaction (CASSANDRA-8532)
 * Invalidate affected prepared statements when a table's columns
   are altered (CASSANDRA-7910)
 * Stress - user defined writes should populate sequentally (CASSANDRA-8524)
 * Fix regression in SSTableRewriter causing some rows to become unreadable 
   during compaction (CASSANDRA-8429)
 * Run major compactions for repaired/unrepaired in parallel (CASSANDRA-8510)
 * (cqlsh) Fix compression options in DESCRIBE TABLE output when compression
   is disabled (CASSANDRA-8288)
 * (cqlsh) Fix DESCRIBE output after keyspaces are altered (CASSANDRA-7623)
 * Make sure we set lastCompactedKey correctly (CASSANDRA-8463)
 * (cqlsh) Fix output of CONSISTENCY command (CASSANDRA-8507)
 * (cqlsh) Fixed the handling of LIST statements (CASSANDRA-8370)
 * Make sstablescrub check leveled manifest again (CASSANDRA-8432)
 * Check first/last keys in sstable when giving out positions (CASSANDRA-8458)
 * Disable mmap on Windows (CASSANDRA-6993)
 * Add missing ConsistencyLevels to cassandra-stress (CASSANDRA-8253)
 * Add auth support to cassandra-stress (CASSANDRA-7985)
 * Fix ArrayIndexOutOfBoundsException when generating error message
   for some CQL syntax errors (CASSANDRA-8455)
 * Scale memtable slab allocation logarithmically (CASSANDRA-7882)
 * cassandra-stress simultaneous inserts over same seed (CASSANDRA-7964)
 * Reduce cassandra-stress sampling memory requirements (CASSANDRA-7926)
 * Ensure memtable flush cannot expire commit log entries from its future (CASSANDRA-8383)
 * Make read "defrag" async to reclaim memtables (CASSANDRA-8459)
 * Remove tmplink files for offline compactions (CASSANDRA-8321)
 * Reduce maxHintsInProgress (CASSANDRA-8415)
 * BTree updates may call provided update function twice (CASSANDRA-8018)
 * Release sstable references after anticompaction (CASSANDRA-8386)
 * Handle abort() in SSTableRewriter properly (CASSANDRA-8320)
 * Centralize shared executors (CASSANDRA-8055)
 * Fix filtering for CONTAINS (KEY) relations on frozen collection
   clustering columns when the query is restricted to a single
   partition (CASSANDRA-8203)
 * Do more aggressive entire-sstable TTL expiry checks (CASSANDRA-8243)
 * Add more log info if readMeter is null (CASSANDRA-8238)
 * add check of the system wall clock time at startup (CASSANDRA-8305)
 * Support for frozen collections (CASSANDRA-7859)
 * Fix overflow on histogram computation (CASSANDRA-8028)
 * Have paxos reuse the timestamp generation of normal queries (CASSANDRA-7801)
 * Fix incremental repair not remove parent session on remote (CASSANDRA-8291)
 * Improve JBOD disk utilization (CASSANDRA-7386)
 * Log failed host when preparing incremental repair (CASSANDRA-8228)
 * Force config client mode in CQLSSTableWriter (CASSANDRA-8281)
 * Fix sstableupgrade throws exception (CASSANDRA-8688)
 * Fix hang when repairing empty keyspace (CASSANDRA-8694)
Merged from 2.0:
 * Fix IllegalArgumentException in dynamic snitch (CASSANDRA-8448)
 * Add support for UPDATE ... IF EXISTS (CASSANDRA-8610)
 * Fix reversal of list prepends (CASSANDRA-8733)
 * Prevent non-zero default_time_to_live on tables with counters
   (CASSANDRA-8678)
 * Fix SSTableSimpleUnsortedWriter ConcurrentModificationException
   (CASSANDRA-8619)
 * Round up time deltas lower than 1ms in BulkLoader (CASSANDRA-8645)
 * Add batch remove iterator to ABSC (CASSANDRA-8414, 8666)
 * Round up time deltas lower than 1ms in BulkLoader (CASSANDRA-8645)
 * Fix isClientMode check in Keyspace (CASSANDRA-8687)
 * Use more efficient slice size for querying internal secondary
   index tables (CASSANDRA-8550)
 * Fix potentially returning deleted rows with range tombstone (CASSANDRA-8558)
 * Check for available disk space before starting a compaction (CASSANDRA-8562)
 * Fix DISTINCT queries with LIMITs or paging when some partitions
   contain only tombstones (CASSANDRA-8490)
 * Introduce background cache refreshing to permissions cache
   (CASSANDRA-8194)
 * Fix race condition in StreamTransferTask that could lead to
   infinite loops and premature sstable deletion (CASSANDRA-7704)
 * Add an extra version check to MigrationTask (CASSANDRA-8462)
 * Ensure SSTableWriter cleans up properly after failure (CASSANDRA-8499)
 * Increase bf true positive count on key cache hit (CASSANDRA-8525)
 * Move MeteredFlusher to its own thread (CASSANDRA-8485)
 * Fix non-distinct results in DISTNCT queries on static columns when
   paging is enabled (CASSANDRA-8087)
 * Move all hints related tasks to hints internal executor (CASSANDRA-8285)
 * Fix paging for multi-partition IN queries (CASSANDRA-8408)
 * Fix MOVED_NODE topology event never being emitted when a node
   moves its token (CASSANDRA-8373)
 * Fix validation of indexes in COMPACT tables (CASSANDRA-8156)
 * Avoid StackOverflowError when a large list of IN values
   is used for a clustering column (CASSANDRA-8410)
 * Fix NPE when writetime() or ttl() calls are wrapped by
   another function call (CASSANDRA-8451)
 * Fix NPE after dropping a keyspace (CASSANDRA-8332)
 * Fix error message on read repair timeouts (CASSANDRA-7947)
 * Default DTCS base_time_seconds changed to 60 (CASSANDRA-8417)
 * Refuse Paxos operation with more than one pending endpoint (CASSANDRA-8346, 8640)
 * Throw correct exception when trying to bind a keyspace or table
   name (CASSANDRA-6952)
 * Make HHOM.compact synchronized (CASSANDRA-8416)
 * cancel latency-sampling task when CF is dropped (CASSANDRA-8401)
 * don't block SocketThread for MessagingService (CASSANDRA-8188)
 * Increase quarantine delay on replacement (CASSANDRA-8260)
 * Expose off-heap memory usage stats (CASSANDRA-7897)
 * Ignore Paxos commits for truncated tables (CASSANDRA-7538)
 * Validate size of indexed column values (CASSANDRA-8280)
 * Make LCS split compaction results over all data directories (CASSANDRA-8329)
 * Fix some failing queries that use multi-column relations
   on COMPACT STORAGE tables (CASSANDRA-8264)
 * Fix InvalidRequestException with ORDER BY (CASSANDRA-8286)
 * Disable SSLv3 for POODLE (CASSANDRA-8265)
 * Fix millisecond timestamps in Tracing (CASSANDRA-8297)
 * Include keyspace name in error message when there are insufficient
   live nodes to stream from (CASSANDRA-8221)
 * Avoid overlap in L1 when L0 contains many nonoverlapping
   sstables (CASSANDRA-8211)
 * Improve PropertyFileSnitch logging (CASSANDRA-8183)
 * Add DC-aware sequential repair (CASSANDRA-8193)
 * Use live sstables in snapshot repair if possible (CASSANDRA-8312)
 * Fix hints serialized size calculation (CASSANDRA-8587)


2.1.2
 * (cqlsh) parse_for_table_meta errors out on queries with undefined
   grammars (CASSANDRA-8262)
 * (cqlsh) Fix SELECT ... TOKEN() function broken in C* 2.1.1 (CASSANDRA-8258)
 * Fix Cassandra crash when running on JDK8 update 40 (CASSANDRA-8209)
 * Optimize partitioner tokens (CASSANDRA-8230)
 * Improve compaction of repaired/unrepaired sstables (CASSANDRA-8004)
 * Make cache serializers pluggable (CASSANDRA-8096)
 * Fix issues with CONTAINS (KEY) queries on secondary indexes
   (CASSANDRA-8147)
 * Fix read-rate tracking of sstables for some queries (CASSANDRA-8239)
 * Fix default timestamp in QueryOptions (CASSANDRA-8246)
 * Set socket timeout when reading remote version (CASSANDRA-8188)
 * Refactor how we track live size (CASSANDRA-7852)
 * Make sure unfinished compaction files are removed (CASSANDRA-8124)
 * Fix shutdown when run as Windows service (CASSANDRA-8136)
 * Fix DESCRIBE TABLE with custom indexes (CASSANDRA-8031)
 * Fix race in RecoveryManagerTest (CASSANDRA-8176)
 * Avoid IllegalArgumentException while sorting sstables in
   IndexSummaryManager (CASSANDRA-8182)
 * Shutdown JVM on file descriptor exhaustion (CASSANDRA-7579)
 * Add 'die' policy for commit log and disk failure (CASSANDRA-7927)
 * Fix installing as service on Windows (CASSANDRA-8115)
 * Fix CREATE TABLE for CQL2 (CASSANDRA-8144)
 * Avoid boxing in ColumnStats min/max trackers (CASSANDRA-8109)
Merged from 2.0:
 * Correctly handle non-text column names in cql3 (CASSANDRA-8178)
 * Fix deletion for indexes on primary key columns (CASSANDRA-8206)
 * Add 'nodetool statusgossip' (CASSANDRA-8125)
 * Improve client notification that nodes are ready for requests (CASSANDRA-7510)
 * Handle negative timestamp in writetime method (CASSANDRA-8139)
 * Pig: Remove errant LIMIT clause in CqlNativeStorage (CASSANDRA-8166)
 * Throw ConfigurationException when hsha is used with the default
   rpc_max_threads setting of 'unlimited' (CASSANDRA-8116)
 * Allow concurrent writing of the same table in the same JVM using
   CQLSSTableWriter (CASSANDRA-7463)
 * Fix totalDiskSpaceUsed calculation (CASSANDRA-8205)


2.1.1
 * Fix spin loop in AtomicSortedColumns (CASSANDRA-7546)
 * Dont notify when replacing tmplink files (CASSANDRA-8157)
 * Fix validation with multiple CONTAINS clause (CASSANDRA-8131)
 * Fix validation of collections in TriggerExecutor (CASSANDRA-8146)
 * Fix IllegalArgumentException when a list of IN values containing tuples
   is passed as a single arg to a prepared statement with the v1 or v2
   protocol (CASSANDRA-8062)
 * Fix ClassCastException in DISTINCT query on static columns with
   query paging (CASSANDRA-8108)
 * Fix NPE on null nested UDT inside a set (CASSANDRA-8105)
 * Fix exception when querying secondary index on set items or map keys
   when some clustering columns are specified (CASSANDRA-8073)
 * Send proper error response when there is an error during native
   protocol message decode (CASSANDRA-8118)
 * Gossip should ignore generation numbers too far in the future (CASSANDRA-8113)
 * Fix NPE when creating a table with frozen sets, lists (CASSANDRA-8104)
 * Fix high memory use due to tracking reads on incrementally opened sstable
   readers (CASSANDRA-8066)
 * Fix EXECUTE request with skipMetadata=false returning no metadata
   (CASSANDRA-8054)
 * Allow concurrent use of CQLBulkOutputFormat (CASSANDRA-7776)
 * Shutdown JVM on OOM (CASSANDRA-7507)
 * Upgrade netty version and enable epoll event loop (CASSANDRA-7761)
 * Don't duplicate sstables smaller than split size when using
   the sstablesplitter tool (CASSANDRA-7616)
 * Avoid re-parsing already prepared statements (CASSANDRA-7923)
 * Fix some Thrift slice deletions and updates of COMPACT STORAGE
   tables with some clustering columns omitted (CASSANDRA-7990)
 * Fix filtering for CONTAINS on sets (CASSANDRA-8033)
 * Properly track added size (CASSANDRA-7239)
 * Allow compilation in java 8 (CASSANDRA-7208)
 * Fix Assertion error on RangeTombstoneList diff (CASSANDRA-8013)
 * Release references to overlapping sstables during compaction (CASSANDRA-7819)
 * Send notification when opening compaction results early (CASSANDRA-8034)
 * Make native server start block until properly bound (CASSANDRA-7885)
 * (cqlsh) Fix IPv6 support (CASSANDRA-7988)
 * Ignore fat clients when checking for endpoint collision (CASSANDRA-7939)
 * Make sstablerepairedset take a list of files (CASSANDRA-7995)
 * (cqlsh) Tab completeion for indexes on map keys (CASSANDRA-7972)
 * (cqlsh) Fix UDT field selection in select clause (CASSANDRA-7891)
 * Fix resource leak in event of corrupt sstable
 * (cqlsh) Add command line option for cqlshrc file path (CASSANDRA-7131)
 * Provide visibility into prepared statements churn (CASSANDRA-7921, CASSANDRA-7930)
 * Invalidate prepared statements when their keyspace or table is
   dropped (CASSANDRA-7566)
 * cassandra-stress: fix support for NetworkTopologyStrategy (CASSANDRA-7945)
 * Fix saving caches when a table is dropped (CASSANDRA-7784)
 * Add better error checking of new stress profile (CASSANDRA-7716)
 * Use ThreadLocalRandom and remove FBUtilities.threadLocalRandom (CASSANDRA-7934)
 * Prevent operator mistakes due to simultaneous bootstrap (CASSANDRA-7069)
 * cassandra-stress supports whitelist mode for node config (CASSANDRA-7658)
 * GCInspector more closely tracks GC; cassandra-stress and nodetool report it (CASSANDRA-7916)
 * nodetool won't output bogus ownership info without a keyspace (CASSANDRA-7173)
 * Add human readable option to nodetool commands (CASSANDRA-5433)
 * Don't try to set repairedAt on old sstables (CASSANDRA-7913)
 * Add metrics for tracking PreparedStatement use (CASSANDRA-7719)
 * (cqlsh) tab-completion for triggers (CASSANDRA-7824)
 * (cqlsh) Support for query paging (CASSANDRA-7514)
 * (cqlsh) Show progress of COPY operations (CASSANDRA-7789)
 * Add syntax to remove multiple elements from a map (CASSANDRA-6599)
 * Support non-equals conditions in lightweight transactions (CASSANDRA-6839)
 * Add IF [NOT] EXISTS to create/drop triggers (CASSANDRA-7606)
 * (cqlsh) Display the current logged-in user (CASSANDRA-7785)
 * (cqlsh) Don't ignore CTRL-C during COPY FROM execution (CASSANDRA-7815)
 * (cqlsh) Order UDTs according to cross-type dependencies in DESCRIBE
   output (CASSANDRA-7659)
 * (cqlsh) Fix handling of CAS statement results (CASSANDRA-7671)
 * (cqlsh) COPY TO/FROM improvements (CASSANDRA-7405)
 * Support list index operations with conditions (CASSANDRA-7499)
 * Add max live/tombstoned cells to nodetool cfstats output (CASSANDRA-7731)
 * Validate IPv6 wildcard addresses properly (CASSANDRA-7680)
 * (cqlsh) Error when tracing query (CASSANDRA-7613)
 * Avoid IOOBE when building SyntaxError message snippet (CASSANDRA-7569)
 * SSTableExport uses correct validator to create string representation of partition
   keys (CASSANDRA-7498)
 * Avoid NPEs when receiving type changes for an unknown keyspace (CASSANDRA-7689)
 * Add support for custom 2i validation (CASSANDRA-7575)
 * Pig support for hadoop CqlInputFormat (CASSANDRA-6454)
 * Add duration mode to cassandra-stress (CASSANDRA-7468)
 * Add listen_interface and rpc_interface options (CASSANDRA-7417)
 * Improve schema merge performance (CASSANDRA-7444)
 * Adjust MT depth based on # of partition validating (CASSANDRA-5263)
 * Optimise NativeCell comparisons (CASSANDRA-6755)
 * Configurable client timeout for cqlsh (CASSANDRA-7516)
 * Include snippet of CQL query near syntax error in messages (CASSANDRA-7111)
 * Make repair -pr work with -local (CASSANDRA-7450)
 * Fix error in sstableloader with -cph > 1 (CASSANDRA-8007)
 * Fix snapshot repair error on indexed tables (CASSANDRA-8020)
 * Do not exit nodetool repair when receiving JMX NOTIF_LOST (CASSANDRA-7909)
 * Stream to private IP when available (CASSANDRA-8084)
Merged from 2.0:
 * Reject conditions on DELETE unless full PK is given (CASSANDRA-6430)
 * Properly reject the token function DELETE (CASSANDRA-7747)
 * Force batchlog replay before decommissioning a node (CASSANDRA-7446)
 * Fix hint replay with many accumulated expired hints (CASSANDRA-6998)
 * Fix duplicate results in DISTINCT queries on static columns with query
   paging (CASSANDRA-8108)
 * Add DateTieredCompactionStrategy (CASSANDRA-6602)
 * Properly validate ascii and utf8 string literals in CQL queries (CASSANDRA-8101)
 * (cqlsh) Fix autocompletion for alter keyspace (CASSANDRA-8021)
 * Create backup directories for commitlog archiving during startup (CASSANDRA-8111)
 * Reduce totalBlockFor() for LOCAL_* consistency levels (CASSANDRA-8058)
 * Fix merging schemas with re-dropped keyspaces (CASSANDRA-7256)
 * Fix counters in supercolumns during live upgrades from 1.2 (CASSANDRA-7188)
 * Notify DT subscribers when a column family is truncated (CASSANDRA-8088)
 * Add sanity check of $JAVA on startup (CASSANDRA-7676)
 * Schedule fat client schema pull on join (CASSANDRA-7993)
 * Don't reset nodes' versions when closing IncomingTcpConnections
   (CASSANDRA-7734)
 * Record the real messaging version in all cases in OutboundTcpConnection
   (CASSANDRA-8057)
 * SSL does not work in cassandra-cli (CASSANDRA-7899)
 * Fix potential exception when using ReversedType in DynamicCompositeType
   (CASSANDRA-7898)
 * Better validation of collection values (CASSANDRA-7833)
 * Track min/max timestamps correctly (CASSANDRA-7969)
 * Fix possible overflow while sorting CL segments for replay (CASSANDRA-7992)
 * Increase nodetool Xmx (CASSANDRA-7956)
 * Archive any commitlog segments present at startup (CASSANDRA-6904)
 * CrcCheckChance should adjust based on live CFMetadata not 
   sstable metadata (CASSANDRA-7978)
 * token() should only accept columns in the partitioning
   key order (CASSANDRA-6075)
 * Add method to invalidate permission cache via JMX (CASSANDRA-7977)
 * Allow propagating multiple gossip states atomically (CASSANDRA-6125)
 * Log exceptions related to unclean native protocol client disconnects
   at DEBUG or INFO (CASSANDRA-7849)
 * Allow permissions cache to be set via JMX (CASSANDRA-7698)
 * Include schema_triggers CF in readable system resources (CASSANDRA-7967)
 * Fix RowIndexEntry to report correct serializedSize (CASSANDRA-7948)
 * Make CQLSSTableWriter sync within partitions (CASSANDRA-7360)
 * Potentially use non-local replicas in CqlConfigHelper (CASSANDRA-7906)
 * Explicitly disallow mixing multi-column and single-column
   relations on clustering columns (CASSANDRA-7711)
 * Better error message when condition is set on PK column (CASSANDRA-7804)
 * Don't send schema change responses and events for no-op DDL
   statements (CASSANDRA-7600)
 * (Hadoop) fix cluster initialisation for a split fetching (CASSANDRA-7774)
 * Throw InvalidRequestException when queries contain relations on entire
   collection columns (CASSANDRA-7506)
 * (cqlsh) enable CTRL-R history search with libedit (CASSANDRA-7577)
 * (Hadoop) allow ACFRW to limit nodes to local DC (CASSANDRA-7252)
 * (cqlsh) cqlsh should automatically disable tracing when selecting
   from system_traces (CASSANDRA-7641)
 * (Hadoop) Add CqlOutputFormat (CASSANDRA-6927)
 * Don't depend on cassandra config for nodetool ring (CASSANDRA-7508)
 * (cqlsh) Fix failing cqlsh formatting tests (CASSANDRA-7703)
 * Fix IncompatibleClassChangeError from hadoop2 (CASSANDRA-7229)
 * Add 'nodetool sethintedhandoffthrottlekb' (CASSANDRA-7635)
 * (cqlsh) Add tab-completion for CREATE/DROP USER IF [NOT] EXISTS (CASSANDRA-7611)
 * Catch errors when the JVM pulls the rug out from GCInspector (CASSANDRA-5345)
 * cqlsh fails when version number parts are not int (CASSANDRA-7524)
 * Fix NPE when table dropped during streaming (CASSANDRA-7946)
 * Fix wrong progress when streaming uncompressed (CASSANDRA-7878)
 * Fix possible infinite loop in creating repair range (CASSANDRA-7983)
 * Fix unit in nodetool for streaming throughput (CASSANDRA-7375)
Merged from 1.2:
 * Don't index tombstones (CASSANDRA-7828)
 * Improve PasswordAuthenticator default super user setup (CASSANDRA-7788)


2.1.0
 * (cqlsh) Removed "ALTER TYPE <name> RENAME TO <name>" from tab-completion
   (CASSANDRA-7895)
 * Fixed IllegalStateException in anticompaction (CASSANDRA-7892)
 * cqlsh: DESCRIBE support for frozen UDTs, tuples (CASSANDRA-7863)
 * Avoid exposing internal classes over JMX (CASSANDRA-7879)
 * Add null check for keys when freezing collection (CASSANDRA-7869)
 * Improve stress workload realism (CASSANDRA-7519)
Merged from 2.0:
 * Configure system.paxos with LeveledCompactionStrategy (CASSANDRA-7753)
 * Fix ALTER clustering column type from DateType to TimestampType when
   using DESC clustering order (CASSANRDA-7797)
 * Throw EOFException if we run out of chunks in compressed datafile
   (CASSANDRA-7664)
 * Fix PRSI handling of CQL3 row markers for row cleanup (CASSANDRA-7787)
 * Fix dropping collection when it's the last regular column (CASSANDRA-7744)
 * Make StreamReceiveTask thread safe and gc friendly (CASSANDRA-7795)
 * Validate empty cell names from counter updates (CASSANDRA-7798)
Merged from 1.2:
 * Don't allow compacted sstables to be marked as compacting (CASSANDRA-7145)
 * Track expired tombstones (CASSANDRA-7810)


2.1.0-rc7
 * Add frozen keyword and require UDT to be frozen (CASSANDRA-7857)
 * Track added sstable size correctly (CASSANDRA-7239)
 * (cqlsh) Fix case insensitivity (CASSANDRA-7834)
 * Fix failure to stream ranges when moving (CASSANDRA-7836)
 * Correctly remove tmplink files (CASSANDRA-7803)
 * (cqlsh) Fix column name formatting for functions, CAS operations,
   and UDT field selections (CASSANDRA-7806)
 * (cqlsh) Fix COPY FROM handling of null/empty primary key
   values (CASSANDRA-7792)
 * Fix ordering of static cells (CASSANDRA-7763)
Merged from 2.0:
 * Forbid re-adding dropped counter columns (CASSANDRA-7831)
 * Fix CFMetaData#isThriftCompatible() for PK-only tables (CASSANDRA-7832)
 * Always reject inequality on the partition key without token()
   (CASSANDRA-7722)
 * Always send Paxos commit to all replicas (CASSANDRA-7479)
 * Make disruptor_thrift_server invocation pool configurable (CASSANDRA-7594)
 * Make repair no-op when RF=1 (CASSANDRA-7864)


2.1.0-rc6
 * Fix OOM issue from netty caching over time (CASSANDRA-7743)
 * json2sstable couldn't import JSON for CQL table (CASSANDRA-7477)
 * Invalidate all caches on table drop (CASSANDRA-7561)
 * Skip strict endpoint selection for ranges if RF == nodes (CASSANRA-7765)
 * Fix Thrift range filtering without 2ary index lookups (CASSANDRA-7741)
 * Add tracing entries about concurrent range requests (CASSANDRA-7599)
 * (cqlsh) Fix DESCRIBE for NTS keyspaces (CASSANDRA-7729)
 * Remove netty buffer ref-counting (CASSANDRA-7735)
 * Pass mutated cf to index updater for use by PRSI (CASSANDRA-7742)
 * Include stress yaml example in release and deb (CASSANDRA-7717)
 * workaround for netty issue causing corrupted data off the wire (CASSANDRA-7695)
 * cqlsh DESC CLUSTER fails retrieving ring information (CASSANDRA-7687)
 * Fix binding null values inside UDT (CASSANDRA-7685)
 * Fix UDT field selection with empty fields (CASSANDRA-7670)
 * Bogus deserialization of static cells from sstable (CASSANDRA-7684)
 * Fix NPE on compaction leftover cleanup for dropped table (CASSANDRA-7770)
Merged from 2.0:
 * Fix race condition in StreamTransferTask that could lead to
   infinite loops and premature sstable deletion (CASSANDRA-7704)
 * (cqlsh) Wait up to 10 sec for a tracing session (CASSANDRA-7222)
 * Fix NPE in FileCacheService.sizeInBytes (CASSANDRA-7756)
 * Remove duplicates from StorageService.getJoiningNodes (CASSANDRA-7478)
 * Clone token map outside of hot gossip loops (CASSANDRA-7758)
 * Fix MS expiring map timeout for Paxos messages (CASSANDRA-7752)
 * Do not flush on truncate if durable_writes is false (CASSANDRA-7750)
 * Give CRR a default input_cql Statement (CASSANDRA-7226)
 * Better error message when adding a collection with the same name
   than a previously dropped one (CASSANDRA-6276)
 * Fix validation when adding static columns (CASSANDRA-7730)
 * (Thrift) fix range deletion of supercolumns (CASSANDRA-7733)
 * Fix potential AssertionError in RangeTombstoneList (CASSANDRA-7700)
 * Validate arguments of blobAs* functions (CASSANDRA-7707)
 * Fix potential AssertionError with 2ndary indexes (CASSANDRA-6612)
 * Avoid logging CompactionInterrupted at ERROR (CASSANDRA-7694)
 * Minor leak in sstable2jon (CASSANDRA-7709)
 * Add cassandra.auto_bootstrap system property (CASSANDRA-7650)
 * Update java driver (for hadoop) (CASSANDRA-7618)
 * Remove CqlPagingRecordReader/CqlPagingInputFormat (CASSANDRA-7570)
 * Support connecting to ipv6 jmx with nodetool (CASSANDRA-7669)


2.1.0-rc5
 * Reject counters inside user types (CASSANDRA-7672)
 * Switch to notification-based GCInspector (CASSANDRA-7638)
 * (cqlsh) Handle nulls in UDTs and tuples correctly (CASSANDRA-7656)
 * Don't use strict consistency when replacing (CASSANDRA-7568)
 * Fix min/max cell name collection on 2.0 SSTables with range
   tombstones (CASSANDRA-7593)
 * Tolerate min/max cell names of different lengths (CASSANDRA-7651)
 * Filter cached results correctly (CASSANDRA-7636)
 * Fix tracing on the new SEPExecutor (CASSANDRA-7644)
 * Remove shuffle and taketoken (CASSANDRA-7601)
 * Clean up Windows batch scripts (CASSANDRA-7619)
 * Fix native protocol drop user type notification (CASSANDRA-7571)
 * Give read access to system.schema_usertypes to all authenticated users
   (CASSANDRA-7578)
 * (cqlsh) Fix cqlsh display when zero rows are returned (CASSANDRA-7580)
 * Get java version correctly when JAVA_TOOL_OPTIONS is set (CASSANDRA-7572)
 * Fix NPE when dropping index from non-existent keyspace, AssertionError when
   dropping non-existent index with IF EXISTS (CASSANDRA-7590)
 * Fix sstablelevelresetter hang (CASSANDRA-7614)
 * (cqlsh) Fix deserialization of blobs (CASSANDRA-7603)
 * Use "keyspace updated" schema change message for UDT changes in v1 and
   v2 protocols (CASSANDRA-7617)
 * Fix tracing of range slices and secondary index lookups that are local
   to the coordinator (CASSANDRA-7599)
 * Set -Dcassandra.storagedir for all tool shell scripts (CASSANDRA-7587)
 * Don't swap max/min col names when mutating sstable metadata (CASSANDRA-7596)
 * (cqlsh) Correctly handle paged result sets (CASSANDRA-7625)
 * (cqlsh) Improve waiting for a trace to complete (CASSANDRA-7626)
 * Fix tracing of concurrent range slices and 2ary index queries (CASSANDRA-7626)
 * Fix scrub against collection type (CASSANDRA-7665)
Merged from 2.0:
 * Set gc_grace_seconds to seven days for system schema tables (CASSANDRA-7668)
 * SimpleSeedProvider no longer caches seeds forever (CASSANDRA-7663)
 * Always flush on truncate (CASSANDRA-7511)
 * Fix ReversedType(DateType) mapping to native protocol (CASSANDRA-7576)
 * Always merge ranges owned by a single node (CASSANDRA-6930)
 * Track max/min timestamps for range tombstones (CASSANDRA-7647)
 * Fix NPE when listing saved caches dir (CASSANDRA-7632)


2.1.0-rc4
 * Fix word count hadoop example (CASSANDRA-7200)
 * Updated memtable_cleanup_threshold and memtable_flush_writers defaults 
   (CASSANDRA-7551)
 * (Windows) fix startup when WMI memory query fails (CASSANDRA-7505)
 * Anti-compaction proceeds if any part of the repair failed (CASSANDRA-7521)
 * Add missing table name to DROP INDEX responses and notifications (CASSANDRA-7539)
 * Bump CQL version to 3.2.0 and update CQL documentation (CASSANDRA-7527)
 * Fix configuration error message when running nodetool ring (CASSANDRA-7508)
 * Support conditional updates, tuple type, and the v3 protocol in cqlsh (CASSANDRA-7509)
 * Handle queries on multiple secondary index types (CASSANDRA-7525)
 * Fix cqlsh authentication with v3 native protocol (CASSANDRA-7564)
 * Fix NPE when unknown prepared statement ID is used (CASSANDRA-7454)
Merged from 2.0:
 * (Windows) force range-based repair to non-sequential mode (CASSANDRA-7541)
 * Fix range merging when DES scores are zero (CASSANDRA-7535)
 * Warn when SSL certificates have expired (CASSANDRA-7528)
 * Fix error when doing reversed queries with static columns (CASSANDRA-7490)
Merged from 1.2:
 * Set correct stream ID on responses when non-Exception Throwables
   are thrown while handling native protocol messages (CASSANDRA-7470)


2.1.0-rc3
 * Consider expiry when reconciling otherwise equal cells (CASSANDRA-7403)
 * Introduce CQL support for stress tool (CASSANDRA-6146)
 * Fix ClassCastException processing expired messages (CASSANDRA-7496)
 * Fix prepared marker for collections inside UDT (CASSANDRA-7472)
 * Remove left-over populate_io_cache_on_flush and replicate_on_write
   uses (CASSANDRA-7493)
 * (Windows) handle spaces in path names (CASSANDRA-7451)
 * Ensure writes have completed after dropping a table, before recycling
   commit log segments (CASSANDRA-7437)
 * Remove left-over rows_per_partition_to_cache (CASSANDRA-7493)
 * Fix error when CONTAINS is used with a bind marker (CASSANDRA-7502)
 * Properly reject unknown UDT field (CASSANDRA-7484)
Merged from 2.0:
 * Fix CC#collectTimeOrderedData() tombstone optimisations (CASSANDRA-7394)
 * Support DISTINCT for static columns and fix behaviour when DISTINC is
   not use (CASSANDRA-7305).
 * Workaround JVM NPE on JMX bind failure (CASSANDRA-7254)
 * Fix race in FileCacheService RemovalListener (CASSANDRA-7278)
 * Fix inconsistent use of consistencyForCommit that allowed LOCAL_QUORUM
   operations to incorrect become full QUORUM (CASSANDRA-7345)
 * Properly handle unrecognized opcodes and flags (CASSANDRA-7440)
 * (Hadoop) close CqlRecordWriter clients when finished (CASSANDRA-7459)
 * Commit disk failure policy (CASSANDRA-7429)
 * Make sure high level sstables get compacted (CASSANDRA-7414)
 * Fix AssertionError when using empty clustering columns and static columns
   (CASSANDRA-7455)
 * Add option to disable STCS in L0 (CASSANDRA-6621)
 * Upgrade to snappy-java 1.0.5.2 (CASSANDRA-7476)


2.1.0-rc2
 * Fix heap size calculation for CompoundSparseCellName and 
   CompoundSparseCellName.WithCollection (CASSANDRA-7421)
 * Allow counter mutations in UNLOGGED batches (CASSANDRA-7351)
 * Modify reconcile logic to always pick a tombstone over a counter cell
   (CASSANDRA-7346)
 * Avoid incremental compaction on Windows (CASSANDRA-7365)
 * Fix exception when querying a composite-keyed table with a collection index
   (CASSANDRA-7372)
 * Use node's host id in place of counter ids (CASSANDRA-7366)
 * Fix error when doing reversed queries with static columns (CASSANDRA-7490)
 * Backport CASSANDRA-6747 (CASSANDRA-7560)
 * Track max/min timestamps for range tombstones (CASSANDRA-7647)
 * Fix NPE when listing saved caches dir (CASSANDRA-7632)
 * Fix sstableloader unable to connect encrypted node (CASSANDRA-7585)
Merged from 1.2:
 * Clone token map outside of hot gossip loops (CASSANDRA-7758)
 * Add stop method to EmbeddedCassandraService (CASSANDRA-7595)
 * Support connecting to ipv6 jmx with nodetool (CASSANDRA-7669)
 * Set gc_grace_seconds to seven days for system schema tables (CASSANDRA-7668)
 * SimpleSeedProvider no longer caches seeds forever (CASSANDRA-7663)
 * Set correct stream ID on responses when non-Exception Throwables
   are thrown while handling native protocol messages (CASSANDRA-7470)
 * Fix row size miscalculation in LazilyCompactedRow (CASSANDRA-7543)
 * Fix race in background compaction check (CASSANDRA-7745)
 * Don't clear out range tombstones during compaction (CASSANDRA-7808)


2.1.0-rc1
 * Revert flush directory (CASSANDRA-6357)
 * More efficient executor service for fast operations (CASSANDRA-4718)
 * Move less common tools into a new cassandra-tools package (CASSANDRA-7160)
 * Support more concurrent requests in native protocol (CASSANDRA-7231)
 * Add tab-completion to debian nodetool packaging (CASSANDRA-6421)
 * Change concurrent_compactors defaults (CASSANDRA-7139)
 * Add PowerShell Windows launch scripts (CASSANDRA-7001)
 * Make commitlog archive+restore more robust (CASSANDRA-6974)
 * Fix marking commitlogsegments clean (CASSANDRA-6959)
 * Add snapshot "manifest" describing files included (CASSANDRA-6326)
 * Parallel streaming for sstableloader (CASSANDRA-3668)
 * Fix bugs in supercolumns handling (CASSANDRA-7138)
 * Fix ClassClassException on composite dense tables (CASSANDRA-7112)
 * Cleanup and optimize collation and slice iterators (CASSANDRA-7107)
 * Upgrade NBHM lib (CASSANDRA-7128)
 * Optimize netty server (CASSANDRA-6861)
 * Fix repair hang when given CF does not exist (CASSANDRA-7189)
 * Allow c* to be shutdown in an embedded mode (CASSANDRA-5635)
 * Add server side batching to native transport (CASSANDRA-5663)
 * Make batchlog replay asynchronous (CASSANDRA-6134)
 * remove unused classes (CASSANDRA-7197)
 * Limit user types to the keyspace they are defined in (CASSANDRA-6643)
 * Add validate method to CollectionType (CASSANDRA-7208)
 * New serialization format for UDT values (CASSANDRA-7209, CASSANDRA-7261)
 * Fix nodetool netstats (CASSANDRA-7270)
 * Fix potential ClassCastException in HintedHandoffManager (CASSANDRA-7284)
 * Use prepared statements internally (CASSANDRA-6975)
 * Fix broken paging state with prepared statement (CASSANDRA-7120)
 * Fix IllegalArgumentException in CqlStorage (CASSANDRA-7287)
 * Allow nulls/non-existant fields in UDT (CASSANDRA-7206)
 * Add Thrift MultiSliceRequest (CASSANDRA-6757, CASSANDRA-7027)
 * Handle overlapping MultiSlices (CASSANDRA-7279)
 * Fix DataOutputTest on Windows (CASSANDRA-7265)
 * Embedded sets in user defined data-types are not updating (CASSANDRA-7267)
 * Add tuple type to CQL/native protocol (CASSANDRA-7248)
 * Fix CqlPagingRecordReader on tables with few rows (CASSANDRA-7322)
Merged from 2.0:
 * Copy compaction options to make sure they are reloaded (CASSANDRA-7290)
 * Add option to do more aggressive tombstone compactions (CASSANDRA-6563)
 * Don't try to compact already-compacting files in HHOM (CASSANDRA-7288)
 * Always reallocate buffers in HSHA (CASSANDRA-6285)
 * (Hadoop) support authentication in CqlRecordReader (CASSANDRA-7221)
 * (Hadoop) Close java driver Cluster in CQLRR.close (CASSANDRA-7228)
 * Warn when 'USING TIMESTAMP' is used on a CAS BATCH (CASSANDRA-7067)
 * return all cpu values from BackgroundActivityMonitor.readAndCompute (CASSANDRA-7183)
 * Correctly delete scheduled range xfers (CASSANDRA-7143)
 * return all cpu values from BackgroundActivityMonitor.readAndCompute (CASSANDRA-7183)  
 * reduce garbage creation in calculatePendingRanges (CASSANDRA-7191)
 * fix c* launch issues on Russian os's due to output of linux 'free' cmd (CASSANDRA-6162)
 * Fix disabling autocompaction (CASSANDRA-7187)
 * Fix potential NumberFormatException when deserializing IntegerType (CASSANDRA-7088)
 * cqlsh can't tab-complete disabling compaction (CASSANDRA-7185)
 * cqlsh: Accept and execute CQL statement(s) from command-line parameter (CASSANDRA-7172)
 * Fix IllegalStateException in CqlPagingRecordReader (CASSANDRA-7198)
 * Fix the InvertedIndex trigger example (CASSANDRA-7211)
 * Add --resolve-ip option to 'nodetool ring' (CASSANDRA-7210)
 * reduce garbage on codec flag deserialization (CASSANDRA-7244) 
 * Fix duplicated error messages on directory creation error at startup (CASSANDRA-5818)
 * Proper null handle for IF with map element access (CASSANDRA-7155)
 * Improve compaction visibility (CASSANDRA-7242)
 * Correctly delete scheduled range xfers (CASSANDRA-7143)
 * Make batchlog replica selection rack-aware (CASSANDRA-6551)
 * Fix CFMetaData#getColumnDefinitionFromColumnName() (CASSANDRA-7074)
 * Fix writetime/ttl functions for static columns (CASSANDRA-7081)
 * Suggest CTRL-C or semicolon after three blank lines in cqlsh (CASSANDRA-7142)
 * Fix 2ndary index queries with DESC clustering order (CASSANDRA-6950)
 * Invalid key cache entries on DROP (CASSANDRA-6525)
 * Fix flapping RecoveryManagerTest (CASSANDRA-7084)
 * Add missing iso8601 patterns for date strings (CASSANDRA-6973)
 * Support selecting multiple rows in a partition using IN (CASSANDRA-6875)
 * Add authentication support to shuffle (CASSANDRA-6484)
 * Swap local and global default read repair chances (CASSANDRA-7320)
 * Add conditional CREATE/DROP USER support (CASSANDRA-7264)
 * Cqlsh counts non-empty lines for "Blank lines" warning (CASSANDRA-7325)
Merged from 1.2:
 * Add Cloudstack snitch (CASSANDRA-7147)
 * Update system.peers correctly when relocating tokens (CASSANDRA-7126)
 * Add Google Compute Engine snitch (CASSANDRA-7132)
 * remove duplicate query for local tokens (CASSANDRA-7182)
 * exit CQLSH with error status code if script fails (CASSANDRA-6344)
 * Fix bug with some IN queries missig results (CASSANDRA-7105)
 * Fix availability validation for LOCAL_ONE CL (CASSANDRA-7319)
 * Hint streaming can cause decommission to fail (CASSANDRA-7219)


2.1.0-beta2
 * Increase default CL space to 8GB (CASSANDRA-7031)
 * Add range tombstones to read repair digests (CASSANDRA-6863)
 * Fix BTree.clear for large updates (CASSANDRA-6943)
 * Fail write instead of logging a warning when unable to append to CL
   (CASSANDRA-6764)
 * Eliminate possibility of CL segment appearing twice in active list 
   (CASSANDRA-6557)
 * Apply DONTNEED fadvise to commitlog segments (CASSANDRA-6759)
 * Switch CRC component to Adler and include it for compressed sstables 
   (CASSANDRA-4165)
 * Allow cassandra-stress to set compaction strategy options (CASSANDRA-6451)
 * Add broadcast_rpc_address option to cassandra.yaml (CASSANDRA-5899)
 * Auto reload GossipingPropertyFileSnitch config (CASSANDRA-5897)
 * Fix overflow of memtable_total_space_in_mb (CASSANDRA-6573)
 * Fix ABTC NPE and apply update function correctly (CASSANDRA-6692)
 * Allow nodetool to use a file or prompt for password (CASSANDRA-6660)
 * Fix AIOOBE when concurrently accessing ABSC (CASSANDRA-6742)
 * Fix assertion error in ALTER TYPE RENAME (CASSANDRA-6705)
 * Scrub should not always clear out repaired status (CASSANDRA-5351)
 * Improve handling of range tombstone for wide partitions (CASSANDRA-6446)
 * Fix ClassCastException for compact table with composites (CASSANDRA-6738)
 * Fix potentially repairing with wrong nodes (CASSANDRA-6808)
 * Change caching option syntax (CASSANDRA-6745)
 * Fix stress to do proper counter reads (CASSANDRA-6835)
 * Fix help message for stress counter_write (CASSANDRA-6824)
 * Fix stress smart Thrift client to pick servers correctly (CASSANDRA-6848)
 * Add logging levels (minimal, normal or verbose) to stress tool (CASSANDRA-6849)
 * Fix race condition in Batch CLE (CASSANDRA-6860)
 * Improve cleanup/scrub/upgradesstables failure handling (CASSANDRA-6774)
 * ByteBuffer write() methods for serializing sstables (CASSANDRA-6781)
 * Proper compare function for CollectionType (CASSANDRA-6783)
 * Update native server to Netty 4 (CASSANDRA-6236)
 * Fix off-by-one error in stress (CASSANDRA-6883)
 * Make OpOrder AutoCloseable (CASSANDRA-6901)
 * Remove sync repair JMX interface (CASSANDRA-6900)
 * Add multiple memory allocation options for memtables (CASSANDRA-6689, 6694)
 * Remove adjusted op rate from stress output (CASSANDRA-6921)
 * Add optimized CF.hasColumns() implementations (CASSANDRA-6941)
 * Serialize batchlog mutations with the version of the target node
   (CASSANDRA-6931)
 * Optimize CounterColumn#reconcile() (CASSANDRA-6953)
 * Properly remove 1.2 sstable support in 2.1 (CASSANDRA-6869)
 * Lock counter cells, not partitions (CASSANDRA-6880)
 * Track presence of legacy counter shards in sstables (CASSANDRA-6888)
 * Ensure safe resource cleanup when replacing sstables (CASSANDRA-6912)
 * Add failure handler to async callback (CASSANDRA-6747)
 * Fix AE when closing SSTable without releasing reference (CASSANDRA-7000)
 * Clean up IndexInfo on keyspace/table drops (CASSANDRA-6924)
 * Only snapshot relative SSTables when sequential repair (CASSANDRA-7024)
 * Require nodetool rebuild_index to specify index names (CASSANDRA-7038)
 * fix cassandra stress errors on reads with native protocol (CASSANDRA-7033)
 * Use OpOrder to guard sstable references for reads (CASSANDRA-6919)
 * Preemptive opening of compaction result (CASSANDRA-6916)
 * Multi-threaded scrub/cleanup/upgradesstables (CASSANDRA-5547)
 * Optimize cellname comparison (CASSANDRA-6934)
 * Native protocol v3 (CASSANDRA-6855)
 * Optimize Cell liveness checks and clean up Cell (CASSANDRA-7119)
 * Support consistent range movements (CASSANDRA-2434)
 * Display min timestamp in sstablemetadata viewer (CASSANDRA-6767)
Merged from 2.0:
 * Avoid race-prone second "scrub" of system keyspace (CASSANDRA-6797)
 * Pool CqlRecordWriter clients by inetaddress rather than Range
   (CASSANDRA-6665)
 * Fix compaction_history timestamps (CASSANDRA-6784)
 * Compare scores of full replica ordering in DES (CASSANDRA-6683)
 * fix CME in SessionInfo updateProgress affecting netstats (CASSANDRA-6577)
 * Allow repairing between specific replicas (CASSANDRA-6440)
 * Allow per-dc enabling of hints (CASSANDRA-6157)
 * Add compatibility for Hadoop 0.2.x (CASSANDRA-5201)
 * Fix EstimatedHistogram races (CASSANDRA-6682)
 * Failure detector correctly converts initial value to nanos (CASSANDRA-6658)
 * Add nodetool taketoken to relocate vnodes (CASSANDRA-4445)
 * Expose bulk loading progress over JMX (CASSANDRA-4757)
 * Correctly handle null with IF conditions and TTL (CASSANDRA-6623)
 * Account for range/row tombstones in tombstone drop
   time histogram (CASSANDRA-6522)
 * Stop CommitLogSegment.close() from calling sync() (CASSANDRA-6652)
 * Make commitlog failure handling configurable (CASSANDRA-6364)
 * Avoid overlaps in LCS (CASSANDRA-6688)
 * Improve support for paginating over composites (CASSANDRA-4851)
 * Fix count(*) queries in a mixed cluster (CASSANDRA-6707)
 * Improve repair tasks(snapshot, differencing) concurrency (CASSANDRA-6566)
 * Fix replaying pre-2.0 commit logs (CASSANDRA-6714)
 * Add static columns to CQL3 (CASSANDRA-6561)
 * Optimize single partition batch statements (CASSANDRA-6737)
 * Disallow post-query re-ordering when paging (CASSANDRA-6722)
 * Fix potential paging bug with deleted columns (CASSANDRA-6748)
 * Fix NPE on BulkLoader caused by losing StreamEvent (CASSANDRA-6636)
 * Fix truncating compression metadata (CASSANDRA-6791)
 * Add CMSClassUnloadingEnabled JVM option (CASSANDRA-6541)
 * Catch memtable flush exceptions during shutdown (CASSANDRA-6735)
 * Fix upgradesstables NPE for non-CF-based indexes (CASSANDRA-6645)
 * Fix UPDATE updating PRIMARY KEY columns implicitly (CASSANDRA-6782)
 * Fix IllegalArgumentException when updating from 1.2 with SuperColumns
   (CASSANDRA-6733)
 * FBUtilities.singleton() should use the CF comparator (CASSANDRA-6778)
 * Fix CQLSStableWriter.addRow(Map<String, Object>) (CASSANDRA-6526)
 * Fix HSHA server introducing corrupt data (CASSANDRA-6285)
 * Fix CAS conditions for COMPACT STORAGE tables (CASSANDRA-6813)
 * Starting threads in OutboundTcpConnectionPool constructor causes race conditions (CASSANDRA-7177)
 * Allow overriding cassandra-rackdc.properties file (CASSANDRA-7072)
 * Set JMX RMI port to 7199 (CASSANDRA-7087)
 * Use LOCAL_QUORUM for data reads at LOCAL_SERIAL (CASSANDRA-6939)
 * Log a warning for large batches (CASSANDRA-6487)
 * Put nodes in hibernate when join_ring is false (CASSANDRA-6961)
 * Avoid early loading of non-system keyspaces before compaction-leftovers 
   cleanup at startup (CASSANDRA-6913)
 * Restrict Windows to parallel repairs (CASSANDRA-6907)
 * (Hadoop) Allow manually specifying start/end tokens in CFIF (CASSANDRA-6436)
 * Fix NPE in MeteredFlusher (CASSANDRA-6820)
 * Fix race processing range scan responses (CASSANDRA-6820)
 * Allow deleting snapshots from dropped keyspaces (CASSANDRA-6821)
 * Add uuid() function (CASSANDRA-6473)
 * Omit tombstones from schema digests (CASSANDRA-6862)
 * Include correct consistencyLevel in LWT timeout (CASSANDRA-6884)
 * Lower chances for losing new SSTables during nodetool refresh and
   ColumnFamilyStore.loadNewSSTables (CASSANDRA-6514)
 * Add support for DELETE ... IF EXISTS to CQL3 (CASSANDRA-5708)
 * Update hadoop_cql3_word_count example (CASSANDRA-6793)
 * Fix handling of RejectedExecution in sync Thrift server (CASSANDRA-6788)
 * Log more information when exceeding tombstone_warn_threshold (CASSANDRA-6865)
 * Fix truncate to not abort due to unreachable fat clients (CASSANDRA-6864)
 * Fix schema concurrency exceptions (CASSANDRA-6841)
 * Fix leaking validator FH in StreamWriter (CASSANDRA-6832)
 * Fix saving triggers to schema (CASSANDRA-6789)
 * Fix trigger mutations when base mutation list is immutable (CASSANDRA-6790)
 * Fix accounting in FileCacheService to allow re-using RAR (CASSANDRA-6838)
 * Fix static counter columns (CASSANDRA-6827)
 * Restore expiring->deleted (cell) compaction optimization (CASSANDRA-6844)
 * Fix CompactionManager.needsCleanup (CASSANDRA-6845)
 * Correctly compare BooleanType values other than 0 and 1 (CASSANDRA-6779)
 * Read message id as string from earlier versions (CASSANDRA-6840)
 * Properly use the Paxos consistency for (non-protocol) batch (CASSANDRA-6837)
 * Add paranoid disk failure option (CASSANDRA-6646)
 * Improve PerRowSecondaryIndex performance (CASSANDRA-6876)
 * Extend triggers to support CAS updates (CASSANDRA-6882)
 * Static columns with IF NOT EXISTS don't always work as expected (CASSANDRA-6873)
 * Fix paging with SELECT DISTINCT (CASSANDRA-6857)
 * Fix UnsupportedOperationException on CAS timeout (CASSANDRA-6923)
 * Improve MeteredFlusher handling of MF-unaffected column families
   (CASSANDRA-6867)
 * Add CqlRecordReader using native pagination (CASSANDRA-6311)
 * Add QueryHandler interface (CASSANDRA-6659)
 * Track liveRatio per-memtable, not per-CF (CASSANDRA-6945)
 * Make sure upgradesstables keeps sstable level (CASSANDRA-6958)
 * Fix LIMIT with static columns (CASSANDRA-6956)
 * Fix clash with CQL column name in thrift validation (CASSANDRA-6892)
 * Fix error with super columns in mixed 1.2-2.0 clusters (CASSANDRA-6966)
 * Fix bad skip of sstables on slice query with composite start/finish (CASSANDRA-6825)
 * Fix unintended update with conditional statement (CASSANDRA-6893)
 * Fix map element access in IF (CASSANDRA-6914)
 * Avoid costly range calculations for range queries on system keyspaces
   (CASSANDRA-6906)
 * Fix SSTable not released if stream session fails (CASSANDRA-6818)
 * Avoid build failure due to ANTLR timeout (CASSANDRA-6991)
 * Queries on compact tables can return more rows that requested (CASSANDRA-7052)
 * USING TIMESTAMP for batches does not work (CASSANDRA-7053)
 * Fix performance regression from CASSANDRA-5614 (CASSANDRA-6949)
 * Ensure that batchlog and hint timeouts do not produce hints (CASSANDRA-7058)
 * Merge groupable mutations in TriggerExecutor#execute() (CASSANDRA-7047)
 * Plug holes in resource release when wiring up StreamSession (CASSANDRA-7073)
 * Re-add parameter columns to tracing session (CASSANDRA-6942)
 * Preserves CQL metadata when updating table from thrift (CASSANDRA-6831)
Merged from 1.2:
 * Fix nodetool display with vnodes (CASSANDRA-7082)
 * Add UNLOGGED, COUNTER options to BATCH documentation (CASSANDRA-6816)
 * add extra SSL cipher suites (CASSANDRA-6613)
 * fix nodetool getsstables for blob PK (CASSANDRA-6803)
 * Fix BatchlogManager#deleteBatch() use of millisecond timestamps
   (CASSANDRA-6822)
 * Continue assassinating even if the endpoint vanishes (CASSANDRA-6787)
 * Schedule schema pulls on change (CASSANDRA-6971)
 * Non-droppable verbs shouldn't be dropped from OTC (CASSANDRA-6980)
 * Shutdown batchlog executor in SS#drain() (CASSANDRA-7025)
 * Fix batchlog to account for CF truncation records (CASSANDRA-6999)
 * Fix CQLSH parsing of functions and BLOB literals (CASSANDRA-7018)
 * Properly load trustore in the native protocol (CASSANDRA-6847)
 * Always clean up references in SerializingCache (CASSANDRA-6994)
 * Don't shut MessagingService down when replacing a node (CASSANDRA-6476)
 * fix npe when doing -Dcassandra.fd_initial_value_ms (CASSANDRA-6751)


2.1.0-beta1
 * Add flush directory distinct from compaction directories (CASSANDRA-6357)
 * Require JNA by default (CASSANDRA-6575)
 * add listsnapshots command to nodetool (CASSANDRA-5742)
 * Introduce AtomicBTreeColumns (CASSANDRA-6271, 6692)
 * Multithreaded commitlog (CASSANDRA-3578)
 * allocate fixed index summary memory pool and resample cold index summaries 
   to use less memory (CASSANDRA-5519)
 * Removed multithreaded compaction (CASSANDRA-6142)
 * Parallelize fetching rows for low-cardinality indexes (CASSANDRA-1337)
 * change logging from log4j to logback (CASSANDRA-5883)
 * switch to LZ4 compression for internode communication (CASSANDRA-5887)
 * Stop using Thrift-generated Index* classes internally (CASSANDRA-5971)
 * Remove 1.2 network compatibility code (CASSANDRA-5960)
 * Remove leveled json manifest migration code (CASSANDRA-5996)
 * Remove CFDefinition (CASSANDRA-6253)
 * Use AtomicIntegerFieldUpdater in RefCountedMemory (CASSANDRA-6278)
 * User-defined types for CQL3 (CASSANDRA-5590)
 * Use of o.a.c.metrics in nodetool (CASSANDRA-5871, 6406)
 * Batch read from OTC's queue and cleanup (CASSANDRA-1632)
 * Secondary index support for collections (CASSANDRA-4511, 6383)
 * SSTable metadata(Stats.db) format change (CASSANDRA-6356)
 * Push composites support in the storage engine
   (CASSANDRA-5417, CASSANDRA-6520)
 * Add snapshot space used to cfstats (CASSANDRA-6231)
 * Add cardinality estimator for key count estimation (CASSANDRA-5906)
 * CF id is changed to be non-deterministic. Data dir/key cache are created
   uniquely for CF id (CASSANDRA-5202)
 * New counters implementation (CASSANDRA-6504)
 * Replace UnsortedColumns, EmptyColumns, TreeMapBackedSortedColumns with new
   ArrayBackedSortedColumns (CASSANDRA-6630, CASSANDRA-6662, CASSANDRA-6690)
 * Add option to use row cache with a given amount of rows (CASSANDRA-5357)
 * Avoid repairing already repaired data (CASSANDRA-5351)
 * Reject counter updates with USING TTL/TIMESTAMP (CASSANDRA-6649)
 * Replace index_interval with min/max_index_interval (CASSANDRA-6379)
 * Lift limitation that order by columns must be selected for IN queries (CASSANDRA-4911)


2.0.5
 * Reduce garbage generated by bloom filter lookups (CASSANDRA-6609)
 * Add ks.cf names to tombstone logging (CASSANDRA-6597)
 * Use LOCAL_QUORUM for LWT operations at LOCAL_SERIAL (CASSANDRA-6495)
 * Wait for gossip to settle before accepting client connections (CASSANDRA-4288)
 * Delete unfinished compaction incrementally (CASSANDRA-6086)
 * Allow specifying custom secondary index options in CQL3 (CASSANDRA-6480)
 * Improve replica pinning for cache efficiency in DES (CASSANDRA-6485)
 * Fix LOCAL_SERIAL from thrift (CASSANDRA-6584)
 * Don't special case received counts in CAS timeout exceptions (CASSANDRA-6595)
 * Add support for 2.1 global counter shards (CASSANDRA-6505)
 * Fix NPE when streaming connection is not yet established (CASSANDRA-6210)
 * Avoid rare duplicate read repair triggering (CASSANDRA-6606)
 * Fix paging discardFirst (CASSANDRA-6555)
 * Fix ArrayIndexOutOfBoundsException in 2ndary index query (CASSANDRA-6470)
 * Release sstables upon rebuilding 2i (CASSANDRA-6635)
 * Add AbstractCompactionStrategy.startup() method (CASSANDRA-6637)
 * SSTableScanner may skip rows during cleanup (CASSANDRA-6638)
 * sstables from stalled repair sessions can resurrect deleted data (CASSANDRA-6503)
 * Switch stress to use ITransportFactory (CASSANDRA-6641)
 * Fix IllegalArgumentException during prepare (CASSANDRA-6592)
 * Fix possible loss of 2ndary index entries during compaction (CASSANDRA-6517)
 * Fix direct Memory on architectures that do not support unaligned long access
   (CASSANDRA-6628)
 * Let scrub optionally skip broken counter partitions (CASSANDRA-5930)
Merged from 1.2:
 * fsync compression metadata (CASSANDRA-6531)
 * Validate CF existence on execution for prepared statement (CASSANDRA-6535)
 * Add ability to throttle batchlog replay (CASSANDRA-6550)
 * Fix executing LOCAL_QUORUM with SimpleStrategy (CASSANDRA-6545)
 * Avoid StackOverflow when using large IN queries (CASSANDRA-6567)
 * Nodetool upgradesstables includes secondary indexes (CASSANDRA-6598)
 * Paginate batchlog replay (CASSANDRA-6569)
 * skip blocking on streaming during drain (CASSANDRA-6603)
 * Improve error message when schema doesn't match loaded sstable (CASSANDRA-6262)
 * Add properties to adjust FD initial value and max interval (CASSANDRA-4375)
 * Fix preparing with batch and delete from collection (CASSANDRA-6607)
 * Fix ABSC reverse iterator's remove() method (CASSANDRA-6629)
 * Handle host ID conflicts properly (CASSANDRA-6615)
 * Move handling of migration event source to solve bootstrap race. (CASSANDRA-6648)
 * Make sure compaction throughput value doesn't overflow with int math (CASSANDRA-6647)


2.0.4
 * Allow removing snapshots of no-longer-existing CFs (CASSANDRA-6418)
 * add StorageService.stopDaemon() (CASSANDRA-4268)
 * add IRE for invalid CF supplied to get_count (CASSANDRA-5701)
 * add client encryption support to sstableloader (CASSANDRA-6378)
 * Fix accept() loop for SSL sockets post-shutdown (CASSANDRA-6468)
 * Fix size-tiered compaction in LCS L0 (CASSANDRA-6496)
 * Fix assertion failure in filterColdSSTables (CASSANDRA-6483)
 * Fix row tombstones in larger-than-memory compactions (CASSANDRA-6008)
 * Fix cleanup ClassCastException (CASSANDRA-6462)
 * Reduce gossip memory use by interning VersionedValue strings (CASSANDRA-6410)
 * Allow specifying datacenters to participate in a repair (CASSANDRA-6218)
 * Fix divide-by-zero in PCI (CASSANDRA-6403)
 * Fix setting last compacted key in the wrong level for LCS (CASSANDRA-6284)
 * Add millisecond precision formats to the timestamp parser (CASSANDRA-6395)
 * Expose a total memtable size metric for a CF (CASSANDRA-6391)
 * cqlsh: handle symlinks properly (CASSANDRA-6425)
 * Fix potential infinite loop when paging query with IN (CASSANDRA-6464)
 * Fix assertion error in AbstractQueryPager.discardFirst (CASSANDRA-6447)
 * Fix streaming older SSTable yields unnecessary tombstones (CASSANDRA-6527)
Merged from 1.2:
 * Improved error message on bad properties in DDL queries (CASSANDRA-6453)
 * Randomize batchlog candidates selection (CASSANDRA-6481)
 * Fix thundering herd on endpoint cache invalidation (CASSANDRA-6345, 6485)
 * Improve batchlog write performance with vnodes (CASSANDRA-6488)
 * cqlsh: quote single quotes in strings inside collections (CASSANDRA-6172)
 * Improve gossip performance for typical messages (CASSANDRA-6409)
 * Throw IRE if a prepared statement has more markers than supported 
   (CASSANDRA-5598)
 * Expose Thread metrics for the native protocol server (CASSANDRA-6234)
 * Change snapshot response message verb to INTERNAL to avoid dropping it 
   (CASSANDRA-6415)
 * Warn when collection read has > 65K elements (CASSANDRA-5428)
 * Fix cache persistence when both row and key cache are enabled 
   (CASSANDRA-6413)
 * (Hadoop) add describe_local_ring (CASSANDRA-6268)
 * Fix handling of concurrent directory creation failure (CASSANDRA-6459)
 * Allow executing CREATE statements multiple times (CASSANDRA-6471)
 * Don't send confusing info with timeouts (CASSANDRA-6491)
 * Don't resubmit counter mutation runnables internally (CASSANDRA-6427)
 * Don't drop local mutations without a hint (CASSANDRA-6510)
 * Don't allow null max_hint_window_in_ms (CASSANDRA-6419)
 * Validate SliceRange start and finish lengths (CASSANDRA-6521)


2.0.3
 * Fix FD leak on slice read path (CASSANDRA-6275)
 * Cancel read meter task when closing SSTR (CASSANDRA-6358)
 * free off-heap IndexSummary during bulk (CASSANDRA-6359)
 * Recover from IOException in accept() thread (CASSANDRA-6349)
 * Improve Gossip tolerance of abnormally slow tasks (CASSANDRA-6338)
 * Fix trying to hint timed out counter writes (CASSANDRA-6322)
 * Allow restoring specific columnfamilies from archived CL (CASSANDRA-4809)
 * Avoid flushing compaction_history after each operation (CASSANDRA-6287)
 * Fix repair assertion error when tombstones expire (CASSANDRA-6277)
 * Skip loading corrupt key cache (CASSANDRA-6260)
 * Fixes for compacting larger-than-memory rows (CASSANDRA-6274)
 * Compact hottest sstables first and optionally omit coldest from
   compaction entirely (CASSANDRA-6109)
 * Fix modifying column_metadata from thrift (CASSANDRA-6182)
 * cqlsh: fix LIST USERS output (CASSANDRA-6242)
 * Add IRequestSink interface (CASSANDRA-6248)
 * Update memtable size while flushing (CASSANDRA-6249)
 * Provide hooks around CQL2/CQL3 statement execution (CASSANDRA-6252)
 * Require Permission.SELECT for CAS updates (CASSANDRA-6247)
 * New CQL-aware SSTableWriter (CASSANDRA-5894)
 * Reject CAS operation when the protocol v1 is used (CASSANDRA-6270)
 * Correctly throw error when frame too large (CASSANDRA-5981)
 * Fix serialization bug in PagedRange with 2ndary indexes (CASSANDRA-6299)
 * Fix CQL3 table validation in Thrift (CASSANDRA-6140)
 * Fix bug missing results with IN clauses (CASSANDRA-6327)
 * Fix paging with reversed slices (CASSANDRA-6343)
 * Set minTimestamp correctly to be able to drop expired sstables (CASSANDRA-6337)
 * Support NaN and Infinity as float literals (CASSANDRA-6003)
 * Remove RF from nodetool ring output (CASSANDRA-6289)
 * Fix attempting to flush empty rows (CASSANDRA-6374)
 * Fix potential out of bounds exception when paging (CASSANDRA-6333)
Merged from 1.2:
 * Optimize FD phi calculation (CASSANDRA-6386)
 * Improve initial FD phi estimate when starting up (CASSANDRA-6385)
 * Don't list CQL3 table in CLI describe even if named explicitely 
   (CASSANDRA-5750)
 * Invalidate row cache when dropping CF (CASSANDRA-6351)
 * add non-jamm path for cached statements (CASSANDRA-6293)
 * add windows bat files for shell commands (CASSANDRA-6145)
 * Require logging in for Thrift CQL2/3 statement preparation (CASSANDRA-6254)
 * restrict max_num_tokens to 1536 (CASSANDRA-6267)
 * Nodetool gets default JMX port from cassandra-env.sh (CASSANDRA-6273)
 * make calculatePendingRanges asynchronous (CASSANDRA-6244)
 * Remove blocking flushes in gossip thread (CASSANDRA-6297)
 * Fix potential socket leak in connectionpool creation (CASSANDRA-6308)
 * Allow LOCAL_ONE/LOCAL_QUORUM to work with SimpleStrategy (CASSANDRA-6238)
 * cqlsh: handle 'null' as session duration (CASSANDRA-6317)
 * Fix json2sstable handling of range tombstones (CASSANDRA-6316)
 * Fix missing one row in reverse query (CASSANDRA-6330)
 * Fix reading expired row value from row cache (CASSANDRA-6325)
 * Fix AssertionError when doing set element deletion (CASSANDRA-6341)
 * Make CL code for the native protocol match the one in C* 2.0
   (CASSANDRA-6347)
 * Disallow altering CQL3 table from thrift (CASSANDRA-6370)
 * Fix size computation of prepared statement (CASSANDRA-6369)


2.0.2
 * Update FailureDetector to use nanontime (CASSANDRA-4925)
 * Fix FileCacheService regressions (CASSANDRA-6149)
 * Never return WriteTimeout for CL.ANY (CASSANDRA-6132)
 * Fix race conditions in bulk loader (CASSANDRA-6129)
 * Add configurable metrics reporting (CASSANDRA-4430)
 * drop queries exceeding a configurable number of tombstones (CASSANDRA-6117)
 * Track and persist sstable read activity (CASSANDRA-5515)
 * Fixes for speculative retry (CASSANDRA-5932, CASSANDRA-6194)
 * Improve memory usage of metadata min/max column names (CASSANDRA-6077)
 * Fix thrift validation refusing row markers on CQL3 tables (CASSANDRA-6081)
 * Fix insertion of collections with CAS (CASSANDRA-6069)
 * Correctly send metadata on SELECT COUNT (CASSANDRA-6080)
 * Track clients' remote addresses in ClientState (CASSANDRA-6070)
 * Create snapshot dir if it does not exist when migrating
   leveled manifest (CASSANDRA-6093)
 * make sequential nodetool repair the default (CASSANDRA-5950)
 * Add more hooks for compaction strategy implementations (CASSANDRA-6111)
 * Fix potential NPE on composite 2ndary indexes (CASSANDRA-6098)
 * Delete can potentially be skipped in batch (CASSANDRA-6115)
 * Allow alter keyspace on system_traces (CASSANDRA-6016)
 * Disallow empty column names in cql (CASSANDRA-6136)
 * Use Java7 file-handling APIs and fix file moving on Windows (CASSANDRA-5383)
 * Save compaction history to system keyspace (CASSANDRA-5078)
 * Fix NPE if StorageService.getOperationMode() is executed before full startup (CASSANDRA-6166)
 * CQL3: support pre-epoch longs for TimestampType (CASSANDRA-6212)
 * Add reloadtriggers command to nodetool (CASSANDRA-4949)
 * cqlsh: ignore empty 'value alias' in DESCRIBE (CASSANDRA-6139)
 * Fix sstable loader (CASSANDRA-6205)
 * Reject bootstrapping if the node already exists in gossip (CASSANDRA-5571)
 * Fix NPE while loading paxos state (CASSANDRA-6211)
 * cqlsh: add SHOW SESSION <tracing-session> command (CASSANDRA-6228)
Merged from 1.2:
 * (Hadoop) Require CFRR batchSize to be at least 2 (CASSANDRA-6114)
 * Add a warning for small LCS sstable size (CASSANDRA-6191)
 * Add ability to list specific KS/CF combinations in nodetool cfstats (CASSANDRA-4191)
 * Mark CF clean if a mutation raced the drop and got it marked dirty (CASSANDRA-5946)
 * Add a LOCAL_ONE consistency level (CASSANDRA-6202)
 * Limit CQL prepared statement cache by size instead of count (CASSANDRA-6107)
 * Tracing should log write failure rather than raw exceptions (CASSANDRA-6133)
 * lock access to TM.endpointToHostIdMap (CASSANDRA-6103)
 * Allow estimated memtable size to exceed slab allocator size (CASSANDRA-6078)
 * Start MeteredFlusher earlier to prevent OOM during CL replay (CASSANDRA-6087)
 * Avoid sending Truncate command to fat clients (CASSANDRA-6088)
 * Allow where clause conditions to be in parenthesis (CASSANDRA-6037)
 * Do not open non-ssl storage port if encryption option is all (CASSANDRA-3916)
 * Move batchlog replay to its own executor (CASSANDRA-6079)
 * Add tombstone debug threshold and histogram (CASSANDRA-6042, 6057)
 * Enable tcp keepalive on incoming connections (CASSANDRA-4053)
 * Fix fat client schema pull NPE (CASSANDRA-6089)
 * Fix memtable flushing for indexed tables (CASSANDRA-6112)
 * Fix skipping columns with multiple slices (CASSANDRA-6119)
 * Expose connected thrift + native client counts (CASSANDRA-5084)
 * Optimize auth setup (CASSANDRA-6122)
 * Trace index selection (CASSANDRA-6001)
 * Update sstablesPerReadHistogram to use biased sampling (CASSANDRA-6164)
 * Log UnknownColumnfamilyException when closing socket (CASSANDRA-5725)
 * Properly error out on CREATE INDEX for counters table (CASSANDRA-6160)
 * Handle JMX notification failure for repair (CASSANDRA-6097)
 * (Hadoop) Fetch no more than 128 splits in parallel (CASSANDRA-6169)
 * stress: add username/password authentication support (CASSANDRA-6068)
 * Fix indexed queries with row cache enabled on parent table (CASSANDRA-5732)
 * Fix compaction race during columnfamily drop (CASSANDRA-5957)
 * Fix validation of empty column names for compact tables (CASSANDRA-6152)
 * Skip replaying mutations that pass CRC but fail to deserialize (CASSANDRA-6183)
 * Rework token replacement to use replace_address (CASSANDRA-5916)
 * Fix altering column types (CASSANDRA-6185)
 * cqlsh: fix CREATE/ALTER WITH completion (CASSANDRA-6196)
 * add windows bat files for shell commands (CASSANDRA-6145)
 * Fix potential stack overflow during range tombstones insertion (CASSANDRA-6181)
 * (Hadoop) Make LOCAL_ONE the default consistency level (CASSANDRA-6214)


2.0.1
 * Fix bug that could allow reading deleted data temporarily (CASSANDRA-6025)
 * Improve memory use defaults (CASSANDRA-6059)
 * Make ThriftServer more easlly extensible (CASSANDRA-6058)
 * Remove Hadoop dependency from ITransportFactory (CASSANDRA-6062)
 * add file_cache_size_in_mb setting (CASSANDRA-5661)
 * Improve error message when yaml contains invalid properties (CASSANDRA-5958)
 * Improve leveled compaction's ability to find non-overlapping L0 compactions
   to work on concurrently (CASSANDRA-5921)
 * Notify indexer of columns shadowed by range tombstones (CASSANDRA-5614)
 * Log Merkle tree stats (CASSANDRA-2698)
 * Switch from crc32 to adler32 for compressed sstable checksums (CASSANDRA-5862)
 * Improve offheap memcpy performance (CASSANDRA-5884)
 * Use a range aware scanner for cleanup (CASSANDRA-2524)
 * Cleanup doesn't need to inspect sstables that contain only local data
   (CASSANDRA-5722)
 * Add ability for CQL3 to list partition keys (CASSANDRA-4536)
 * Improve native protocol serialization (CASSANDRA-5664)
 * Upgrade Thrift to 0.9.1 (CASSANDRA-5923)
 * Require superuser status for adding triggers (CASSANDRA-5963)
 * Make standalone scrubber handle old and new style leveled manifest
   (CASSANDRA-6005)
 * Fix paxos bugs (CASSANDRA-6012, 6013, 6023)
 * Fix paged ranges with multiple replicas (CASSANDRA-6004)
 * Fix potential AssertionError during tracing (CASSANDRA-6041)
 * Fix NPE in sstablesplit (CASSANDRA-6027)
 * Migrate pre-2.0 key/value/column aliases to system.schema_columns
   (CASSANDRA-6009)
 * Paging filter empty rows too agressively (CASSANDRA-6040)
 * Support variadic parameters for IN clauses (CASSANDRA-4210)
 * cqlsh: return the result of CAS writes (CASSANDRA-5796)
 * Fix validation of IN clauses with 2ndary indexes (CASSANDRA-6050)
 * Support named bind variables in CQL (CASSANDRA-6033)
Merged from 1.2:
 * Allow cache-keys-to-save to be set at runtime (CASSANDRA-5980)
 * Avoid second-guessing out-of-space state (CASSANDRA-5605)
 * Tuning knobs for dealing with large blobs and many CFs (CASSANDRA-5982)
 * (Hadoop) Fix CQLRW for thrift tables (CASSANDRA-6002)
 * Fix possible divide-by-zero in HHOM (CASSANDRA-5990)
 * Allow local batchlog writes for CL.ANY (CASSANDRA-5967)
 * Upgrade metrics-core to version 2.2.0 (CASSANDRA-5947)
 * Fix CqlRecordWriter with composite keys (CASSANDRA-5949)
 * Add snitch, schema version, cluster, partitioner to JMX (CASSANDRA-5881)
 * Allow disabling SlabAllocator (CASSANDRA-5935)
 * Make user-defined compaction JMX blocking (CASSANDRA-4952)
 * Fix streaming does not transfer wrapped range (CASSANDRA-5948)
 * Fix loading index summary containing empty key (CASSANDRA-5965)
 * Correctly handle limits in CompositesSearcher (CASSANDRA-5975)
 * Pig: handle CQL collections (CASSANDRA-5867)
 * Pass the updated cf to the PRSI index() method (CASSANDRA-5999)
 * Allow empty CQL3 batches (as no-op) (CASSANDRA-5994)
 * Support null in CQL3 functions (CASSANDRA-5910)
 * Replace the deprecated MapMaker with CacheLoader (CASSANDRA-6007)
 * Add SSTableDeletingNotification to DataTracker (CASSANDRA-6010)
 * Fix snapshots in use get deleted during snapshot repair (CASSANDRA-6011)
 * Move hints and exception count to o.a.c.metrics (CASSANDRA-6017)
 * Fix memory leak in snapshot repair (CASSANDRA-6047)
 * Fix sstable2sjon for CQL3 tables (CASSANDRA-5852)


2.0.0
 * Fix thrift validation when inserting into CQL3 tables (CASSANDRA-5138)
 * Fix periodic memtable flushing behavior with clean memtables (CASSANDRA-5931)
 * Fix dateOf() function for pre-2.0 timestamp columns (CASSANDRA-5928)
 * Fix SSTable unintentionally loads BF when opened for batch (CASSANDRA-5938)
 * Add stream session progress to JMX (CASSANDRA-4757)
 * Fix NPE during CAS operation (CASSANDRA-5925)
Merged from 1.2:
 * Fix getBloomFilterDiskSpaceUsed for AlwaysPresentFilter (CASSANDRA-5900)
 * Don't announce schema version until we've loaded the changes locally
   (CASSANDRA-5904)
 * Fix to support off heap bloom filters size greater than 2 GB (CASSANDRA-5903)
 * Properly handle parsing huge map and set literals (CASSANDRA-5893)


2.0.0-rc2
 * enable vnodes by default (CASSANDRA-5869)
 * fix CAS contention timeout (CASSANDRA-5830)
 * fix HsHa to respect max frame size (CASSANDRA-4573)
 * Fix (some) 2i on composite components omissions (CASSANDRA-5851)
 * cqlsh: add DESCRIBE FULL SCHEMA variant (CASSANDRA-5880)
Merged from 1.2:
 * Correctly validate sparse composite cells in scrub (CASSANDRA-5855)
 * Add KeyCacheHitRate metric to CF metrics (CASSANDRA-5868)
 * cqlsh: add support for multiline comments (CASSANDRA-5798)
 * Handle CQL3 SELECT duplicate IN restrictions on clustering columns
   (CASSANDRA-5856)


2.0.0-rc1
 * improve DecimalSerializer performance (CASSANDRA-5837)
 * fix potential spurious wakeup in AsyncOneResponse (CASSANDRA-5690)
 * fix schema-related trigger issues (CASSANDRA-5774)
 * Better validation when accessing CQL3 table from thrift (CASSANDRA-5138)
 * Fix assertion error during repair (CASSANDRA-5801)
 * Fix range tombstone bug (CASSANDRA-5805)
 * DC-local CAS (CASSANDRA-5797)
 * Add a native_protocol_version column to the system.local table (CASSANRDA-5819)
 * Use index_interval from cassandra.yaml when upgraded (CASSANDRA-5822)
 * Fix buffer underflow on socket close (CASSANDRA-5792)
Merged from 1.2:
 * Fix reading DeletionTime from 1.1-format sstables (CASSANDRA-5814)
 * cqlsh: add collections support to COPY (CASSANDRA-5698)
 * retry important messages for any IOException (CASSANDRA-5804)
 * Allow empty IN relations in SELECT/UPDATE/DELETE statements (CASSANDRA-5626)
 * cqlsh: fix crashing on Windows due to libedit detection (CASSANDRA-5812)
 * fix bulk-loading compressed sstables (CASSANDRA-5820)
 * (Hadoop) fix quoting in CqlPagingRecordReader and CqlRecordWriter 
   (CASSANDRA-5824)
 * update default LCS sstable size to 160MB (CASSANDRA-5727)
 * Allow compacting 2Is via nodetool (CASSANDRA-5670)
 * Hex-encode non-String keys in OPP (CASSANDRA-5793)
 * nodetool history logging (CASSANDRA-5823)
 * (Hadoop) fix support for Thrift tables in CqlPagingRecordReader 
   (CASSANDRA-5752)
 * add "all time blocked" to StatusLogger output (CASSANDRA-5825)
 * Future-proof inter-major-version schema migrations (CASSANDRA-5845)
 * (Hadoop) add CqlPagingRecordReader support for ReversedType in Thrift table
   (CASSANDRA-5718)
 * Add -no-snapshot option to scrub (CASSANDRA-5891)
 * Fix to support off heap bloom filters size greater than 2 GB (CASSANDRA-5903)
 * Properly handle parsing huge map and set literals (CASSANDRA-5893)
 * Fix LCS L0 compaction may overlap in L1 (CASSANDRA-5907)
 * New sstablesplit tool to split large sstables offline (CASSANDRA-4766)
 * Fix potential deadlock in native protocol server (CASSANDRA-5926)
 * Disallow incompatible type change in CQL3 (CASSANDRA-5882)
Merged from 1.1:
 * Correctly validate sparse composite cells in scrub (CASSANDRA-5855)


2.0.0-beta2
 * Replace countPendingHints with Hints Created metric (CASSANDRA-5746)
 * Allow nodetool with no args, and with help to run without a server (CASSANDRA-5734)
 * Cleanup AbstractType/TypeSerializer classes (CASSANDRA-5744)
 * Remove unimplemented cli option schema-mwt (CASSANDRA-5754)
 * Support range tombstones in thrift (CASSANDRA-5435)
 * Normalize table-manipulating CQL3 statements' class names (CASSANDRA-5759)
 * cqlsh: add missing table options to DESCRIBE output (CASSANDRA-5749)
 * Fix assertion error during repair (CASSANDRA-5757)
 * Fix bulkloader (CASSANDRA-5542)
 * Add LZ4 compression to the native protocol (CASSANDRA-5765)
 * Fix bugs in the native protocol v2 (CASSANDRA-5770)
 * CAS on 'primary key only' table (CASSANDRA-5715)
 * Support streaming SSTables of old versions (CASSANDRA-5772)
 * Always respect protocol version in native protocol (CASSANDRA-5778)
 * Fix ConcurrentModificationException during streaming (CASSANDRA-5782)
 * Update deletion timestamp in Commit#updatesWithPaxosTime (CASSANDRA-5787)
 * Thrift cas() method crashes if input columns are not sorted (CASSANDRA-5786)
 * Order columns names correctly when querying for CAS (CASSANDRA-5788)
 * Fix streaming retry (CASSANDRA-5775)
Merged from 1.2:
 * if no seeds can be a reached a node won't start in a ring by itself (CASSANDRA-5768)
 * add cassandra.unsafesystem property (CASSANDRA-5704)
 * (Hadoop) quote identifiers in CqlPagingRecordReader (CASSANDRA-5763)
 * Add replace_node functionality for vnodes (CASSANDRA-5337)
 * Add timeout events to query traces (CASSANDRA-5520)
 * Fix serialization of the LEFT gossip value (CASSANDRA-5696)
 * Pig: support for cql3 tables (CASSANDRA-5234)
 * Fix skipping range tombstones with reverse queries (CASSANDRA-5712)
 * Expire entries out of ThriftSessionManager (CASSANDRA-5719)
 * Don't keep ancestor information in memory (CASSANDRA-5342)
 * Expose native protocol server status in nodetool info (CASSANDRA-5735)
 * Fix pathetic performance of range tombstones (CASSANDRA-5677)
 * Fix querying with an empty (impossible) range (CASSANDRA-5573)
 * cqlsh: handle CUSTOM 2i in DESCRIBE output (CASSANDRA-5760)
 * Fix minor bug in Range.intersects(Bound) (CASSANDRA-5771)
 * cqlsh: handle disabled compression in DESCRIBE output (CASSANDRA-5766)
 * Ensure all UP events are notified on the native protocol (CASSANDRA-5769)
 * Fix formatting of sstable2json with multiple -k arguments (CASSANDRA-5781)
 * Don't rely on row marker for queries in general to hide lost markers
   after TTL expires (CASSANDRA-5762)
 * Sort nodetool help output (CASSANDRA-5776)
 * Fix column expiring during 2 phases compaction (CASSANDRA-5799)
 * now() is being rejected in INSERTs when inside collections (CASSANDRA-5795)


2.0.0-beta1
 * Add support for indexing clustered columns (CASSANDRA-5125)
 * Removed on-heap row cache (CASSANDRA-5348)
 * use nanotime consistently for node-local timeouts (CASSANDRA-5581)
 * Avoid unnecessary second pass on name-based queries (CASSANDRA-5577)
 * Experimental triggers (CASSANDRA-1311)
 * JEMalloc support for off-heap allocation (CASSANDRA-3997)
 * Single-pass compaction (CASSANDRA-4180)
 * Removed token range bisection (CASSANDRA-5518)
 * Removed compatibility with pre-1.2.5 sstables and network messages
   (CASSANDRA-5511)
 * removed PBSPredictor (CASSANDRA-5455)
 * CAS support (CASSANDRA-5062, 5441, 5442, 5443, 5619, 5667)
 * Leveled compaction performs size-tiered compactions in L0 
   (CASSANDRA-5371, 5439)
 * Add yaml network topology snitch for mixed ec2/other envs (CASSANDRA-5339)
 * Log when a node is down longer than the hint window (CASSANDRA-4554)
 * Optimize tombstone creation for ExpiringColumns (CASSANDRA-4917)
 * Improve LeveledScanner work estimation (CASSANDRA-5250, 5407)
 * Replace compaction lock with runWithCompactionsDisabled (CASSANDRA-3430)
 * Change Message IDs to ints (CASSANDRA-5307)
 * Move sstable level information into the Stats component, removing the
   need for a separate Manifest file (CASSANDRA-4872)
 * avoid serializing to byte[] on commitlog append (CASSANDRA-5199)
 * make index_interval configurable per columnfamily (CASSANDRA-3961, CASSANDRA-5650)
 * add default_time_to_live (CASSANDRA-3974)
 * add memtable_flush_period_in_ms (CASSANDRA-4237)
 * replace supercolumns internally by composites (CASSANDRA-3237, 5123)
 * upgrade thrift to 0.9.0 (CASSANDRA-3719)
 * drop unnecessary keyspace parameter from user-defined compaction API 
   (CASSANDRA-5139)
 * more robust solution to incomplete compactions + counters (CASSANDRA-5151)
 * Change order of directory searching for c*.in.sh (CASSANDRA-3983)
 * Add tool to reset SSTable compaction level for LCS (CASSANDRA-5271)
 * Allow custom configuration loader (CASSANDRA-5045)
 * Remove memory emergency pressure valve logic (CASSANDRA-3534)
 * Reduce request latency with eager retry (CASSANDRA-4705)
 * cqlsh: Remove ASSUME command (CASSANDRA-5331)
 * Rebuild BF when loading sstables if bloom_filter_fp_chance
   has changed since compaction (CASSANDRA-5015)
 * remove row-level bloom filters (CASSANDRA-4885)
 * Change Kernel Page Cache skipping into row preheating (disabled by default)
   (CASSANDRA-4937)
 * Improve repair by deciding on a gcBefore before sending
   out TreeRequests (CASSANDRA-4932)
 * Add an official way to disable compactions (CASSANDRA-5074)
 * Reenable ALTER TABLE DROP with new semantics (CASSANDRA-3919)
 * Add binary protocol versioning (CASSANDRA-5436)
 * Swap THshaServer for TThreadedSelectorServer (CASSANDRA-5530)
 * Add alias support to SELECT statement (CASSANDRA-5075)
 * Don't create empty RowMutations in CommitLogReplayer (CASSANDRA-5541)
 * Use range tombstones when dropping cfs/columns from schema (CASSANDRA-5579)
 * cqlsh: drop CQL2/CQL3-beta support (CASSANDRA-5585)
 * Track max/min column names in sstables to be able to optimize slice
   queries (CASSANDRA-5514, CASSANDRA-5595, CASSANDRA-5600)
 * Binary protocol: allow batching already prepared statements (CASSANDRA-4693)
 * Allow preparing timestamp, ttl and limit in CQL3 queries (CASSANDRA-4450)
 * Support native link w/o JNA in Java7 (CASSANDRA-3734)
 * Use SASL authentication in binary protocol v2 (CASSANDRA-5545)
 * Replace Thrift HsHa with LMAX Disruptor based implementation (CASSANDRA-5582)
 * cqlsh: Add row count to SELECT output (CASSANDRA-5636)
 * Include a timestamp with all read commands to determine column expiration
   (CASSANDRA-5149)
 * Streaming 2.0 (CASSANDRA-5286, 5699)
 * Conditional create/drop ks/table/index statements in CQL3 (CASSANDRA-2737)
 * more pre-table creation property validation (CASSANDRA-5693)
 * Redesign repair messages (CASSANDRA-5426)
 * Fix ALTER RENAME post-5125 (CASSANDRA-5702)
 * Disallow renaming a 2ndary indexed column (CASSANDRA-5705)
 * Rename Table to Keyspace (CASSANDRA-5613)
 * Ensure changing column_index_size_in_kb on different nodes don't corrupt the
   sstable (CASSANDRA-5454)
 * Move resultset type information into prepare, not execute (CASSANDRA-5649)
 * Auto paging in binary protocol (CASSANDRA-4415, 5714)
 * Don't tie client side use of AbstractType to JDBC (CASSANDRA-4495)
 * Adds new TimestampType to replace DateType (CASSANDRA-5723, CASSANDRA-5729)
Merged from 1.2:
 * make starting native protocol server idempotent (CASSANDRA-5728)
 * Fix loading key cache when a saved entry is no longer valid (CASSANDRA-5706)
 * Fix serialization of the LEFT gossip value (CASSANDRA-5696)
 * cqlsh: Don't show 'null' in place of empty values (CASSANDRA-5675)
 * Race condition in detecting version on a mixed 1.1/1.2 cluster
   (CASSANDRA-5692)
 * Fix skipping range tombstones with reverse queries (CASSANDRA-5712)
 * Expire entries out of ThriftSessionManager (CASSANRDA-5719)
 * Don't keep ancestor information in memory (CASSANDRA-5342)
 * cqlsh: fix handling of semicolons inside BATCH queries (CASSANDRA-5697)


1.2.6
 * Fix tracing when operation completes before all responses arrive 
   (CASSANDRA-5668)
 * Fix cross-DC mutation forwarding (CASSANDRA-5632)
 * Reduce SSTableLoader memory usage (CASSANDRA-5555)
 * Scale hinted_handoff_throttle_in_kb to cluster size (CASSANDRA-5272)
 * (Hadoop) Add CQL3 input/output formats (CASSANDRA-4421, 5622)
 * (Hadoop) Fix InputKeyRange in CFIF (CASSANDRA-5536)
 * Fix dealing with ridiculously large max sstable sizes in LCS (CASSANDRA-5589)
 * Ignore pre-truncate hints (CASSANDRA-4655)
 * Move System.exit on OOM into a separate thread (CASSANDRA-5273)
 * Write row markers when serializing schema (CASSANDRA-5572)
 * Check only SSTables for the requested range when streaming (CASSANDRA-5569)
 * Improve batchlog replay behavior and hint ttl handling (CASSANDRA-5314)
 * Exclude localTimestamp from validation for tombstones (CASSANDRA-5398)
 * cqlsh: add custom prompt support (CASSANDRA-5539)
 * Reuse prepared statements in hot auth queries (CASSANDRA-5594)
 * cqlsh: add vertical output option (see EXPAND) (CASSANDRA-5597)
 * Add a rate limit option to stress (CASSANDRA-5004)
 * have BulkLoader ignore snapshots directories (CASSANDRA-5587) 
 * fix SnitchProperties logging context (CASSANDRA-5602)
 * Expose whether jna is enabled and memory is locked via JMX (CASSANDRA-5508)
 * cqlsh: fix COPY FROM with ReversedType (CASSANDRA-5610)
 * Allow creating CUSTOM indexes on collections (CASSANDRA-5615)
 * Evaluate now() function at execution time (CASSANDRA-5616)
 * Expose detailed read repair metrics (CASSANDRA-5618)
 * Correct blob literal + ReversedType parsing (CASSANDRA-5629)
 * Allow GPFS to prefer the internal IP like EC2MRS (CASSANDRA-5630)
 * fix help text for -tspw cassandra-cli (CASSANDRA-5643)
 * don't throw away initial causes exceptions for internode encryption issues 
   (CASSANDRA-5644)
 * Fix message spelling errors for cql select statements (CASSANDRA-5647)
 * Suppress custom exceptions thru jmx (CASSANDRA-5652)
 * Update CREATE CUSTOM INDEX syntax (CASSANDRA-5639)
 * Fix PermissionDetails.equals() method (CASSANDRA-5655)
 * Never allow partition key ranges in CQL3 without token() (CASSANDRA-5666)
 * Gossiper incorrectly drops AppState for an upgrading node (CASSANDRA-5660)
 * Connection thrashing during multi-region ec2 during upgrade, due to 
   messaging version (CASSANDRA-5669)
 * Avoid over reconnecting in EC2MRS (CASSANDRA-5678)
 * Fix ReadResponseSerializer.serializedSize() for digest reads (CASSANDRA-5476)
 * allow sstable2json on 2i CFs (CASSANDRA-5694)
Merged from 1.1:
 * Remove buggy thrift max message length option (CASSANDRA-5529)
 * Fix NPE in Pig's widerow mode (CASSANDRA-5488)
 * Add split size parameter to Pig and disable split combination (CASSANDRA-5544)


1.2.5
 * make BytesToken.toString only return hex bytes (CASSANDRA-5566)
 * Ensure that submitBackground enqueues at least one task (CASSANDRA-5554)
 * fix 2i updates with identical values and timestamps (CASSANDRA-5540)
 * fix compaction throttling bursty-ness (CASSANDRA-4316)
 * reduce memory consumption of IndexSummary (CASSANDRA-5506)
 * remove per-row column name bloom filters (CASSANDRA-5492)
 * Include fatal errors in trace events (CASSANDRA-5447)
 * Ensure that PerRowSecondaryIndex is notified of row-level deletes
   (CASSANDRA-5445)
 * Allow empty blob literals in CQL3 (CASSANDRA-5452)
 * Fix streaming RangeTombstones at column index boundary (CASSANDRA-5418)
 * Fix preparing statements when current keyspace is not set (CASSANDRA-5468)
 * Fix SemanticVersion.isSupportedBy minor/patch handling (CASSANDRA-5496)
 * Don't provide oldCfId for post-1.1 system cfs (CASSANDRA-5490)
 * Fix primary range ignores replication strategy (CASSANDRA-5424)
 * Fix shutdown of binary protocol server (CASSANDRA-5507)
 * Fix repair -snapshot not working (CASSANDRA-5512)
 * Set isRunning flag later in binary protocol server (CASSANDRA-5467)
 * Fix use of CQL3 functions with descending clustering order (CASSANDRA-5472)
 * Disallow renaming columns one at a time for thrift table in CQL3
   (CASSANDRA-5531)
 * cqlsh: add CLUSTERING ORDER BY support to DESCRIBE (CASSANDRA-5528)
 * Add custom secondary index support to CQL3 (CASSANDRA-5484)
 * Fix repair hanging silently on unexpected error (CASSANDRA-5229)
 * Fix Ec2Snitch regression introduced by CASSANDRA-5171 (CASSANDRA-5432)
 * Add nodetool enablebackup/disablebackup (CASSANDRA-5556)
 * cqlsh: fix DESCRIBE after case insensitive USE (CASSANDRA-5567)
Merged from 1.1
 * Add retry mechanism to OTC for non-droppable_verbs (CASSANDRA-5393)
 * Use allocator information to improve memtable memory usage estimate
   (CASSANDRA-5497)
 * Fix trying to load deleted row into row cache on startup (CASSANDRA-4463)
 * fsync leveled manifest to avoid corruption (CASSANDRA-5535)
 * Fix Bound intersection computation (CASSANDRA-5551)
 * sstablescrub now respects max memory size in cassandra.in.sh (CASSANDRA-5562)


1.2.4
 * Ensure that PerRowSecondaryIndex updates see the most recent values
   (CASSANDRA-5397)
 * avoid duplicate index entries ind PrecompactedRow and 
   ParallelCompactionIterable (CASSANDRA-5395)
 * remove the index entry on oldColumn when new column is a tombstone 
   (CASSANDRA-5395)
 * Change default stream throughput from 400 to 200 mbps (CASSANDRA-5036)
 * Gossiper logs DOWN for symmetry with UP (CASSANDRA-5187)
 * Fix mixing prepared statements between keyspaces (CASSANDRA-5352)
 * Fix consistency level during bootstrap - strike 3 (CASSANDRA-5354)
 * Fix transposed arguments in AlreadyExistsException (CASSANDRA-5362)
 * Improve asynchronous hint delivery (CASSANDRA-5179)
 * Fix Guava dependency version (12.0 -> 13.0.1) for Maven (CASSANDRA-5364)
 * Validate that provided CQL3 collection value are < 64K (CASSANDRA-5355)
 * Make upgradeSSTable skip current version sstables by default (CASSANDRA-5366)
 * Optimize min/max timestamp collection (CASSANDRA-5373)
 * Invalid streamId in cql binary protocol when using invalid CL 
   (CASSANDRA-5164)
 * Fix validation for IN where clauses with collections (CASSANDRA-5376)
 * Copy resultSet on count query to avoid ConcurrentModificationException 
   (CASSANDRA-5382)
 * Correctly typecheck in CQL3 even with ReversedType (CASSANDRA-5386)
 * Fix streaming compressed files when using encryption (CASSANDRA-5391)
 * cassandra-all 1.2.0 pom missing netty dependency (CASSANDRA-5392)
 * Fix writetime/ttl functions on null values (CASSANDRA-5341)
 * Fix NPE during cql3 select with token() (CASSANDRA-5404)
 * IndexHelper.skipBloomFilters won't skip non-SHA filters (CASSANDRA-5385)
 * cqlsh: Print maps ordered by key, sort sets (CASSANDRA-5413)
 * Add null syntax support in CQL3 for inserts (CASSANDRA-3783)
 * Allow unauthenticated set_keyspace() calls (CASSANDRA-5423)
 * Fix potential incremental backups race (CASSANDRA-5410)
 * Fix prepared BATCH statements with batch-level timestamps (CASSANDRA-5415)
 * Allow overriding superuser setup delay (CASSANDRA-5430)
 * cassandra-shuffle with JMX usernames and passwords (CASSANDRA-5431)
Merged from 1.1:
 * cli: Quote ks and cf names in schema output when needed (CASSANDRA-5052)
 * Fix bad default for min/max timestamp in SSTableMetadata (CASSANDRA-5372)
 * Fix cf name extraction from manifest in Directories.migrateFile() 
   (CASSANDRA-5242)
 * Support pluggable internode authentication (CASSANDRA-5401)


1.2.3
 * add check for sstable overlap within a level on startup (CASSANDRA-5327)
 * replace ipv6 colons in jmx object names (CASSANDRA-5298, 5328)
 * Avoid allocating SSTableBoundedScanner during repair when the range does 
   not intersect the sstable (CASSANDRA-5249)
 * Don't lowercase property map keys (this breaks NTS) (CASSANDRA-5292)
 * Fix composite comparator with super columns (CASSANDRA-5287)
 * Fix insufficient validation of UPDATE queries against counter cfs
   (CASSANDRA-5300)
 * Fix PropertyFileSnitch default DC/Rack behavior (CASSANDRA-5285)
 * Handle null values when executing prepared statement (CASSANDRA-5081)
 * Add netty to pom dependencies (CASSANDRA-5181)
 * Include type arguments in Thrift CQLPreparedResult (CASSANDRA-5311)
 * Fix compaction not removing columns when bf_fp_ratio is 1 (CASSANDRA-5182)
 * cli: Warn about missing CQL3 tables in schema descriptions (CASSANDRA-5309)
 * Re-enable unknown option in replication/compaction strategies option for
   backward compatibility (CASSANDRA-4795)
 * Add binary protocol support to stress (CASSANDRA-4993)
 * cqlsh: Fix COPY FROM value quoting and null handling (CASSANDRA-5305)
 * Fix repair -pr for vnodes (CASSANDRA-5329)
 * Relax CL for auth queries for non-default users (CASSANDRA-5310)
 * Fix AssertionError during repair (CASSANDRA-5245)
 * Don't announce migrations to pre-1.2 nodes (CASSANDRA-5334)
Merged from 1.1:
 * Update offline scrub for 1.0 -> 1.1 directory structure (CASSANDRA-5195)
 * add tmp flag to Descriptor hashcode (CASSANDRA-4021)
 * fix logging of "Found table data in data directories" when only system tables
   are present (CASSANDRA-5289)
 * cli: Add JMX authentication support (CASSANDRA-5080)
 * nodetool: ability to repair specific range (CASSANDRA-5280)
 * Fix possible assertion triggered in SliceFromReadCommand (CASSANDRA-5284)
 * cqlsh: Add inet type support on Windows (ipv4-only) (CASSANDRA-4801)
 * Fix race when initializing ColumnFamilyStore (CASSANDRA-5350)
 * Add UseTLAB JVM flag (CASSANDRA-5361)


1.2.2
 * fix potential for multiple concurrent compactions of the same sstables
   (CASSANDRA-5256)
 * avoid no-op caching of byte[] on commitlog append (CASSANDRA-5199)
 * fix symlinks under data dir not working (CASSANDRA-5185)
 * fix bug in compact storage metadata handling (CASSANDRA-5189)
 * Validate login for USE queries (CASSANDRA-5207)
 * cli: remove default username and password (CASSANDRA-5208)
 * configure populate_io_cache_on_flush per-CF (CASSANDRA-4694)
 * allow configuration of internode socket buffer (CASSANDRA-3378)
 * Make sstable directory picking blacklist-aware again (CASSANDRA-5193)
 * Correctly expire gossip states for edge cases (CASSANDRA-5216)
 * Improve handling of directory creation failures (CASSANDRA-5196)
 * Expose secondary indicies to the rest of nodetool (CASSANDRA-4464)
 * Binary protocol: avoid sending notification for 0.0.0.0 (CASSANDRA-5227)
 * add UseCondCardMark XX jvm settings on jdk 1.7 (CASSANDRA-4366)
 * CQL3 refactor to allow conversion function (CASSANDRA-5226)
 * Fix drop of sstables in some circumstance (CASSANDRA-5232)
 * Implement caching of authorization results (CASSANDRA-4295)
 * Add support for LZ4 compression (CASSANDRA-5038)
 * Fix missing columns in wide rows queries (CASSANDRA-5225)
 * Simplify auth setup and make system_auth ks alterable (CASSANDRA-5112)
 * Stop compactions from hanging during bootstrap (CASSANDRA-5244)
 * fix compressed streaming sending extra chunk (CASSANDRA-5105)
 * Add CQL3-based implementations of IAuthenticator and IAuthorizer
   (CASSANDRA-4898)
 * Fix timestamp-based tomstone removal logic (CASSANDRA-5248)
 * cli: Add JMX authentication support (CASSANDRA-5080)
 * Fix forceFlush behavior (CASSANDRA-5241)
 * cqlsh: Add username autocompletion (CASSANDRA-5231)
 * Fix CQL3 composite partition key error (CASSANDRA-5240)
 * Allow IN clause on last clustering key (CASSANDRA-5230)
Merged from 1.1:
 * fix start key/end token validation for wide row iteration (CASSANDRA-5168)
 * add ConfigHelper support for Thrift frame and max message sizes (CASSANDRA-5188)
 * fix nodetool repair not fail on node down (CASSANDRA-5203)
 * always collect tombstone hints (CASSANDRA-5068)
 * Fix error when sourcing file in cqlsh (CASSANDRA-5235)


1.2.1
 * stream undelivered hints on decommission (CASSANDRA-5128)
 * GossipingPropertyFileSnitch loads saved dc/rack info if needed (CASSANDRA-5133)
 * drain should flush system CFs too (CASSANDRA-4446)
 * add inter_dc_tcp_nodelay setting (CASSANDRA-5148)
 * re-allow wrapping ranges for start_token/end_token range pairitspwng (CASSANDRA-5106)
 * fix validation compaction of empty rows (CASSANDRA-5136)
 * nodetool methods to enable/disable hint storage/delivery (CASSANDRA-4750)
 * disallow bloom filter false positive chance of 0 (CASSANDRA-5013)
 * add threadpool size adjustment methods to JMXEnabledThreadPoolExecutor and 
   CompactionManagerMBean (CASSANDRA-5044)
 * fix hinting for dropped local writes (CASSANDRA-4753)
 * off-heap cache doesn't need mutable column container (CASSANDRA-5057)
 * apply disk_failure_policy to bad disks on initial directory creation 
   (CASSANDRA-4847)
 * Optimize name-based queries to use ArrayBackedSortedColumns (CASSANDRA-5043)
 * Fall back to old manifest if most recent is unparseable (CASSANDRA-5041)
 * pool [Compressed]RandomAccessReader objects on the partitioned read path
   (CASSANDRA-4942)
 * Add debug logging to list filenames processed by Directories.migrateFile 
   method (CASSANDRA-4939)
 * Expose black-listed directories via JMX (CASSANDRA-4848)
 * Log compaction merge counts (CASSANDRA-4894)
 * Minimize byte array allocation by AbstractData{Input,Output} (CASSANDRA-5090)
 * Add SSL support for the binary protocol (CASSANDRA-5031)
 * Allow non-schema system ks modification for shuffle to work (CASSANDRA-5097)
 * cqlsh: Add default limit to SELECT statements (CASSANDRA-4972)
 * cqlsh: fix DESCRIBE for 1.1 cfs in CQL3 (CASSANDRA-5101)
 * Correctly gossip with nodes >= 1.1.7 (CASSANDRA-5102)
 * Ensure CL guarantees on digest mismatch (CASSANDRA-5113)
 * Validate correctly selects on composite partition key (CASSANDRA-5122)
 * Fix exception when adding collection (CASSANDRA-5117)
 * Handle states for non-vnode clusters correctly (CASSANDRA-5127)
 * Refuse unrecognized replication and compaction strategy options (CASSANDRA-4795)
 * Pick the correct value validator in sstable2json for cql3 tables (CASSANDRA-5134)
 * Validate login for describe_keyspace, describe_keyspaces and set_keyspace
   (CASSANDRA-5144)
 * Fix inserting empty maps (CASSANDRA-5141)
 * Don't remove tokens from System table for node we know (CASSANDRA-5121)
 * fix streaming progress report for compresed files (CASSANDRA-5130)
 * Coverage analysis for low-CL queries (CASSANDRA-4858)
 * Stop interpreting dates as valid timeUUID value (CASSANDRA-4936)
 * Adds E notation for floating point numbers (CASSANDRA-4927)
 * Detect (and warn) unintentional use of the cql2 thrift methods when cql3 was
   intended (CASSANDRA-5172)
 * cli: Quote ks and cf names in schema output when needed (CASSANDRA-5052)
 * Fix cf name extraction from manifest in Directories.migrateFile() (CASSANDRA-5242)
 * Replace mistaken usage of commons-logging with slf4j (CASSANDRA-5464)
 * Ensure Jackson dependency matches lib (CASSANDRA-5126)
 * Expose droppable tombstone ratio stats over JMX (CASSANDRA-5159)
Merged from 1.1:
 * Simplify CompressedRandomAccessReader to work around JDK FD bug (CASSANDRA-5088)
 * Improve handling a changing target throttle rate mid-compaction (CASSANDRA-5087)
 * Pig: correctly decode row keys in widerow mode (CASSANDRA-5098)
 * nodetool repair command now prints progress (CASSANDRA-4767)
 * fix user defined compaction to run against 1.1 data directory (CASSANDRA-5118)
 * Fix CQL3 BATCH authorization caching (CASSANDRA-5145)
 * fix get_count returns incorrect value with TTL (CASSANDRA-5099)
 * better handling for mid-compaction failure (CASSANDRA-5137)
 * convert default marshallers list to map for better readability (CASSANDRA-5109)
 * fix ConcurrentModificationException in getBootstrapSource (CASSANDRA-5170)
 * fix sstable maxtimestamp for row deletes and pre-1.1.1 sstables (CASSANDRA-5153)
 * Fix thread growth on node removal (CASSANDRA-5175)
 * Make Ec2Region's datacenter name configurable (CASSANDRA-5155)


1.2.0
 * Disallow counters in collections (CASSANDRA-5082)
 * cqlsh: add unit tests (CASSANDRA-3920)
 * fix default bloom_filter_fp_chance for LeveledCompactionStrategy (CASSANDRA-5093)
Merged from 1.1:
 * add validation for get_range_slices with start_key and end_token (CASSANDRA-5089)


1.2.0-rc2
 * fix nodetool ownership display with vnodes (CASSANDRA-5065)
 * cqlsh: add DESCRIBE KEYSPACES command (CASSANDRA-5060)
 * Fix potential infinite loop when reloading CFS (CASSANDRA-5064)
 * Fix SimpleAuthorizer example (CASSANDRA-5072)
 * cqlsh: force CL.ONE for tracing and system.schema* queries (CASSANDRA-5070)
 * Includes cassandra-shuffle in the debian package (CASSANDRA-5058)
Merged from 1.1:
 * fix multithreaded compaction deadlock (CASSANDRA-4492)
 * fix temporarily missing schema after upgrade from pre-1.1.5 (CASSANDRA-5061)
 * Fix ALTER TABLE overriding compression options with defaults
   (CASSANDRA-4996, 5066)
 * fix specifying and altering crc_check_chance (CASSANDRA-5053)
 * fix Murmur3Partitioner ownership% calculation (CASSANDRA-5076)
 * Don't expire columns sooner than they should in 2ndary indexes (CASSANDRA-5079)


1.2-rc1
 * rename rpc_timeout settings to request_timeout (CASSANDRA-5027)
 * add BF with 0.1 FP to LCS by default (CASSANDRA-5029)
 * Fix preparing insert queries (CASSANDRA-5016)
 * Fix preparing queries with counter increment (CASSANDRA-5022)
 * Fix preparing updates with collections (CASSANDRA-5017)
 * Don't generate UUID based on other node address (CASSANDRA-5002)
 * Fix message when trying to alter a clustering key type (CASSANDRA-5012)
 * Update IAuthenticator to match the new IAuthorizer (CASSANDRA-5003)
 * Fix inserting only a key in CQL3 (CASSANDRA-5040)
 * Fix CQL3 token() function when used with strings (CASSANDRA-5050)
Merged from 1.1:
 * reduce log spam from invalid counter shards (CASSANDRA-5026)
 * Improve schema propagation performance (CASSANDRA-5025)
 * Fix for IndexHelper.IndexFor throws OOB Exception (CASSANDRA-5030)
 * cqlsh: make it possible to describe thrift CFs (CASSANDRA-4827)
 * cqlsh: fix timestamp formatting on some platforms (CASSANDRA-5046)


1.2-beta3
 * make consistency level configurable in cqlsh (CASSANDRA-4829)
 * fix cqlsh rendering of blob fields (CASSANDRA-4970)
 * fix cqlsh DESCRIBE command (CASSANDRA-4913)
 * save truncation position in system table (CASSANDRA-4906)
 * Move CompressionMetadata off-heap (CASSANDRA-4937)
 * allow CLI to GET cql3 columnfamily data (CASSANDRA-4924)
 * Fix rare race condition in getExpireTimeForEndpoint (CASSANDRA-4402)
 * acquire references to overlapping sstables during compaction so bloom filter
   doesn't get free'd prematurely (CASSANDRA-4934)
 * Don't share slice query filter in CQL3 SelectStatement (CASSANDRA-4928)
 * Separate tracing from Log4J (CASSANDRA-4861)
 * Exclude gcable tombstones from merkle-tree computation (CASSANDRA-4905)
 * Better printing of AbstractBounds for tracing (CASSANDRA-4931)
 * Optimize mostRecentTombstone check in CC.collectAllData (CASSANDRA-4883)
 * Change stream session ID to UUID to avoid collision from same node (CASSANDRA-4813)
 * Use Stats.db when bulk loading if present (CASSANDRA-4957)
 * Skip repair on system_trace and keyspaces with RF=1 (CASSANDRA-4956)
 * (cql3) Remove arbitrary SELECT limit (CASSANDRA-4918)
 * Correctly handle prepared operation on collections (CASSANDRA-4945)
 * Fix CQL3 LIMIT (CASSANDRA-4877)
 * Fix Stress for CQL3 (CASSANDRA-4979)
 * Remove cassandra specific exceptions from JMX interface (CASSANDRA-4893)
 * (CQL3) Force using ALLOW FILTERING on potentially inefficient queries (CASSANDRA-4915)
 * (cql3) Fix adding column when the table has collections (CASSANDRA-4982)
 * (cql3) Fix allowing collections with compact storage (CASSANDRA-4990)
 * (cql3) Refuse ttl/writetime function on collections (CASSANDRA-4992)
 * Replace IAuthority with new IAuthorizer (CASSANDRA-4874)
 * clqsh: fix KEY pseudocolumn escaping when describing Thrift tables
   in CQL3 mode (CASSANDRA-4955)
 * add basic authentication support for Pig CassandraStorage (CASSANDRA-3042)
 * fix CQL2 ALTER TABLE compaction_strategy_class altering (CASSANDRA-4965)
Merged from 1.1:
 * Fall back to old describe_splits if d_s_ex is not available (CASSANDRA-4803)
 * Improve error reporting when streaming ranges fail (CASSANDRA-5009)
 * Fix cqlsh timestamp formatting of timezone info (CASSANDRA-4746)
 * Fix assertion failure with leveled compaction (CASSANDRA-4799)
 * Check for null end_token in get_range_slice (CASSANDRA-4804)
 * Remove all remnants of removed nodes (CASSANDRA-4840)
 * Add aut-reloading of the log4j file in debian package (CASSANDRA-4855)
 * Fix estimated row cache entry size (CASSANDRA-4860)
 * reset getRangeSlice filter after finishing a row for get_paged_slice
   (CASSANDRA-4919)
 * expunge row cache post-truncate (CASSANDRA-4940)
 * Allow static CF definition with compact storage (CASSANDRA-4910)
 * Fix endless loop/compaction of schema_* CFs due to broken timestamps (CASSANDRA-4880)
 * Fix 'wrong class type' assertion in CounterColumn (CASSANDRA-4976)


1.2-beta2
 * fp rate of 1.0 disables BF entirely; LCS defaults to 1.0 (CASSANDRA-4876)
 * off-heap bloom filters for row keys (CASSANDRA_4865)
 * add extension point for sstable components (CASSANDRA-4049)
 * improve tracing output (CASSANDRA-4852, 4862)
 * make TRACE verb droppable (CASSANDRA-4672)
 * fix BulkLoader recognition of CQL3 columnfamilies (CASSANDRA-4755)
 * Sort commitlog segments for replay by id instead of mtime (CASSANDRA-4793)
 * Make hint delivery asynchronous (CASSANDRA-4761)
 * Pluggable Thrift transport factories for CLI and cqlsh (CASSANDRA-4609, 4610)
 * cassandra-cli: allow Double value type to be inserted to a column (CASSANDRA-4661)
 * Add ability to use custom TServerFactory implementations (CASSANDRA-4608)
 * optimize batchlog flushing to skip successful batches (CASSANDRA-4667)
 * include metadata for system keyspace itself in schema tables (CASSANDRA-4416)
 * add check to PropertyFileSnitch to verify presence of location for
   local node (CASSANDRA-4728)
 * add PBSPredictor consistency modeler (CASSANDRA-4261)
 * remove vestiges of Thrift unframed mode (CASSANDRA-4729)
 * optimize single-row PK lookups (CASSANDRA-4710)
 * adjust blockFor calculation to account for pending ranges due to node 
   movement (CASSANDRA-833)
 * Change CQL version to 3.0.0 and stop accepting 3.0.0-beta1 (CASSANDRA-4649)
 * (CQL3) Make prepared statement global instead of per connection 
   (CASSANDRA-4449)
 * Fix scrubbing of CQL3 created tables (CASSANDRA-4685)
 * (CQL3) Fix validation when using counter and regular columns in the same 
   table (CASSANDRA-4706)
 * Fix bug starting Cassandra with simple authentication (CASSANDRA-4648)
 * Add support for batchlog in CQL3 (CASSANDRA-4545, 4738)
 * Add support for multiple column family outputs in CFOF (CASSANDRA-4208)
 * Support repairing only the local DC nodes (CASSANDRA-4747)
 * Use rpc_address for binary protocol and change default port (CASSANDRA-4751)
 * Fix use of collections in prepared statements (CASSANDRA-4739)
 * Store more information into peers table (CASSANDRA-4351, 4814)
 * Configurable bucket size for size tiered compaction (CASSANDRA-4704)
 * Run leveled compaction in parallel (CASSANDRA-4310)
 * Fix potential NPE during CFS reload (CASSANDRA-4786)
 * Composite indexes may miss results (CASSANDRA-4796)
 * Move consistency level to the protocol level (CASSANDRA-4734, 4824)
 * Fix Subcolumn slice ends not respected (CASSANDRA-4826)
 * Fix Assertion error in cql3 select (CASSANDRA-4783)
 * Fix list prepend logic (CQL3) (CASSANDRA-4835)
 * Add booleans as literals in CQL3 (CASSANDRA-4776)
 * Allow renaming PK columns in CQL3 (CASSANDRA-4822)
 * Fix binary protocol NEW_NODE event (CASSANDRA-4679)
 * Fix potential infinite loop in tombstone compaction (CASSANDRA-4781)
 * Remove system tables accounting from schema (CASSANDRA-4850)
 * (cql3) Force provided columns in clustering key order in 
   'CLUSTERING ORDER BY' (CASSANDRA-4881)
 * Fix composite index bug (CASSANDRA-4884)
 * Fix short read protection for CQL3 (CASSANDRA-4882)
 * Add tracing support to the binary protocol (CASSANDRA-4699)
 * (cql3) Don't allow prepared marker inside collections (CASSANDRA-4890)
 * Re-allow order by on non-selected columns (CASSANDRA-4645)
 * Bug when composite index is created in a table having collections (CASSANDRA-4909)
 * log index scan subject in CompositesSearcher (CASSANDRA-4904)
Merged from 1.1:
 * add get[Row|Key]CacheEntries to CacheServiceMBean (CASSANDRA-4859)
 * fix get_paged_slice to wrap to next row correctly (CASSANDRA-4816)
 * fix indexing empty column values (CASSANDRA-4832)
 * allow JdbcDate to compose null Date objects (CASSANDRA-4830)
 * fix possible stackoverflow when compacting 1000s of sstables
   (CASSANDRA-4765)
 * fix wrong leveled compaction progress calculation (CASSANDRA-4807)
 * add a close() method to CRAR to prevent leaking file descriptors (CASSANDRA-4820)
 * fix potential infinite loop in get_count (CASSANDRA-4833)
 * fix compositeType.{get/from}String methods (CASSANDRA-4842)
 * (CQL) fix CREATE COLUMNFAMILY permissions check (CASSANDRA-4864)
 * Fix DynamicCompositeType same type comparison (CASSANDRA-4711)
 * Fix duplicate SSTable reference when stream session failed (CASSANDRA-3306)
 * Allow static CF definition with compact storage (CASSANDRA-4910)
 * Fix endless loop/compaction of schema_* CFs due to broken timestamps (CASSANDRA-4880)
 * Fix 'wrong class type' assertion in CounterColumn (CASSANDRA-4976)


1.2-beta1
 * add atomic_batch_mutate (CASSANDRA-4542, -4635)
 * increase default max_hint_window_in_ms to 3h (CASSANDRA-4632)
 * include message initiation time to replicas so they can more
   accurately drop timed-out requests (CASSANDRA-2858)
 * fix clientutil.jar dependencies (CASSANDRA-4566)
 * optimize WriteResponse (CASSANDRA-4548)
 * new metrics (CASSANDRA-4009)
 * redesign KEYS indexes to avoid read-before-write (CASSANDRA-2897)
 * debug tracing (CASSANDRA-1123)
 * parallelize row cache loading (CASSANDRA-4282)
 * Make compaction, flush JBOD-aware (CASSANDRA-4292)
 * run local range scans on the read stage (CASSANDRA-3687)
 * clean up ioexceptions (CASSANDRA-2116)
 * add disk_failure_policy (CASSANDRA-2118)
 * Introduce new json format with row level deletion (CASSANDRA-4054)
 * remove redundant "name" column from schema_keyspaces (CASSANDRA-4433)
 * improve "nodetool ring" handling of multi-dc clusters (CASSANDRA-3047)
 * update NTS calculateNaturalEndpoints to be O(N log N) (CASSANDRA-3881)
 * split up rpc timeout by operation type (CASSANDRA-2819)
 * rewrite key cache save/load to use only sequential i/o (CASSANDRA-3762)
 * update MS protocol with a version handshake + broadcast address id
   (CASSANDRA-4311)
 * multithreaded hint replay (CASSANDRA-4189)
 * add inter-node message compression (CASSANDRA-3127)
 * remove COPP (CASSANDRA-2479)
 * Track tombstone expiration and compact when tombstone content is
   higher than a configurable threshold, default 20% (CASSANDRA-3442, 4234)
 * update MurmurHash to version 3 (CASSANDRA-2975)
 * (CLI) track elapsed time for `delete' operation (CASSANDRA-4060)
 * (CLI) jline version is bumped to 1.0 to properly  support
   'delete' key function (CASSANDRA-4132)
 * Save IndexSummary into new SSTable 'Summary' component (CASSANDRA-2392, 4289)
 * Add support for range tombstones (CASSANDRA-3708)
 * Improve MessagingService efficiency (CASSANDRA-3617)
 * Avoid ID conflicts from concurrent schema changes (CASSANDRA-3794)
 * Set thrift HSHA server thread limit to unlimited by default (CASSANDRA-4277)
 * Avoids double serialization of CF id in RowMutation messages
   (CASSANDRA-4293)
 * stream compressed sstables directly with java nio (CASSANDRA-4297)
 * Support multiple ranges in SliceQueryFilter (CASSANDRA-3885)
 * Add column metadata to system column families (CASSANDRA-4018)
 * (cql3) Always use composite types by default (CASSANDRA-4329)
 * (cql3) Add support for set, map and list (CASSANDRA-3647)
 * Validate date type correctly (CASSANDRA-4441)
 * (cql3) Allow definitions with only a PK (CASSANDRA-4361)
 * (cql3) Add support for row key composites (CASSANDRA-4179)
 * improve DynamicEndpointSnitch by using reservoir sampling (CASSANDRA-4038)
 * (cql3) Add support for 2ndary indexes (CASSANDRA-3680)
 * (cql3) fix defining more than one PK to be invalid (CASSANDRA-4477)
 * remove schema agreement checking from all external APIs (Thrift, CQL and CQL3) (CASSANDRA-4487)
 * add Murmur3Partitioner and make it default for new installations (CASSANDRA-3772, 4621)
 * (cql3) update pseudo-map syntax to use map syntax (CASSANDRA-4497)
 * Finer grained exceptions hierarchy and provides error code with exceptions (CASSANDRA-3979)
 * Adds events push to binary protocol (CASSANDRA-4480)
 * Rewrite nodetool help (CASSANDRA-2293)
 * Make CQL3 the default for CQL (CASSANDRA-4640)
 * update stress tool to be able to use CQL3 (CASSANDRA-4406)
 * Accept all thrift update on CQL3 cf but don't expose their metadata (CASSANDRA-4377)
 * Replace Throttle with Guava's RateLimiter for HintedHandOff (CASSANDRA-4541)
 * fix counter add/get using CQL2 and CQL3 in stress tool (CASSANDRA-4633)
 * Add sstable count per level to cfstats (CASSANDRA-4537)
 * (cql3) Add ALTER KEYSPACE statement (CASSANDRA-4611)
 * (cql3) Allow defining default consistency levels (CASSANDRA-4448)
 * (cql3) Fix queries using LIMIT missing results (CASSANDRA-4579)
 * fix cross-version gossip messaging (CASSANDRA-4576)
 * added inet data type (CASSANDRA-4627)


1.1.6
 * Wait for writes on synchronous read digest mismatch (CASSANDRA-4792)
 * fix commitlog replay for nanotime-infected sstables (CASSANDRA-4782)
 * preflight check ttl for maximum of 20 years (CASSANDRA-4771)
 * (Pig) fix widerow input with single column rows (CASSANDRA-4789)
 * Fix HH to compact with correct gcBefore, which avoids wiping out
   undelivered hints (CASSANDRA-4772)
 * LCS will merge up to 32 L0 sstables as intended (CASSANDRA-4778)
 * NTS will default unconfigured DC replicas to zero (CASSANDRA-4675)
 * use default consistency level in counter validation if none is
   explicitly provide (CASSANDRA-4700)
 * Improve IAuthority interface by introducing fine-grained
   access permissions and grant/revoke commands (CASSANDRA-4490, 4644)
 * fix assumption error in CLI when updating/describing keyspace 
   (CASSANDRA-4322)
 * Adds offline sstablescrub to debian packaging (CASSANDRA-4642)
 * Automatic fixing of overlapping leveled sstables (CASSANDRA-4644)
 * fix error when using ORDER BY with extended selections (CASSANDRA-4689)
 * (CQL3) Fix validation for IN queries for non-PK cols (CASSANDRA-4709)
 * fix re-created keyspace disappering after 1.1.5 upgrade 
   (CASSANDRA-4698, 4752)
 * (CLI) display elapsed time in 2 fraction digits (CASSANDRA-3460)
 * add authentication support to sstableloader (CASSANDRA-4712)
 * Fix CQL3 'is reversed' logic (CASSANDRA-4716, 4759)
 * (CQL3) Don't return ReversedType in result set metadata (CASSANDRA-4717)
 * Backport adding AlterKeyspace statement (CASSANDRA-4611)
 * (CQL3) Correcty accept upper-case data types (CASSANDRA-4770)
 * Add binary protocol events for schema changes (CASSANDRA-4684)
Merged from 1.0:
 * Switch from NBHM to CHM in MessagingService's callback map, which
   prevents OOM in long-running instances (CASSANDRA-4708)


1.1.5
 * add SecondaryIndex.reload API (CASSANDRA-4581)
 * use millis + atomicint for commitlog segment creation instead of
   nanotime, which has issues under some hypervisors (CASSANDRA-4601)
 * fix FD leak in slice queries (CASSANDRA-4571)
 * avoid recursion in leveled compaction (CASSANDRA-4587)
 * increase stack size under Java7 to 180K
 * Log(info) schema changes (CASSANDRA-4547)
 * Change nodetool setcachecapcity to manipulate global caches (CASSANDRA-4563)
 * (cql3) fix setting compaction strategy (CASSANDRA-4597)
 * fix broken system.schema_* timestamps on system startup (CASSANDRA-4561)
 * fix wrong skip of cache saving (CASSANDRA-4533)
 * Avoid NPE when lost+found is in data dir (CASSANDRA-4572)
 * Respect five-minute flush moratorium after initial CL replay (CASSANDRA-4474)
 * Adds ntp as recommended in debian packaging (CASSANDRA-4606)
 * Configurable transport in CF Record{Reader|Writer} (CASSANDRA-4558)
 * (cql3) fix potential NPE with both equal and unequal restriction (CASSANDRA-4532)
 * (cql3) improves ORDER BY validation (CASSANDRA-4624)
 * Fix potential deadlock during counter writes (CASSANDRA-4578)
 * Fix cql error with ORDER BY when using IN (CASSANDRA-4612)
Merged from 1.0:
 * increase Xss to 160k to accomodate latest 1.6 JVMs (CASSANDRA-4602)
 * fix toString of hint destination tokens (CASSANDRA-4568)
 * Fix multiple values for CurrentLocal NodeID (CASSANDRA-4626)


1.1.4
 * fix offline scrub to catch >= out of order rows (CASSANDRA-4411)
 * fix cassandra-env.sh on RHEL and other non-dash-based systems 
   (CASSANDRA-4494)
Merged from 1.0:
 * (Hadoop) fix setting key length for old-style mapred api (CASSANDRA-4534)
 * (Hadoop) fix iterating through a resultset consisting entirely
   of tombstoned rows (CASSANDRA-4466)


1.1.3
 * (cqlsh) add COPY TO (CASSANDRA-4434)
 * munmap commitlog segments before rename (CASSANDRA-4337)
 * (JMX) rename getRangeKeySample to sampleKeyRange to avoid returning
   multi-MB results as an attribute (CASSANDRA-4452)
 * flush based on data size, not throughput; overwritten columns no 
   longer artificially inflate liveRatio (CASSANDRA-4399)
 * update default commitlog segment size to 32MB and total commitlog
   size to 32/1024 MB for 32/64 bit JVMs, respectively (CASSANDRA-4422)
 * avoid using global partitioner to estimate ranges in index sstables
   (CASSANDRA-4403)
 * restore pre-CASSANDRA-3862 approach to removing expired tombstones
   from row cache during compaction (CASSANDRA-4364)
 * (stress) support for CQL prepared statements (CASSANDRA-3633)
 * Correctly catch exception when Snappy cannot be loaded (CASSANDRA-4400)
 * (cql3) Support ORDER BY when IN condition is given in WHERE clause (CASSANDRA-4327)
 * (cql3) delete "component_index" column on DROP TABLE call (CASSANDRA-4420)
 * change nanoTime() to currentTimeInMillis() in schema related code (CASSANDRA-4432)
 * add a token generation tool (CASSANDRA-3709)
 * Fix LCS bug with sstable containing only 1 row (CASSANDRA-4411)
 * fix "Can't Modify Index Name" problem on CF update (CASSANDRA-4439)
 * Fix assertion error in getOverlappingSSTables during repair (CASSANDRA-4456)
 * fix nodetool's setcompactionthreshold command (CASSANDRA-4455)
 * Ensure compacted files are never used, to avoid counter overcount (CASSANDRA-4436)
Merged from 1.0:
 * Push the validation of secondary index values to the SecondaryIndexManager (CASSANDRA-4240)
 * allow dropping columns shadowed by not-yet-expired supercolumn or row
   tombstones in PrecompactedRow (CASSANDRA-4396)


1.1.2
 * Fix cleanup not deleting index entries (CASSANDRA-4379)
 * Use correct partitioner when saving + loading caches (CASSANDRA-4331)
 * Check schema before trying to export sstable (CASSANDRA-2760)
 * Raise a meaningful exception instead of NPE when PFS encounters
   an unconfigured node + no default (CASSANDRA-4349)
 * fix bug in sstable blacklisting with LCS (CASSANDRA-4343)
 * LCS no longer promotes tiny sstables out of L0 (CASSANDRA-4341)
 * skip tombstones during hint replay (CASSANDRA-4320)
 * fix NPE in compactionstats (CASSANDRA-4318)
 * enforce 1m min keycache for auto (CASSANDRA-4306)
 * Have DeletedColumn.isMFD always return true (CASSANDRA-4307)
 * (cql3) exeption message for ORDER BY constraints said primary filter can be
    an IN clause, which is misleading (CASSANDRA-4319)
 * (cql3) Reject (not yet supported) creation of 2ndardy indexes on tables with
   composite primary keys (CASSANDRA-4328)
 * Set JVM stack size to 160k for java 7 (CASSANDRA-4275)
 * cqlsh: add COPY command to load data from CSV flat files (CASSANDRA-4012)
 * CFMetaData.fromThrift to throw ConfigurationException upon error (CASSANDRA-4353)
 * Use CF comparator to sort indexed columns in SecondaryIndexManager
   (CASSANDRA-4365)
 * add strategy_options to the KSMetaData.toString() output (CASSANDRA-4248)
 * (cql3) fix range queries containing unqueried results (CASSANDRA-4372)
 * (cql3) allow updating column_alias types (CASSANDRA-4041)
 * (cql3) Fix deletion bug (CASSANDRA-4193)
 * Fix computation of overlapping sstable for leveled compaction (CASSANDRA-4321)
 * Improve scrub and allow to run it offline (CASSANDRA-4321)
 * Fix assertionError in StorageService.bulkLoad (CASSANDRA-4368)
 * (cqlsh) add option to authenticate to a keyspace at startup (CASSANDRA-4108)
 * (cqlsh) fix ASSUME functionality (CASSANDRA-4352)
 * Fix ColumnFamilyRecordReader to not return progress > 100% (CASSANDRA-3942)
Merged from 1.0:
 * Set gc_grace on index CF to 0 (CASSANDRA-4314)


1.1.1
 * add populate_io_cache_on_flush option (CASSANDRA-2635)
 * allow larger cache capacities than 2GB (CASSANDRA-4150)
 * add getsstables command to nodetool (CASSANDRA-4199)
 * apply parent CF compaction settings to secondary index CFs (CASSANDRA-4280)
 * preserve commitlog size cap when recycling segments at startup
   (CASSANDRA-4201)
 * (Hadoop) fix split generation regression (CASSANDRA-4259)
 * ignore min/max compactions settings in LCS, while preserving
   behavior that min=max=0 disables autocompaction (CASSANDRA-4233)
 * log number of rows read from saved cache (CASSANDRA-4249)
 * calculate exact size required for cleanup operations (CASSANDRA-1404)
 * avoid blocking additional writes during flush when the commitlog
   gets behind temporarily (CASSANDRA-1991)
 * enable caching on index CFs based on data CF cache setting (CASSANDRA-4197)
 * warn on invalid replication strategy creation options (CASSANDRA-4046)
 * remove [Freeable]Memory finalizers (CASSANDRA-4222)
 * include tombstone size in ColumnFamily.size, which can prevent OOM
   during sudden mass delete operations by yielding a nonzero liveRatio
   (CASSANDRA-3741)
 * Open 1 sstableScanner per level for leveled compaction (CASSANDRA-4142)
 * Optimize reads when row deletion timestamps allow us to restrict
   the set of sstables we check (CASSANDRA-4116)
 * add support for commitlog archiving and point-in-time recovery
   (CASSANDRA-3690)
 * avoid generating redundant compaction tasks during streaming
   (CASSANDRA-4174)
 * add -cf option to nodetool snapshot, and takeColumnFamilySnapshot to
   StorageService mbean (CASSANDRA-556)
 * optimize cleanup to drop entire sstables where possible (CASSANDRA-4079)
 * optimize truncate when autosnapshot is disabled (CASSANDRA-4153)
 * update caches to use byte[] keys to reduce memory overhead (CASSANDRA-3966)
 * add column limit to cli (CASSANDRA-3012, 4098)
 * clean up and optimize DataOutputBuffer, used by CQL compression and
   CompositeType (CASSANDRA-4072)
 * optimize commitlog checksumming (CASSANDRA-3610)
 * identify and blacklist corrupted SSTables from future compactions 
   (CASSANDRA-2261)
 * Move CfDef and KsDef validation out of thrift (CASSANDRA-4037)
 * Expose API to repair a user provided range (CASSANDRA-3912)
 * Add way to force the cassandra-cli to refresh its schema (CASSANDRA-4052)
 * Avoid having replicate on write tasks stacking up at CL.ONE (CASSANDRA-2889)
 * (cql3) Backwards compatibility for composite comparators in non-cql3-aware
   clients (CASSANDRA-4093)
 * (cql3) Fix order by for reversed queries (CASSANDRA-4160)
 * (cql3) Add ReversedType support (CASSANDRA-4004)
 * (cql3) Add timeuuid type (CASSANDRA-4194)
 * (cql3) Minor fixes (CASSANDRA-4185)
 * (cql3) Fix prepared statement in BATCH (CASSANDRA-4202)
 * (cql3) Reduce the list of reserved keywords (CASSANDRA-4186)
 * (cql3) Move max/min compaction thresholds to compaction strategy options
   (CASSANDRA-4187)
 * Fix exception during move when localhost is the only source (CASSANDRA-4200)
 * (cql3) Allow paging through non-ordered partitioner results (CASSANDRA-3771)
 * (cql3) Fix drop index (CASSANDRA-4192)
 * (cql3) Don't return range ghosts anymore (CASSANDRA-3982)
 * fix re-creating Keyspaces/ColumnFamilies with the same name as dropped
   ones (CASSANDRA-4219)
 * fix SecondaryIndex LeveledManifest save upon snapshot (CASSANDRA-4230)
 * fix missing arrayOffset in FBUtilities.hash (CASSANDRA-4250)
 * (cql3) Add name of parameters in CqlResultSet (CASSANDRA-4242)
 * (cql3) Correctly validate order by queries (CASSANDRA-4246)
 * rename stress to cassandra-stress for saner packaging (CASSANDRA-4256)
 * Fix exception on colum metadata with non-string comparator (CASSANDRA-4269)
 * Check for unknown/invalid compression options (CASSANDRA-4266)
 * (cql3) Adds simple access to column timestamp and ttl (CASSANDRA-4217)
 * (cql3) Fix range queries with secondary indexes (CASSANDRA-4257)
 * Better error messages from improper input in cli (CASSANDRA-3865)
 * Try to stop all compaction upon Keyspace or ColumnFamily drop (CASSANDRA-4221)
 * (cql3) Allow keyspace properties to contain hyphens (CASSANDRA-4278)
 * (cql3) Correctly validate keyspace access in create table (CASSANDRA-4296)
 * Avoid deadlock in migration stage (CASSANDRA-3882)
 * Take supercolumn names and deletion info into account in memtable throughput
   (CASSANDRA-4264)
 * Add back backward compatibility for old style replication factor (CASSANDRA-4294)
 * Preserve compatibility with pre-1.1 index queries (CASSANDRA-4262)
Merged from 1.0:
 * Fix super columns bug where cache is not updated (CASSANDRA-4190)
 * fix maxTimestamp to include row tombstones (CASSANDRA-4116)
 * (CLI) properly handle quotes in create/update keyspace commands (CASSANDRA-4129)
 * Avoids possible deadlock during bootstrap (CASSANDRA-4159)
 * fix stress tool that hangs forever on timeout or error (CASSANDRA-4128)
 * stress tool to return appropriate exit code on failure (CASSANDRA-4188)
 * fix compaction NPE when out of disk space and assertions disabled
   (CASSANDRA-3985)
 * synchronize LCS getEstimatedTasks to avoid CME (CASSANDRA-4255)
 * ensure unique streaming session id's (CASSANDRA-4223)
 * kick off background compaction when min/max thresholds change 
   (CASSANDRA-4279)
 * improve ability of STCS.getBuckets to deal with 100s of 1000s of
   sstables, such as when convertinb back from LCS (CASSANDRA-4287)
 * Oversize integer in CQL throws NumberFormatException (CASSANDRA-4291)
 * fix 1.0.x node join to mixed version cluster, other nodes >= 1.1 (CASSANDRA-4195)
 * Fix LCS splitting sstable base on uncompressed size (CASSANDRA-4419)
 * Push the validation of secondary index values to the SecondaryIndexManager (CASSANDRA-4240)
 * Don't purge columns during upgradesstables (CASSANDRA-4462)
 * Make cqlsh work with piping (CASSANDRA-4113)
 * Validate arguments for nodetool decommission (CASSANDRA-4061)
 * Report thrift status in nodetool info (CASSANDRA-4010)


1.1.0-final
 * average a reduced liveRatio estimate with the previous one (CASSANDRA-4065)
 * Allow KS and CF names up to 48 characters (CASSANDRA-4157)
 * fix stress build (CASSANDRA-4140)
 * add time remaining estimate to nodetool compactionstats (CASSANDRA-4167)
 * (cql) fix NPE in cql3 ALTER TABLE (CASSANDRA-4163)
 * (cql) Add support for CL.TWO and CL.THREE in CQL (CASSANDRA-4156)
 * (cql) Fix type in CQL3 ALTER TABLE preventing update (CASSANDRA-4170)
 * (cql) Throw invalid exception from CQL3 on obsolete options (CASSANDRA-4171)
 * (cqlsh) fix recognizing uppercase SELECT keyword (CASSANDRA-4161)
 * Pig: wide row support (CASSANDRA-3909)
Merged from 1.0:
 * avoid streaming empty files with bulk loader if sstablewriter errors out
   (CASSANDRA-3946)


1.1-rc1
 * Include stress tool in binary builds (CASSANDRA-4103)
 * (Hadoop) fix wide row iteration when last row read was deleted
   (CASSANDRA-4154)
 * fix read_repair_chance to really default to 0.1 in the cli (CASSANDRA-4114)
 * Adds caching and bloomFilterFpChange to CQL options (CASSANDRA-4042)
 * Adds posibility to autoconfigure size of the KeyCache (CASSANDRA-4087)
 * fix KEYS index from skipping results (CASSANDRA-3996)
 * Remove sliced_buffer_size_in_kb dead option (CASSANDRA-4076)
 * make loadNewSStable preserve sstable version (CASSANDRA-4077)
 * Respect 1.0 cache settings as much as possible when upgrading 
   (CASSANDRA-4088)
 * relax path length requirement for sstable files when upgrading on 
   non-Windows platforms (CASSANDRA-4110)
 * fix terminination of the stress.java when errors were encountered
   (CASSANDRA-4128)
 * Move CfDef and KsDef validation out of thrift (CASSANDRA-4037)
 * Fix get_paged_slice (CASSANDRA-4136)
 * CQL3: Support slice with exclusive start and stop (CASSANDRA-3785)
Merged from 1.0:
 * support PropertyFileSnitch in bulk loader (CASSANDRA-4145)
 * add auto_snapshot option allowing disabling snapshot before drop/truncate
   (CASSANDRA-3710)
 * allow short snitch names (CASSANDRA-4130)


1.1-beta2
 * rename loaded sstables to avoid conflicts with local snapshots
   (CASSANDRA-3967)
 * start hint replay as soon as FD notifies that the target is back up
   (CASSANDRA-3958)
 * avoid unproductive deserializing of cached rows during compaction
   (CASSANDRA-3921)
 * fix concurrency issues with CQL keyspace creation (CASSANDRA-3903)
 * Show Effective Owership via Nodetool ring <keyspace> (CASSANDRA-3412)
 * Update ORDER BY syntax for CQL3 (CASSANDRA-3925)
 * Fix BulkRecordWriter to not throw NPE if reducer gets no map data from Hadoop (CASSANDRA-3944)
 * Fix bug with counters in super columns (CASSANDRA-3821)
 * Remove deprecated merge_shard_chance (CASSANDRA-3940)
 * add a convenient way to reset a node's schema (CASSANDRA-2963)
 * fix for intermittent SchemaDisagreementException (CASSANDRA-3884)
 * CLI `list <CF>` to limit number of columns and their order (CASSANDRA-3012)
 * ignore deprecated KsDef/CfDef/ColumnDef fields in native schema (CASSANDRA-3963)
 * CLI to report when unsupported column_metadata pair was given (CASSANDRA-3959)
 * reincarnate removed and deprecated KsDef/CfDef attributes (CASSANDRA-3953)
 * Fix race between writes and read for cache (CASSANDRA-3862)
 * perform static initialization of StorageProxy on start-up (CASSANDRA-3797)
 * support trickling fsync() on writes (CASSANDRA-3950)
 * expose counters for unavailable/timeout exceptions given to thrift clients (CASSANDRA-3671)
 * avoid quadratic startup time in LeveledManifest (CASSANDRA-3952)
 * Add type information to new schema_ columnfamilies and remove thrift
   serialization for schema (CASSANDRA-3792)
 * add missing column validator options to the CLI help (CASSANDRA-3926)
 * skip reading saved key cache if CF's caching strategy is NONE or ROWS_ONLY (CASSANDRA-3954)
 * Unify migration code (CASSANDRA-4017)
Merged from 1.0:
 * cqlsh: guess correct version of Python for Arch Linux (CASSANDRA-4090)
 * (CLI) properly handle quotes in create/update keyspace commands (CASSANDRA-4129)
 * Avoids possible deadlock during bootstrap (CASSANDRA-4159)
 * fix stress tool that hangs forever on timeout or error (CASSANDRA-4128)
 * Fix super columns bug where cache is not updated (CASSANDRA-4190)
 * stress tool to return appropriate exit code on failure (CASSANDRA-4188)


1.0.9
 * improve index sampling performance (CASSANDRA-4023)
 * always compact away deleted hints immediately after handoff (CASSANDRA-3955)
 * delete hints from dropped ColumnFamilies on handoff instead of
   erroring out (CASSANDRA-3975)
 * add CompositeType ref to the CLI doc for create/update column family (CASSANDRA-3980)
 * Pig: support Counter ColumnFamilies (CASSANDRA-3973)
 * Pig: Composite column support (CASSANDRA-3684)
 * Avoid NPE during repair when a keyspace has no CFs (CASSANDRA-3988)
 * Fix division-by-zero error on get_slice (CASSANDRA-4000)
 * don't change manifest level for cleanup, scrub, and upgradesstables
   operations under LeveledCompactionStrategy (CASSANDRA-3989, 4112)
 * fix race leading to super columns assertion failure (CASSANDRA-3957)
 * fix NPE on invalid CQL delete command (CASSANDRA-3755)
 * allow custom types in CLI's assume command (CASSANDRA-4081)
 * fix totalBytes count for parallel compactions (CASSANDRA-3758)
 * fix intermittent NPE in get_slice (CASSANDRA-4095)
 * remove unnecessary asserts in native code interfaces (CASSANDRA-4096)
 * Validate blank keys in CQL to avoid assertion errors (CASSANDRA-3612)
 * cqlsh: fix bad decoding of some column names (CASSANDRA-4003)
 * cqlsh: fix incorrect padding with unicode chars (CASSANDRA-4033)
 * Fix EC2 snitch incorrectly reporting region (CASSANDRA-4026)
 * Shut down thrift during decommission (CASSANDRA-4086)
 * Expose nodetool cfhistograms for 2ndary indexes (CASSANDRA-4063)
Merged from 0.8:
 * Fix ConcurrentModificationException in gossiper (CASSANDRA-4019)


1.1-beta1
 * (cqlsh)
   + add SOURCE and CAPTURE commands, and --file option (CASSANDRA-3479)
   + add ALTER COLUMNFAMILY WITH (CASSANDRA-3523)
   + bundle Python dependencies with Cassandra (CASSANDRA-3507)
   + added to Debian package (CASSANDRA-3458)
   + display byte data instead of erroring out on decode failure 
     (CASSANDRA-3874)
 * add nodetool rebuild_index (CASSANDRA-3583)
 * add nodetool rangekeysample (CASSANDRA-2917)
 * Fix streaming too much data during move operations (CASSANDRA-3639)
 * Nodetool and CLI connect to localhost by default (CASSANDRA-3568)
 * Reduce memory used by primary index sample (CASSANDRA-3743)
 * (Hadoop) separate input/output configurations (CASSANDRA-3197, 3765)
 * avoid returning internal Cassandra classes over JMX (CASSANDRA-2805)
 * add row-level isolation via SnapTree (CASSANDRA-2893)
 * Optimize key count estimation when opening sstable on startup
   (CASSANDRA-2988)
 * multi-dc replication optimization supporting CL > ONE (CASSANDRA-3577)
 * add command to stop compactions (CASSANDRA-1740, 3566, 3582)
 * multithreaded streaming (CASSANDRA-3494)
 * removed in-tree redhat spec (CASSANDRA-3567)
 * "defragment" rows for name-based queries under STCS, again (CASSANDRA-2503)
 * Recycle commitlog segments for improved performance 
   (CASSANDRA-3411, 3543, 3557, 3615)
 * update size-tiered compaction to prioritize small tiers (CASSANDRA-2407)
 * add message expiration logic to OutboundTcpConnection (CASSANDRA-3005)
 * off-heap cache to use sun.misc.Unsafe instead of JNA (CASSANDRA-3271)
 * EACH_QUORUM is only supported for writes (CASSANDRA-3272)
 * replace compactionlock use in schema migration by checking CFS.isValid
   (CASSANDRA-3116)
 * recognize that "SELECT first ... *" isn't really "SELECT *" (CASSANDRA-3445)
 * Use faster bytes comparison (CASSANDRA-3434)
 * Bulk loader is no longer a fat client, (HADOOP) bulk load output format
   (CASSANDRA-3045)
 * (Hadoop) add support for KeyRange.filter
 * remove assumption that keys and token are in bijection
   (CASSANDRA-1034, 3574, 3604)
 * always remove endpoints from delevery queue in HH (CASSANDRA-3546)
 * fix race between cf flush and its 2ndary indexes flush (CASSANDRA-3547)
 * fix potential race in AES when a repair fails (CASSANDRA-3548)
 * Remove columns shadowed by a deleted container even when we cannot purge
   (CASSANDRA-3538)
 * Improve memtable slice iteration performance (CASSANDRA-3545)
 * more efficient allocation of small bloom filters (CASSANDRA-3618)
 * Use separate writer thread in SSTableSimpleUnsortedWriter (CASSANDRA-3619)
 * fsync the directory after new sstable or commitlog segment are created (CASSANDRA-3250)
 * fix minor issues reported by FindBugs (CASSANDRA-3658)
 * global key/row caches (CASSANDRA-3143, 3849)
 * optimize memtable iteration during range scan (CASSANDRA-3638)
 * introduce 'crc_check_chance' in CompressionParameters to support
   a checksum percentage checking chance similarly to read-repair (CASSANDRA-3611)
 * a way to deactivate global key/row cache on per-CF basis (CASSANDRA-3667)
 * fix LeveledCompactionStrategy broken because of generation pre-allocation
   in LeveledManifest (CASSANDRA-3691)
 * finer-grained control over data directories (CASSANDRA-2749)
 * Fix ClassCastException during hinted handoff (CASSANDRA-3694)
 * Upgrade Thrift to 0.7 (CASSANDRA-3213)
 * Make stress.java insert operation to use microseconds (CASSANDRA-3725)
 * Allows (internally) doing a range query with a limit of columns instead of
   rows (CASSANDRA-3742)
 * Allow rangeSlice queries to be start/end inclusive/exclusive (CASSANDRA-3749)
 * Fix BulkLoader to support new SSTable layout and add stream
   throttling to prevent an NPE when there is no yaml config (CASSANDRA-3752)
 * Allow concurrent schema migrations (CASSANDRA-1391, 3832)
 * Add SnapshotCommand to trigger snapshot on remote node (CASSANDRA-3721)
 * Make CFMetaData conversions to/from thrift/native schema inverses
   (CASSANDRA_3559)
 * Add initial code for CQL 3.0-beta (CASSANDRA-2474, 3781, 3753)
 * Add wide row support for ColumnFamilyInputFormat (CASSANDRA-3264)
 * Allow extending CompositeType comparator (CASSANDRA-3657)
 * Avoids over-paging during get_count (CASSANDRA-3798)
 * Add new command to rebuild a node without (repair) merkle tree calculations
   (CASSANDRA-3483, 3922)
 * respect not only row cache capacity but caching mode when
   trying to read data (CASSANDRA-3812)
 * fix system tests (CASSANDRA-3827)
 * CQL support for altering row key type in ALTER TABLE (CASSANDRA-3781)
 * turn compression on by default (CASSANDRA-3871)
 * make hexToBytes refuse invalid input (CASSANDRA-2851)
 * Make secondary indexes CF inherit compression and compaction from their
   parent CF (CASSANDRA-3877)
 * Finish cleanup up tombstone purge code (CASSANDRA-3872)
 * Avoid NPE on aboarted stream-out sessions (CASSANDRA-3904)
 * BulkRecordWriter throws NPE for counter columns (CASSANDRA-3906)
 * Support compression using BulkWriter (CASSANDRA-3907)


1.0.8
 * fix race between cleanup and flush on secondary index CFSes (CASSANDRA-3712)
 * avoid including non-queried nodes in rangeslice read repair
   (CASSANDRA-3843)
 * Only snapshot CF being compacted for snapshot_before_compaction 
   (CASSANDRA-3803)
 * Log active compactions in StatusLogger (CASSANDRA-3703)
 * Compute more accurate compaction score per level (CASSANDRA-3790)
 * Return InvalidRequest when using a keyspace that doesn't exist
   (CASSANDRA-3764)
 * disallow user modification of System keyspace (CASSANDRA-3738)
 * allow using sstable2json on secondary index data (CASSANDRA-3738)
 * (cqlsh) add DESCRIBE COLUMNFAMILIES (CASSANDRA-3586)
 * (cqlsh) format blobs correctly and use colors to improve output
   readability (CASSANDRA-3726)
 * synchronize BiMap of bootstrapping tokens (CASSANDRA-3417)
 * show index options in CLI (CASSANDRA-3809)
 * add optional socket timeout for streaming (CASSANDRA-3838)
 * fix truncate not to leave behind non-CFS backed secondary indexes
   (CASSANDRA-3844)
 * make CLI `show schema` to use output stream directly instead
   of StringBuilder (CASSANDRA-3842)
 * remove the wait on hint future during write (CASSANDRA-3870)
 * (cqlsh) ignore missing CfDef opts (CASSANDRA-3933)
 * (cqlsh) look for cqlshlib relative to realpath (CASSANDRA-3767)
 * Fix short read protection (CASSANDRA-3934)
 * Make sure infered and actual schema match (CASSANDRA-3371)
 * Fix NPE during HH delivery (CASSANDRA-3677)
 * Don't put boostrapping node in 'hibernate' status (CASSANDRA-3737)
 * Fix double quotes in windows bat files (CASSANDRA-3744)
 * Fix bad validator lookup (CASSANDRA-3789)
 * Fix soft reset in EC2MultiRegionSnitch (CASSANDRA-3835)
 * Don't leave zombie connections with THSHA thrift server (CASSANDRA-3867)
 * (cqlsh) fix deserialization of data (CASSANDRA-3874)
 * Fix removetoken force causing an inconsistent state (CASSANDRA-3876)
 * Fix ahndling of some types with Pig (CASSANDRA-3886)
 * Don't allow to drop the system keyspace (CASSANDRA-3759)
 * Make Pig deletes disabled by default and configurable (CASSANDRA-3628)
Merged from 0.8:
 * (Pig) fix CassandraStorage to use correct comparator in Super ColumnFamily
   case (CASSANDRA-3251)
 * fix thread safety issues in commitlog replay, primarily affecting
   systems with many (100s) of CF definitions (CASSANDRA-3751)
 * Fix relevant tombstone ignored with super columns (CASSANDRA-3875)


1.0.7
 * fix regression in HH page size calculation (CASSANDRA-3624)
 * retry failed stream on IOException (CASSANDRA-3686)
 * allow configuring bloom_filter_fp_chance (CASSANDRA-3497)
 * attempt hint delivery every ten minutes, or when failure detector
   notifies us that a node is back up, whichever comes first.  hint
   handoff throttle delay default changed to 1ms, from 50 (CASSANDRA-3554)
 * add nodetool setstreamthroughput (CASSANDRA-3571)
 * fix assertion when dropping a columnfamily with no sstables (CASSANDRA-3614)
 * more efficient allocation of small bloom filters (CASSANDRA-3618)
 * CLibrary.createHardLinkWithExec() to check for errors (CASSANDRA-3101)
 * Avoid creating empty and non cleaned writer during compaction (CASSANDRA-3616)
 * stop thrift service in shutdown hook so we can quiesce MessagingService
   (CASSANDRA-3335)
 * (CQL) compaction_strategy_options and compression_parameters for
   CREATE COLUMNFAMILY statement (CASSANDRA-3374)
 * Reset min/max compaction threshold when creating size tiered compaction
   strategy (CASSANDRA-3666)
 * Don't ignore IOException during compaction (CASSANDRA-3655)
 * Fix assertion error for CF with gc_grace=0 (CASSANDRA-3579)
 * Shutdown ParallelCompaction reducer executor after use (CASSANDRA-3711)
 * Avoid < 0 value for pending tasks in leveled compaction (CASSANDRA-3693)
 * (Hadoop) Support TimeUUID in Pig CassandraStorage (CASSANDRA-3327)
 * Check schema is ready before continuing boostrapping (CASSANDRA-3629)
 * Catch overflows during parsing of chunk_length_kb (CASSANDRA-3644)
 * Improve stream protocol mismatch errors (CASSANDRA-3652)
 * Avoid multiple thread doing HH to the same target (CASSANDRA-3681)
 * Add JMX property for rp_timeout_in_ms (CASSANDRA-2940)
 * Allow DynamicCompositeType to compare component of different types
   (CASSANDRA-3625)
 * Flush non-cfs backed secondary indexes (CASSANDRA-3659)
 * Secondary Indexes should report memory consumption (CASSANDRA-3155)
 * fix for SelectStatement start/end key are not set correctly
   when a key alias is involved (CASSANDRA-3700)
 * fix CLI `show schema` command insert of an extra comma in
   column_metadata (CASSANDRA-3714)
Merged from 0.8:
 * avoid logging (harmless) exception when GC takes < 1ms (CASSANDRA-3656)
 * prevent new nodes from thinking down nodes are up forever (CASSANDRA-3626)
 * use correct list of replicas for LOCAL_QUORUM reads when read repair
   is disabled (CASSANDRA-3696)
 * block on flush before compacting hints (may prevent OOM) (CASSANDRA-3733)


1.0.6
 * (CQL) fix cqlsh support for replicate_on_write (CASSANDRA-3596)
 * fix adding to leveled manifest after streaming (CASSANDRA-3536)
 * filter out unavailable cipher suites when using encryption (CASSANDRA-3178)
 * (HADOOP) add old-style api support for CFIF and CFRR (CASSANDRA-2799)
 * Support TimeUUIDType column names in Stress.java tool (CASSANDRA-3541)
 * (CQL) INSERT/UPDATE/DELETE/TRUNCATE commands should allow CF names to
   be qualified by keyspace (CASSANDRA-3419)
 * always remove endpoints from delevery queue in HH (CASSANDRA-3546)
 * fix race between cf flush and its 2ndary indexes flush (CASSANDRA-3547)
 * fix potential race in AES when a repair fails (CASSANDRA-3548)
 * fix default value validation usage in CLI SET command (CASSANDRA-3553)
 * Optimize componentsFor method for compaction and startup time
   (CASSANDRA-3532)
 * (CQL) Proper ColumnFamily metadata validation on CREATE COLUMNFAMILY 
   (CASSANDRA-3565)
 * fix compression "chunk_length_kb" option to set correct kb value for 
   thrift/avro (CASSANDRA-3558)
 * fix missing response during range slice repair (CASSANDRA-3551)
 * 'describe ring' moved from CLI to nodetool and available through JMX (CASSANDRA-3220)
 * add back partitioner to sstable metadata (CASSANDRA-3540)
 * fix NPE in get_count for counters (CASSANDRA-3601)
Merged from 0.8:
 * remove invalid assertion that table was opened before dropping it
   (CASSANDRA-3580)
 * range and index scans now only send requests to enough replicas to
   satisfy requested CL + RR (CASSANDRA-3598)
 * use cannonical host for local node in nodetool info (CASSANDRA-3556)
 * remove nonlocal DC write optimization since it only worked with
   CL.ONE or CL.LOCAL_QUORUM (CASSANDRA-3577, 3585)
 * detect misuses of CounterColumnType (CASSANDRA-3422)
 * turn off string interning in json2sstable, take 2 (CASSANDRA-2189)
 * validate compression parameters on add/update of the ColumnFamily 
   (CASSANDRA-3573)
 * Check for 0.0.0.0 is incorrect in CFIF (CASSANDRA-3584)
 * Increase vm.max_map_count in debian packaging (CASSANDRA-3563)
 * gossiper will never add itself to saved endpoints (CASSANDRA-3485)


1.0.5
 * revert CASSANDRA-3407 (see CASSANDRA-3540)
 * fix assertion error while forwarding writes to local nodes (CASSANDRA-3539)


1.0.4
 * fix self-hinting of timed out read repair updates and make hinted handoff
   less prone to OOMing a coordinator (CASSANDRA-3440)
 * expose bloom filter sizes via JMX (CASSANDRA-3495)
 * enforce RP tokens 0..2**127 (CASSANDRA-3501)
 * canonicalize paths exposed through JMX (CASSANDRA-3504)
 * fix "liveSize" stat when sstables are removed (CASSANDRA-3496)
 * add bloom filter FP rates to nodetool cfstats (CASSANDRA-3347)
 * record partitioner in sstable metadata component (CASSANDRA-3407)
 * add new upgradesstables nodetool command (CASSANDRA-3406)
 * skip --debug requirement to see common exceptions in CLI (CASSANDRA-3508)
 * fix incorrect query results due to invalid max timestamp (CASSANDRA-3510)
 * make sstableloader recognize compressed sstables (CASSANDRA-3521)
 * avoids race in OutboundTcpConnection in multi-DC setups (CASSANDRA-3530)
 * use SETLOCAL in cassandra.bat (CASSANDRA-3506)
 * fix ConcurrentModificationException in Table.all() (CASSANDRA-3529)
Merged from 0.8:
 * fix concurrence issue in the FailureDetector (CASSANDRA-3519)
 * fix array out of bounds error in counter shard removal (CASSANDRA-3514)
 * avoid dropping tombstones when they might still be needed to shadow
   data in a different sstable (CASSANDRA-2786)


1.0.3
 * revert name-based query defragmentation aka CASSANDRA-2503 (CASSANDRA-3491)
 * fix invalidate-related test failures (CASSANDRA-3437)
 * add next-gen cqlsh to bin/ (CASSANDRA-3188, 3131, 3493)
 * (CQL) fix handling of rows with no columns (CASSANDRA-3424, 3473)
 * fix querying supercolumns by name returning only a subset of
   subcolumns or old subcolumn versions (CASSANDRA-3446)
 * automatically compute sha1 sum for uncompressed data files (CASSANDRA-3456)
 * fix reading metadata/statistics component for version < h (CASSANDRA-3474)
 * add sstable forward-compatibility (CASSANDRA-3478)
 * report compression ratio in CFSMBean (CASSANDRA-3393)
 * fix incorrect size exception during streaming of counters (CASSANDRA-3481)
 * (CQL) fix for counter decrement syntax (CASSANDRA-3418)
 * Fix race introduced by CASSANDRA-2503 (CASSANDRA-3482)
 * Fix incomplete deletion of delivered hints (CASSANDRA-3466)
 * Avoid rescheduling compactions when no compaction was executed 
   (CASSANDRA-3484)
 * fix handling of the chunk_length_kb compression options (CASSANDRA-3492)
Merged from 0.8:
 * fix updating CF row_cache_provider (CASSANDRA-3414)
 * CFMetaData.convertToThrift method to set RowCacheProvider (CASSANDRA-3405)
 * acquire compactionlock during truncate (CASSANDRA-3399)
 * fix displaying cfdef entries for super columnfamilies (CASSANDRA-3415)
 * Make counter shard merging thread safe (CASSANDRA-3178)
 * Revert CASSANDRA-2855
 * Fix bug preventing the use of efficient cross-DC writes (CASSANDRA-3472)
 * `describe ring` command for CLI (CASSANDRA-3220)
 * (Hadoop) skip empty rows when entire row is requested, redux (CASSANDRA-2855)


1.0.2
 * "defragment" rows for name-based queries under STCS (CASSANDRA-2503)
 * Add timing information to cassandra-cli GET/SET/LIST queries (CASSANDRA-3326)
 * Only create one CompressionMetadata object per sstable (CASSANDRA-3427)
 * cleanup usage of StorageService.setMode() (CASSANDRA-3388)
 * Avoid large array allocation for compressed chunk offsets (CASSANDRA-3432)
 * fix DecimalType bytebuffer marshalling (CASSANDRA-3421)
 * fix bug that caused first column in per row indexes to be ignored 
   (CASSANDRA-3441)
 * add JMX call to clean (failed) repair sessions (CASSANDRA-3316)
 * fix sstableloader reference acquisition bug (CASSANDRA-3438)
 * fix estimated row size regression (CASSANDRA-3451)
 * make sure we don't return more columns than asked (CASSANDRA-3303, 3395)
Merged from 0.8:
 * acquire compactionlock during truncate (CASSANDRA-3399)
 * fix displaying cfdef entries for super columnfamilies (CASSANDRA-3415)


1.0.1
 * acquire references during index build to prevent delete problems
   on Windows (CASSANDRA-3314)
 * describe_ring should include datacenter/topology information (CASSANDRA-2882)
 * Thrift sockets are not properly buffered (CASSANDRA-3261)
 * performance improvement for bytebufferutil compare function (CASSANDRA-3286)
 * add system.versions ColumnFamily (CASSANDRA-3140)
 * reduce network copies (CASSANDRA-3333, 3373)
 * limit nodetool to 32MB of heap (CASSANDRA-3124)
 * (CQL) update parser to accept "timestamp" instead of "date" (CASSANDRA-3149)
 * Fix CLI `show schema` to include "compression_options" (CASSANDRA-3368)
 * Snapshot to include manifest under LeveledCompactionStrategy (CASSANDRA-3359)
 * (CQL) SELECT query should allow CF name to be qualified by keyspace (CASSANDRA-3130)
 * (CQL) Fix internal application error specifying 'using consistency ...'
   in lower case (CASSANDRA-3366)
 * fix Deflate compression when compression actually makes the data bigger
   (CASSANDRA-3370)
 * optimize UUIDGen to avoid lock contention on InetAddress.getLocalHost 
   (CASSANDRA-3387)
 * tolerate index being dropped mid-mutation (CASSANDRA-3334, 3313)
 * CompactionManager is now responsible for checking for new candidates
   post-task execution, enabling more consistent leveled compaction 
   (CASSANDRA-3391)
 * Cache HSHA threads (CASSANDRA-3372)
 * use CF/KS names as snapshot prefix for drop + truncate operations
   (CASSANDRA-2997)
 * Break bloom filters up to avoid heap fragmentation (CASSANDRA-2466)
 * fix cassandra hanging on jsvc stop (CASSANDRA-3302)
 * Avoid leveled compaction getting blocked on errors (CASSANDRA-3408)
 * Make reloading the compaction strategy safe (CASSANDRA-3409)
 * ignore 0.8 hints even if compaction begins before we try to purge
   them (CASSANDRA-3385)
 * remove procrun (bin\daemon) from Cassandra source tree and 
   artifacts (CASSANDRA-3331)
 * make cassandra compile under JDK7 (CASSANDRA-3275)
 * remove dependency of clientutil.jar to FBUtilities (CASSANDRA-3299)
 * avoid truncation errors by using long math on long values (CASSANDRA-3364)
 * avoid clock drift on some Windows machine (CASSANDRA-3375)
 * display cache provider in cli 'describe keyspace' command (CASSANDRA-3384)
 * fix incomplete topology information in describe_ring (CASSANDRA-3403)
 * expire dead gossip states based on time (CASSANDRA-2961)
 * improve CompactionTask extensibility (CASSANDRA-3330)
 * Allow one leveled compaction task to kick off another (CASSANDRA-3363)
 * allow encryption only between datacenters (CASSANDRA-2802)
Merged from 0.8:
 * fix truncate allowing data to be replayed post-restart (CASSANDRA-3297)
 * make iwriter final in IndexWriter to avoid NPE (CASSANDRA-2863)
 * (CQL) update grammar to require key clause in DELETE statement
   (CASSANDRA-3349)
 * (CQL) allow numeric keyspace names in USE statement (CASSANDRA-3350)
 * (Hadoop) skip empty rows when slicing the entire row (CASSANDRA-2855)
 * Fix handling of tombstone by SSTableExport/Import (CASSANDRA-3357)
 * fix ColumnIndexer to use long offsets (CASSANDRA-3358)
 * Improved CLI exceptions (CASSANDRA-3312)
 * Fix handling of tombstone by SSTableExport/Import (CASSANDRA-3357)
 * Only count compaction as active (for throttling) when they have
   successfully acquired the compaction lock (CASSANDRA-3344)
 * Display CLI version string on startup (CASSANDRA-3196)
 * (Hadoop) make CFIF try rpc_address or fallback to listen_address
   (CASSANDRA-3214)
 * (Hadoop) accept comma delimited lists of initial thrift connections
   (CASSANDRA-3185)
 * ColumnFamily min_compaction_threshold should be >= 2 (CASSANDRA-3342)
 * (Pig) add 0.8+ types and key validation type in schema (CASSANDRA-3280)
 * Fix completely removing column metadata using CLI (CASSANDRA-3126)
 * CLI `describe cluster;` output should be on separate lines for separate versions
   (CASSANDRA-3170)
 * fix changing durable_writes keyspace option during CF creation
   (CASSANDRA-3292)
 * avoid locking on update when no indexes are involved (CASSANDRA-3386)
 * fix assertionError during repair with ordered partitioners (CASSANDRA-3369)
 * correctly serialize key_validation_class for avro (CASSANDRA-3391)
 * don't expire counter tombstone after streaming (CASSANDRA-3394)
 * prevent nodes that failed to join from hanging around forever 
   (CASSANDRA-3351)
 * remove incorrect optimization from slice read path (CASSANDRA-3390)
 * Fix race in AntiEntropyService (CASSANDRA-3400)


1.0.0-final
 * close scrubbed sstable fd before deleting it (CASSANDRA-3318)
 * fix bug preventing obsolete commitlog segments from being removed
   (CASSANDRA-3269)
 * tolerate whitespace in seed CDL (CASSANDRA-3263)
 * Change default heap thresholds to max(min(1/2 ram, 1G), min(1/4 ram, 8GB))
   (CASSANDRA-3295)
 * Fix broken CompressedRandomAccessReaderTest (CASSANDRA-3298)
 * (CQL) fix type information returned for wildcard queries (CASSANDRA-3311)
 * add estimated tasks to LeveledCompactionStrategy (CASSANDRA-3322)
 * avoid including compaction cache-warming in keycache stats (CASSANDRA-3325)
 * run compaction and hinted handoff threads at MIN_PRIORITY (CASSANDRA-3308)
 * default hsha thrift server to cpu core count in rpc pool (CASSANDRA-3329)
 * add bin\daemon to binary tarball for Windows service (CASSANDRA-3331)
 * Fix places where uncompressed size of sstables was use in place of the
   compressed one (CASSANDRA-3338)
 * Fix hsha thrift server (CASSANDRA-3346)
 * Make sure repair only stream needed sstables (CASSANDRA-3345)


1.0.0-rc2
 * Log a meaningful warning when a node receives a message for a repair session
   that doesn't exist anymore (CASSANDRA-3256)
 * test for NUMA policy support as well as numactl presence (CASSANDRA-3245)
 * Fix FD leak when internode encryption is enabled (CASSANDRA-3257)
 * Remove incorrect assertion in mergeIterator (CASSANDRA-3260)
 * FBUtilities.hexToBytes(String) to throw NumberFormatException when string
   contains non-hex characters (CASSANDRA-3231)
 * Keep SimpleSnitch proximity ordering unchanged from what the Strategy
   generates, as intended (CASSANDRA-3262)
 * remove Scrub from compactionstats when finished (CASSANDRA-3255)
 * fix counter entry in jdbc TypesMap (CASSANDRA-3268)
 * fix full queue scenario for ParallelCompactionIterator (CASSANDRA-3270)
 * fix bootstrap process (CASSANDRA-3285)
 * don't try delivering hints if when there isn't any (CASSANDRA-3176)
 * CLI documentation change for ColumnFamily `compression_options` (CASSANDRA-3282)
 * ignore any CF ids sent by client for adding CF/KS (CASSANDRA-3288)
 * remove obsolete hints on first startup (CASSANDRA-3291)
 * use correct ISortedColumns for time-optimized reads (CASSANDRA-3289)
 * Evict gossip state immediately when a token is taken over by a new IP 
   (CASSANDRA-3259)


1.0.0-rc1
 * Update CQL to generate microsecond timestamps by default (CASSANDRA-3227)
 * Fix counting CFMetadata towards Memtable liveRatio (CASSANDRA-3023)
 * Kill server on wrapped OOME such as from FileChannel.map (CASSANDRA-3201)
 * remove unnecessary copy when adding to row cache (CASSANDRA-3223)
 * Log message when a full repair operation completes (CASSANDRA-3207)
 * Fix streamOutSession keeping sstables references forever if the remote end
   dies (CASSANDRA-3216)
 * Remove dynamic_snitch boolean from example configuration (defaulting to 
   true) and set default badness threshold to 0.1 (CASSANDRA-3229)
 * Base choice of random or "balanced" token on bootstrap on whether
   schema definitions were found (CASSANDRA-3219)
 * Fixes for LeveledCompactionStrategy score computation, prioritization,
   scheduling, and performance (CASSANDRA-3224, 3234)
 * parallelize sstable open at server startup (CASSANDRA-2988)
 * fix handling of exceptions writing to OutboundTcpConnection (CASSANDRA-3235)
 * Allow using quotes in "USE <keyspace>;" CLI command (CASSANDRA-3208)
 * Don't allow any cache loading exceptions to halt startup (CASSANDRA-3218)
 * Fix sstableloader --ignores option (CASSANDRA-3247)
 * File descriptor limit increased in packaging (CASSANDRA-3206)
 * Fix deadlock in commit log during flush (CASSANDRA-3253) 


1.0.0-beta1
 * removed binarymemtable (CASSANDRA-2692)
 * add commitlog_total_space_in_mb to prevent fragmented logs (CASSANDRA-2427)
 * removed commitlog_rotation_threshold_in_mb configuration (CASSANDRA-2771)
 * make AbstractBounds.normalize de-overlapp overlapping ranges (CASSANDRA-2641)
 * replace CollatingIterator, ReducingIterator with MergeIterator 
   (CASSANDRA-2062)
 * Fixed the ability to set compaction strategy in cli using create column 
   family command (CASSANDRA-2778)
 * clean up tmp files after failed compaction (CASSANDRA-2468)
 * restrict repair streaming to specific columnfamilies (CASSANDRA-2280)
 * don't bother persisting columns shadowed by a row tombstone (CASSANDRA-2589)
 * reset CF and SC deletion times after gc_grace (CASSANDRA-2317)
 * optimize away seek when compacting wide rows (CASSANDRA-2879)
 * single-pass streaming (CASSANDRA-2677, 2906, 2916, 3003)
 * use reference counting for deleting sstables instead of relying on GC
   (CASSANDRA-2521, 3179)
 * store hints as serialized mutations instead of pointers to data row
   (CASSANDRA-2045)
 * store hints in the coordinator node instead of in the closest replica 
   (CASSANDRA-2914)
 * add row_cache_keys_to_save CF option (CASSANDRA-1966)
 * check column family validity in nodetool repair (CASSANDRA-2933)
 * use lazy initialization instead of class initialization in NodeId
   (CASSANDRA-2953)
 * add paging to get_count (CASSANDRA-2894)
 * fix "short reads" in [multi]get (CASSANDRA-2643, 3157, 3192)
 * add optional compression for sstables (CASSANDRA-47, 2994, 3001, 3128)
 * add scheduler JMX metrics (CASSANDRA-2962)
 * add block level checksum for compressed data (CASSANDRA-1717)
 * make column family backed column map pluggable and introduce unsynchronized
   ArrayList backed one to speedup reads (CASSANDRA-2843, 3165, 3205)
 * refactoring of the secondary index api (CASSANDRA-2982)
 * make CL > ONE reads wait for digest reconciliation before returning
   (CASSANDRA-2494)
 * fix missing logging for some exceptions (CASSANDRA-2061)
 * refactor and optimize ColumnFamilyStore.files(...) and Descriptor.fromFilename(String)
   and few other places responsible for work with SSTable files (CASSANDRA-3040)
 * Stop reading from sstables once we know we have the most recent columns,
   for query-by-name requests (CASSANDRA-2498)
 * Add query-by-column mode to stress.java (CASSANDRA-3064)
 * Add "install" command to cassandra.bat (CASSANDRA-292)
 * clean up KSMetadata, CFMetadata from unnecessary
   Thrift<->Avro conversion methods (CASSANDRA-3032)
 * Add timeouts to client request schedulers (CASSANDRA-3079, 3096)
 * Cli to use hashes rather than array of hashes for strategy options (CASSANDRA-3081)
 * LeveledCompactionStrategy (CASSANDRA-1608, 3085, 3110, 3087, 3145, 3154, 3182)
 * Improvements of the CLI `describe` command (CASSANDRA-2630)
 * reduce window where dropped CF sstables may not be deleted (CASSANDRA-2942)
 * Expose gossip/FD info to JMX (CASSANDRA-2806)
 * Fix streaming over SSL when compressed SSTable involved (CASSANDRA-3051)
 * Add support for pluggable secondary index implementations (CASSANDRA-3078)
 * remove compaction_thread_priority setting (CASSANDRA-3104)
 * generate hints for replicas that timeout, not just replicas that are known
   to be down before starting (CASSANDRA-2034)
 * Add throttling for internode streaming (CASSANDRA-3080)
 * make the repair of a range repair all replica (CASSANDRA-2610, 3194)
 * expose the ability to repair the first range (as returned by the
   partitioner) of a node (CASSANDRA-2606)
 * Streams Compression (CASSANDRA-3015)
 * add ability to use multiple threads during a single compaction
   (CASSANDRA-2901)
 * make AbstractBounds.normalize support overlapping ranges (CASSANDRA-2641)
 * fix of the CQL count() behavior (CASSANDRA-3068)
 * use TreeMap backed column families for the SSTable simple writers
   (CASSANDRA-3148)
 * fix inconsistency of the CLI syntax when {} should be used instead of [{}]
   (CASSANDRA-3119)
 * rename CQL type names to match expected SQL behavior (CASSANDRA-3149, 3031)
 * Arena-based allocation for memtables (CASSANDRA-2252, 3162, 3163, 3168)
 * Default RR chance to 0.1 (CASSANDRA-3169)
 * Add RowLevel support to secondary index API (CASSANDRA-3147)
 * Make SerializingCacheProvider the default if JNA is available (CASSANDRA-3183)
 * Fix backwards compatibilty for CQL memtable properties (CASSANDRA-3190)
 * Add five-minute delay before starting compactions on a restarted server
   (CASSANDRA-3181)
 * Reduce copies done for intra-host messages (CASSANDRA-1788, 3144)
 * support of compaction strategy option for stress.java (CASSANDRA-3204)
 * make memtable throughput and column count thresholds no-ops (CASSANDRA-2449)
 * Return schema information along with the resultSet in CQL (CASSANDRA-2734)
 * Add new DecimalType (CASSANDRA-2883)
 * Fix assertion error in RowRepairResolver (CASSANDRA-3156)
 * Reduce unnecessary high buffer sizes (CASSANDRA-3171)
 * Pluggable compaction strategy (CASSANDRA-1610)
 * Add new broadcast_address config option (CASSANDRA-2491)


0.8.7
 * Kill server on wrapped OOME such as from FileChannel.map (CASSANDRA-3201)
 * Allow using quotes in "USE <keyspace>;" CLI command (CASSANDRA-3208)
 * Log message when a full repair operation completes (CASSANDRA-3207)
 * Don't allow any cache loading exceptions to halt startup (CASSANDRA-3218)
 * Fix sstableloader --ignores option (CASSANDRA-3247)
 * File descriptor limit increased in packaging (CASSANDRA-3206)
 * Log a meaningfull warning when a node receive a message for a repair session
   that doesn't exist anymore (CASSANDRA-3256)
 * Fix FD leak when internode encryption is enabled (CASSANDRA-3257)
 * FBUtilities.hexToBytes(String) to throw NumberFormatException when string
   contains non-hex characters (CASSANDRA-3231)
 * Keep SimpleSnitch proximity ordering unchanged from what the Strategy
   generates, as intended (CASSANDRA-3262)
 * remove Scrub from compactionstats when finished (CASSANDRA-3255)
 * Fix tool .bat files when CASSANDRA_HOME contains spaces (CASSANDRA-3258)
 * Force flush of status table when removing/updating token (CASSANDRA-3243)
 * Evict gossip state immediately when a token is taken over by a new IP (CASSANDRA-3259)
 * Fix bug where the failure detector can take too long to mark a host
   down (CASSANDRA-3273)
 * (Hadoop) allow wrapping ranges in queries (CASSANDRA-3137)
 * (Hadoop) check all interfaces for a match with split location
   before falling back to random replica (CASSANDRA-3211)
 * (Hadoop) Make Pig storage handle implements LoadMetadata (CASSANDRA-2777)
 * (Hadoop) Fix exception during PIG 'dump' (CASSANDRA-2810)
 * Fix stress COUNTER_GET option (CASSANDRA-3301)
 * Fix missing fields in CLI `show schema` output (CASSANDRA-3304)
 * Nodetool no longer leaks threads and closes JMX connections (CASSANDRA-3309)
 * fix truncate allowing data to be replayed post-restart (CASSANDRA-3297)
 * Move SimpleAuthority and SimpleAuthenticator to examples (CASSANDRA-2922)
 * Fix handling of tombstone by SSTableExport/Import (CASSANDRA-3357)
 * Fix transposition in cfHistograms (CASSANDRA-3222)
 * Allow using number as DC name when creating keyspace in CQL (CASSANDRA-3239)
 * Force flush of system table after updating/removing a token (CASSANDRA-3243)


0.8.6
 * revert CASSANDRA-2388
 * change TokenRange.endpoints back to listen/broadcast address to match
   pre-1777 behavior, and add TokenRange.rpc_endpoints instead (CASSANDRA-3187)
 * avoid trying to watch cassandra-topology.properties when loaded from jar
   (CASSANDRA-3138)
 * prevent users from creating keyspaces with LocalStrategy replication
   (CASSANDRA-3139)
 * fix CLI `show schema;` to output correct keyspace definition statement
   (CASSANDRA-3129)
 * CustomTThreadPoolServer to log TTransportException at DEBUG level
   (CASSANDRA-3142)
 * allow topology sort to work with non-unique rack names between 
   datacenters (CASSANDRA-3152)
 * Improve caching of same-version Messages on digest and repair paths
   (CASSANDRA-3158)
 * Randomize choice of first replica for counter increment (CASSANDRA-2890)
 * Fix using read_repair_chance instead of merge_shard_change (CASSANDRA-3202)
 * Avoid streaming data to nodes that already have it, on move as well as
   decommission (CASSANDRA-3041)
 * Fix divide by zero error in GCInspector (CASSANDRA-3164)
 * allow quoting of the ColumnFamily name in CLI `create column family`
   statement (CASSANDRA-3195)
 * Fix rolling upgrade from 0.7 to 0.8 problem (CASSANDRA-3166)
 * Accomodate missing encryption_options in IncomingTcpConnection.stream
   (CASSANDRA-3212)


0.8.5
 * fix NPE when encryption_options is unspecified (CASSANDRA-3007)
 * include column name in validation failure exceptions (CASSANDRA-2849)
 * make sure truncate clears out the commitlog so replay won't re-
   populate with truncated data (CASSANDRA-2950)
 * fix NPE when debug logging is enabled and dropped CF is present
   in a commitlog segment (CASSANDRA-3021)
 * fix cassandra.bat when CASSANDRA_HOME contains spaces (CASSANDRA-2952)
 * fix to SSTableSimpleUnsortedWriter bufferSize calculation (CASSANDRA-3027)
 * make cleanup and normal compaction able to skip empty rows
   (rows containing nothing but expired tombstones) (CASSANDRA-3039)
 * work around native memory leak in com.sun.management.GarbageCollectorMXBean
   (CASSANDRA-2868)
 * validate that column names in column_metadata are not equal to key_alias
   on create/update of the ColumnFamily and CQL 'ALTER' statement (CASSANDRA-3036)
 * return an InvalidRequestException if an indexed column is assigned
   a value larger than 64KB (CASSANDRA-3057)
 * fix of numeric-only and string column names handling in CLI "drop index" 
   (CASSANDRA-3054)
 * prune index scan resultset back to original request for lazy
   resultset expansion case (CASSANDRA-2964)
 * (Hadoop) fail jobs when Cassandra node has failed but TaskTracker
   has not (CASSANDRA-2388)
 * fix dynamic snitch ignoring nodes when read_repair_chance is zero
   (CASSANDRA-2662)
 * avoid retaining references to dropped CFS objects in 
   CompactionManager.estimatedCompactions (CASSANDRA-2708)
 * expose rpc timeouts per host in MessagingServiceMBean (CASSANDRA-2941)
 * avoid including cwd in classpath for deb and rpm packages (CASSANDRA-2881)
 * remove gossip state when a new IP takes over a token (CASSANDRA-3071)
 * allow sstable2json to work on index sstable files (CASSANDRA-3059)
 * always hint counters (CASSANDRA-3099)
 * fix log4j initialization in EmbeddedCassandraService (CASSANDRA-2857)
 * remove gossip state when a new IP takes over a token (CASSANDRA-3071)
 * work around native memory leak in com.sun.management.GarbageCollectorMXBean
    (CASSANDRA-2868)
 * fix UnavailableException with writes at CL.EACH_QUORM (CASSANDRA-3084)
 * fix parsing of the Keyspace and ColumnFamily names in numeric
   and string representations in CLI (CASSANDRA-3075)
 * fix corner cases in Range.differenceToFetch (CASSANDRA-3084)
 * fix ip address String representation in the ring cache (CASSANDRA-3044)
 * fix ring cache compatibility when mixing pre-0.8.4 nodes with post-
   in the same cluster (CASSANDRA-3023)
 * make repair report failure when a node participating dies (instead of
   hanging forever) (CASSANDRA-2433)
 * fix handling of the empty byte buffer by ReversedType (CASSANDRA-3111)
 * Add validation that Keyspace names are case-insensitively unique (CASSANDRA-3066)
 * catch invalid key_validation_class before instantiating UpdateColumnFamily (CASSANDRA-3102)
 * make Range and Bounds objects client-safe (CASSANDRA-3108)
 * optionally skip log4j configuration (CASSANDRA-3061)
 * bundle sstableloader with the debian package (CASSANDRA-3113)
 * don't try to build secondary indexes when there is none (CASSANDRA-3123)
 * improve SSTableSimpleUnsortedWriter speed for large rows (CASSANDRA-3122)
 * handle keyspace arguments correctly in nodetool snapshot (CASSANDRA-3038)
 * Fix SSTableImportTest on windows (CASSANDRA-3043)
 * expose compactionThroughputMbPerSec through JMX (CASSANDRA-3117)
 * log keyspace and CF of large rows being compacted


0.8.4
 * change TokenRing.endpoints to be a list of rpc addresses instead of 
   listen/broadcast addresses (CASSANDRA-1777)
 * include files-to-be-streamed in StreamInSession.getSources (CASSANDRA-2972)
 * use JAVA env var in cassandra-env.sh (CASSANDRA-2785, 2992)
 * avoid doing read for no-op replicate-on-write at CL=1 (CASSANDRA-2892)
 * refuse counter write for CL.ANY (CASSANDRA-2990)
 * switch back to only logging recent dropped messages (CASSANDRA-3004)
 * always deserialize RowMutation for counters (CASSANDRA-3006)
 * ignore saved replication_factor strategy_option for NTS (CASSANDRA-3011)
 * make sure pre-truncate CL segments are discarded (CASSANDRA-2950)


0.8.3
 * add ability to drop local reads/writes that are going to timeout
   (CASSANDRA-2943)
 * revamp token removal process, keep gossip states for 3 days (CASSANDRA-2496)
 * don't accept extra args for 0-arg nodetool commands (CASSANDRA-2740)
 * log unavailableexception details at debug level (CASSANDRA-2856)
 * expose data_dir though jmx (CASSANDRA-2770)
 * don't include tmp files as sstable when create cfs (CASSANDRA-2929)
 * log Java classpath on startup (CASSANDRA-2895)
 * keep gossipped version in sync with actual on migration coordinator 
   (CASSANDRA-2946)
 * use lazy initialization instead of class initialization in NodeId
   (CASSANDRA-2953)
 * check column family validity in nodetool repair (CASSANDRA-2933)
 * speedup bytes to hex conversions dramatically (CASSANDRA-2850)
 * Flush memtables on shutdown when durable writes are disabled 
   (CASSANDRA-2958)
 * improved POSIX compatibility of start scripts (CASsANDRA-2965)
 * add counter support to Hadoop InputFormat (CASSANDRA-2981)
 * fix bug where dirty commitlog segments were removed (and avoid keeping 
   segments with no post-flush activity permanently dirty) (CASSANDRA-2829)
 * fix throwing exception with batch mutation of counter super columns
   (CASSANDRA-2949)
 * ignore system tables during repair (CASSANDRA-2979)
 * throw exception when NTS is given replication_factor as an option
   (CASSANDRA-2960)
 * fix assertion error during compaction of counter CFs (CASSANDRA-2968)
 * avoid trying to create index names, when no index exists (CASSANDRA-2867)
 * don't sample the system table when choosing a bootstrap token
   (CASSANDRA-2825)
 * gossiper notifies of local state changes (CASSANDRA-2948)
 * add asynchronous and half-sync/half-async (hsha) thrift servers 
   (CASSANDRA-1405)
 * fix potential use of free'd native memory in SerializingCache 
   (CASSANDRA-2951)
 * prune index scan resultset back to original request for lazy
   resultset expansion case (CASSANDRA-2964)
 * (Hadoop) fail jobs when Cassandra node has failed but TaskTracker
    has not (CASSANDRA-2388)


0.8.2
 * CQL: 
   - include only one row per unique key for IN queries (CASSANDRA-2717)
   - respect client timestamp on full row deletions (CASSANDRA-2912)
 * improve thread-safety in StreamOutSession (CASSANDRA-2792)
 * allow deleting a row and updating indexed columns in it in the
   same mutation (CASSANDRA-2773)
 * Expose number of threads blocked on submitting memtable to flush
   in JMX (CASSANDRA-2817)
 * add ability to return "endpoints" to nodetool (CASSANDRA-2776)
 * Add support for multiple (comma-delimited) coordinator addresses
   to ColumnFamilyInputFormat (CASSANDRA-2807)
 * fix potential NPE while scheduling read repair for range slice
   (CASSANDRA-2823)
 * Fix race in SystemTable.getCurrentLocalNodeId (CASSANDRA-2824)
 * Correctly set default for replicate_on_write (CASSANDRA-2835)
 * improve nodetool compactionstats formatting (CASSANDRA-2844)
 * fix index-building status display (CASSANDRA-2853)
 * fix CLI perpetuating obsolete KsDef.replication_factor (CASSANDRA-2846)
 * improve cli treatment of multiline comments (CASSANDRA-2852)
 * handle row tombstones correctly in EchoedRow (CASSANDRA-2786)
 * add MessagingService.get[Recently]DroppedMessages and
   StorageService.getExceptionCount (CASSANDRA-2804)
 * fix possibility of spurious UnavailableException for LOCAL_QUORUM
   reads with dynamic snitch + read repair disabled (CASSANDRA-2870)
 * add ant-optional as dependence for the debian package (CASSANDRA-2164)
 * add option to specify limit for get_slice in the CLI (CASSANDRA-2646)
 * decrease HH page size (CASSANDRA-2832)
 * reset cli keyspace after dropping the current one (CASSANDRA-2763)
 * add KeyRange option to Hadoop inputformat (CASSANDRA-1125)
 * fix protocol versioning (CASSANDRA-2818, 2860)
 * support spaces in path to log4j configuration (CASSANDRA-2383)
 * avoid including inferred types in CF update (CASSANDRA-2809)
 * fix JMX bulkload call (CASSANDRA-2908)
 * fix updating KS with durable_writes=false (CASSANDRA-2907)
 * add simplified facade to SSTableWriter for bulk loading use
   (CASSANDRA-2911)
 * fix re-using index CF sstable names after drop/recreate (CASSANDRA-2872)
 * prepend CF to default index names (CASSANDRA-2903)
 * fix hint replay (CASSANDRA-2928)
 * Properly synchronize repair's merkle tree computation (CASSANDRA-2816)


0.8.1
 * CQL:
   - support for insert, delete in BATCH (CASSANDRA-2537)
   - support for IN to SELECT, UPDATE (CASSANDRA-2553)
   - timestamp support for INSERT, UPDATE, and BATCH (CASSANDRA-2555)
   - TTL support (CASSANDRA-2476)
   - counter support (CASSANDRA-2473)
   - ALTER COLUMNFAMILY (CASSANDRA-1709)
   - DROP INDEX (CASSANDRA-2617)
   - add SCHEMA/TABLE as aliases for KS/CF (CASSANDRA-2743)
   - server handles wait-for-schema-agreement (CASSANDRA-2756)
   - key alias support (CASSANDRA-2480)
 * add support for comparator parameters and a generic ReverseType
   (CASSANDRA-2355)
 * add CompositeType and DynamicCompositeType (CASSANDRA-2231)
 * optimize batches containing multiple updates to the same row
   (CASSANDRA-2583)
 * adjust hinted handoff page size to avoid OOM with large columns 
   (CASSANDRA-2652)
 * mark BRAF buffer invalid post-flush so we don't re-flush partial
   buffers again, especially on CL writes (CASSANDRA-2660)
 * add DROP INDEX support to CLI (CASSANDRA-2616)
 * don't perform HH to client-mode [storageproxy] nodes (CASSANDRA-2668)
 * Improve forceDeserialize/getCompactedRow encapsulation (CASSANDRA-2659)
 * Don't write CounterUpdateColumn to disk in tests (CASSANDRA-2650)
 * Add sstable bulk loading utility (CASSANDRA-1278)
 * avoid replaying hints to dropped columnfamilies (CASSANDRA-2685)
 * add placeholders for missing rows in range query pseudo-RR (CASSANDRA-2680)
 * remove no-op HHOM.renameHints (CASSANDRA-2693)
 * clone super columns to avoid modifying them during flush (CASSANDRA-2675)
 * allow writes to bypass the commitlog for certain keyspaces (CASSANDRA-2683)
 * avoid NPE when bypassing commitlog during memtable flush (CASSANDRA-2781)
 * Added support for making bootstrap retry if nodes flap (CASSANDRA-2644)
 * Added statusthrift to nodetool to report if thrift server is running (CASSANDRA-2722)
 * Fixed rows being cached if they do not exist (CASSANDRA-2723)
 * Support passing tableName and cfName to RowCacheProviders (CASSANDRA-2702)
 * close scrub file handles (CASSANDRA-2669)
 * throttle migration replay (CASSANDRA-2714)
 * optimize column serializer creation (CASSANDRA-2716)
 * Added support for making bootstrap retry if nodes flap (CASSANDRA-2644)
 * Added statusthrift to nodetool to report if thrift server is running
   (CASSANDRA-2722)
 * Fixed rows being cached if they do not exist (CASSANDRA-2723)
 * fix truncate/compaction race (CASSANDRA-2673)
 * workaround large resultsets causing large allocation retention
   by nio sockets (CASSANDRA-2654)
 * fix nodetool ring use with Ec2Snitch (CASSANDRA-2733)
 * fix removing columns and subcolumns that are supressed by a row or
   supercolumn tombstone during replica resolution (CASSANDRA-2590)
 * support sstable2json against snapshot sstables (CASSANDRA-2386)
 * remove active-pull schema requests (CASSANDRA-2715)
 * avoid marking entire list of sstables as actively being compacted
   in multithreaded compaction (CASSANDRA-2765)
 * seek back after deserializing a row to update cache with (CASSANDRA-2752)
 * avoid skipping rows in scrub for counter column family (CASSANDRA-2759)
 * fix ConcurrentModificationException in repair when dealing with 0.7 node
   (CASSANDRA-2767)
 * use threadsafe collections for StreamInSession (CASSANDRA-2766)
 * avoid infinite loop when creating merkle tree (CASSANDRA-2758)
 * avoids unmarking compacting sstable prematurely in cleanup (CASSANDRA-2769)
 * fix NPE when the commit log is bypassed (CASSANDRA-2718)
 * don't throw an exception in SS.isRPCServerRunning (CASSANDRA-2721)
 * make stress.jar executable (CASSANDRA-2744)
 * add daemon mode to java stress (CASSANDRA-2267)
 * expose the DC and rack of a node through JMX and nodetool ring (CASSANDRA-2531)
 * fix cache mbean getSize (CASSANDRA-2781)
 * Add Date, Float, Double, and Boolean types (CASSANDRA-2530)
 * Add startup flag to renew counter node id (CASSANDRA-2788)
 * add jamm agent to cassandra.bat (CASSANDRA-2787)
 * fix repair hanging if a neighbor has nothing to send (CASSANDRA-2797)
 * purge tombstone even if row is in only one sstable (CASSANDRA-2801)
 * Fix wrong purge of deleted cf during compaction (CASSANDRA-2786)
 * fix race that could result in Hadoop writer failing to throw an
   exception encountered after close() (CASSANDRA-2755)
 * fix scan wrongly throwing assertion error (CASSANDRA-2653)
 * Always use even distribution for merkle tree with RandomPartitionner
   (CASSANDRA-2841)
 * fix describeOwnership for OPP (CASSANDRA-2800)
 * ensure that string tokens do not contain commas (CASSANDRA-2762)


0.8.0-final
 * fix CQL grammar warning and cqlsh regression from CASSANDRA-2622
 * add ant generate-cql-html target (CASSANDRA-2526)
 * update CQL consistency levels (CASSANDRA-2566)
 * debian packaging fixes (CASSANDRA-2481, 2647)
 * fix UUIDType, IntegerType for direct buffers (CASSANDRA-2682, 2684)
 * switch to native Thrift for Hadoop map/reduce (CASSANDRA-2667)
 * fix StackOverflowError when building from eclipse (CASSANDRA-2687)
 * only provide replication_factor to strategy_options "help" for
   SimpleStrategy, OldNetworkTopologyStrategy (CASSANDRA-2678, 2713)
 * fix exception adding validators to non-string columns (CASSANDRA-2696)
 * avoid instantiating DatabaseDescriptor in JDBC (CASSANDRA-2694)
 * fix potential stack overflow during compaction (CASSANDRA-2626)
 * clone super columns to avoid modifying them during flush (CASSANDRA-2675)
 * reset underlying iterator in EchoedRow constructor (CASSANDRA-2653)


0.8.0-rc1
 * faster flushes and compaction from fixing excessively pessimistic 
   rebuffering in BRAF (CASSANDRA-2581)
 * fix returning null column values in the python cql driver (CASSANDRA-2593)
 * fix merkle tree splitting exiting early (CASSANDRA-2605)
 * snapshot_before_compaction directory name fix (CASSANDRA-2598)
 * Disable compaction throttling during bootstrap (CASSANDRA-2612) 
 * fix CQL treatment of > and < operators in range slices (CASSANDRA-2592)
 * fix potential double-application of counter updates on commitlog replay
   by moving replay position from header to sstable metadata (CASSANDRA-2419)
 * JDBC CQL driver exposes getColumn for access to timestamp
 * JDBC ResultSetMetadata properties added to AbstractType
 * r/m clustertool (CASSANDRA-2607)
 * add support for presenting row key as a column in CQL result sets 
   (CASSANDRA-2622)
 * Don't allow {LOCAL|EACH}_QUORUM unless strategy is NTS (CASSANDRA-2627)
 * validate keyspace strategy_options during CQL create (CASSANDRA-2624)
 * fix empty Result with secondary index when limit=1 (CASSANDRA-2628)
 * Fix regression where bootstrapping a node with no schema fails
   (CASSANDRA-2625)
 * Allow removing LocationInfo sstables (CASSANDRA-2632)
 * avoid attempting to replay mutations from dropped keyspaces (CASSANDRA-2631)
 * avoid using cached position of a key when GT is requested (CASSANDRA-2633)
 * fix counting bloom filter true positives (CASSANDRA-2637)
 * initialize local ep state prior to gossip startup if needed (CASSANDRA-2638)
 * fix counter increment lost after restart (CASSANDRA-2642)
 * add quote-escaping via backslash to CLI (CASSANDRA-2623)
 * fix pig example script (CASSANDRA-2487)
 * fix dynamic snitch race in adding latencies (CASSANDRA-2618)
 * Start/stop cassandra after more important services such as mdadm in
   debian packaging (CASSANDRA-2481)


0.8.0-beta2
 * fix NPE compacting index CFs (CASSANDRA-2528)
 * Remove checking all column families on startup for compaction candidates 
   (CASSANDRA-2444)
 * validate CQL create keyspace options (CASSANDRA-2525)
 * fix nodetool setcompactionthroughput (CASSANDRA-2550)
 * move	gossip heartbeat back to its own thread (CASSANDRA-2554)
 * validate cql TRUNCATE columnfamily before truncating (CASSANDRA-2570)
 * fix batch_mutate for mixed standard-counter mutations (CASSANDRA-2457)
 * disallow making schema changes to system keyspace (CASSANDRA-2563)
 * fix sending mutation messages multiple times (CASSANDRA-2557)
 * fix incorrect use of NBHM.size in ReadCallback that could cause
   reads to time out even when responses were received (CASSANDRA-2552)
 * trigger read repair correctly for LOCAL_QUORUM reads (CASSANDRA-2556)
 * Allow configuring the number of compaction thread (CASSANDRA-2558)
 * forceUserDefinedCompaction will attempt to compact what it is given
   even if the pessimistic estimate is that there is not enough disk space;
   automatic compactions will only compact 2 or more sstables (CASSANDRA-2575)
 * refuse to apply migrations with older timestamps than the current 
   schema (CASSANDRA-2536)
 * remove unframed Thrift transport option
 * include indexes in snapshots (CASSANDRA-2596)
 * improve ignoring of obsolete mutations in index maintenance (CASSANDRA-2401)
 * recognize attempt to drop just the index while leaving the column
   definition alone (CASSANDRA-2619)
  

0.8.0-beta1
 * remove Avro RPC support (CASSANDRA-926)
 * support for columns that act as incr/decr counters 
   (CASSANDRA-1072, 1937, 1944, 1936, 2101, 2093, 2288, 2105, 2384, 2236, 2342,
   2454)
 * CQL (CASSANDRA-1703, 1704, 1705, 1706, 1707, 1708, 1710, 1711, 1940, 
   2124, 2302, 2277, 2493)
 * avoid double RowMutation serialization on write path (CASSANDRA-1800)
 * make NetworkTopologyStrategy the default (CASSANDRA-1960)
 * configurable internode encryption (CASSANDRA-1567, 2152)
 * human readable column names in sstable2json output (CASSANDRA-1933)
 * change default JMX port to 7199 (CASSANDRA-2027)
 * backwards compatible internal messaging (CASSANDRA-1015)
 * atomic switch of memtables and sstables (CASSANDRA-2284)
 * add pluggable SeedProvider (CASSANDRA-1669)
 * Fix clustertool to not throw exception when calling get_endpoints (CASSANDRA-2437)
 * upgrade to thrift 0.6 (CASSANDRA-2412) 
 * repair works on a token range instead of full ring (CASSANDRA-2324)
 * purge tombstones from row cache (CASSANDRA-2305)
 * push replication_factor into strategy_options (CASSANDRA-1263)
 * give snapshots the same name on each node (CASSANDRA-1791)
 * remove "nodetool loadbalance" (CASSANDRA-2448)
 * multithreaded compaction (CASSANDRA-2191)
 * compaction throttling (CASSANDRA-2156)
 * add key type information and alias (CASSANDRA-2311, 2396)
 * cli no longer divides read_repair_chance by 100 (CASSANDRA-2458)
 * made CompactionInfo.getTaskType return an enum (CASSANDRA-2482)
 * add a server-wide cap on measured memtable memory usage and aggressively
   flush to keep under that threshold (CASSANDRA-2006)
 * add unified UUIDType (CASSANDRA-2233)
 * add off-heap row cache support (CASSANDRA-1969)


0.7.5
 * improvements/fixes to PIG driver (CASSANDRA-1618, CASSANDRA-2387,
   CASSANDRA-2465, CASSANDRA-2484)
 * validate index names (CASSANDRA-1761)
 * reduce contention on Table.flusherLock (CASSANDRA-1954)
 * try harder to detect failures during streaming, cleaning up temporary
   files more reliably (CASSANDRA-2088)
 * shut down server for OOM on a Thrift thread (CASSANDRA-2269)
 * fix tombstone handling in repair and sstable2json (CASSANDRA-2279)
 * preserve version when streaming data from old sstables (CASSANDRA-2283)
 * don't start repair if a neighboring node is marked as dead (CASSANDRA-2290)
 * purge tombstones from row cache (CASSANDRA-2305)
 * Avoid seeking when sstable2json exports the entire file (CASSANDRA-2318)
 * clear Built flag in system table when dropping an index (CASSANDRA-2320)
 * don't allow arbitrary argument for stress.java (CASSANDRA-2323)
 * validate values for index predicates in get_indexed_slice (CASSANDRA-2328)
 * queue secondary indexes for flush before the parent (CASSANDRA-2330)
 * allow job configuration to set the CL used in Hadoop jobs (CASSANDRA-2331)
 * add memtable_flush_queue_size defaulting to 4 (CASSANDRA-2333)
 * Allow overriding of initial_token, storage_port and rpc_port from system
   properties (CASSANDRA-2343)
 * fix comparator used for non-indexed secondary expressions in index scan
   (CASSANDRA-2347)
 * ensure size calculation and write phase of large-row compaction use
   the same threshold for TTL expiration (CASSANDRA-2349)
 * fix race when iterating CFs during add/drop (CASSANDRA-2350)
 * add ConsistencyLevel command to CLI (CASSANDRA-2354)
 * allow negative numbers in the cli (CASSANDRA-2358)
 * hard code serialVersionUID for tokens class (CASSANDRA-2361)
 * fix potential infinite loop in ByteBufferUtil.inputStream (CASSANDRA-2365)
 * fix encoding bugs in HintedHandoffManager, SystemTable when default
   charset is not UTF8 (CASSANDRA-2367)
 * avoids having removed node reappearing in Gossip (CASSANDRA-2371)
 * fix incorrect truncation of long to int when reading columns via block
   index (CASSANDRA-2376)
 * fix NPE during stream session (CASSANDRA-2377)
 * fix race condition that could leave orphaned data files when dropping CF or
   KS (CASSANDRA-2381)
 * fsync statistics component on write (CASSANDRA-2382)
 * fix duplicate results from CFS.scan (CASSANDRA-2406)
 * add IntegerType to CLI help (CASSANDRA-2414)
 * avoid caching token-only decoratedkeys (CASSANDRA-2416)
 * convert mmap assertion to if/throw so scrub can catch it (CASSANDRA-2417)
 * don't overwrite gc log (CASSANDR-2418)
 * invalidate row cache for streamed row to avoid inconsitencies
   (CASSANDRA-2420)
 * avoid copies in range/index scans (CASSANDRA-2425)
 * make sure we don't wipe data during cleanup if the node has not join
   the ring (CASSANDRA-2428)
 * Try harder to close files after compaction (CASSANDRA-2431)
 * re-set bootstrapped flag after move finishes (CASSANDRA-2435)
 * display validation_class in CLI 'describe keyspace' (CASSANDRA-2442)
 * make cleanup compactions cleanup the row cache (CASSANDRA-2451)
 * add column fields validation to scrub (CASSANDRA-2460)
 * use 64KB flush buffer instead of in_memory_compaction_limit (CASSANDRA-2463)
 * fix backslash substitutions in CLI (CASSANDRA-2492)
 * disable cache saving for system CFS (CASSANDRA-2502)
 * fixes for verifying destination availability under hinted conditions
   so UE can be thrown intead of timing out (CASSANDRA-2514)
 * fix update of validation class in column metadata (CASSANDRA-2512)
 * support LOCAL_QUORUM, EACH_QUORUM CLs outside of NTS (CASSANDRA-2516)
 * preserve version when streaming data from old sstables (CASSANDRA-2283)
 * fix backslash substitutions in CLI (CASSANDRA-2492)
 * count a row deletion as one operation towards memtable threshold 
   (CASSANDRA-2519)
 * support LOCAL_QUORUM, EACH_QUORUM CLs outside of NTS (CASSANDRA-2516)


0.7.4
 * add nodetool join command (CASSANDRA-2160)
 * fix secondary indexes on pre-existing or streamed data (CASSANDRA-2244)
 * initialize endpoint in gossiper earlier (CASSANDRA-2228)
 * add ability to write to Cassandra from Pig (CASSANDRA-1828)
 * add rpc_[min|max]_threads (CASSANDRA-2176)
 * add CL.TWO, CL.THREE (CASSANDRA-2013)
 * avoid exporting an un-requested row in sstable2json, when exporting 
   a key that does not exist (CASSANDRA-2168)
 * add incremental_backups option (CASSANDRA-1872)
 * add configurable row limit to Pig loadfunc (CASSANDRA-2276)
 * validate column values in batches as well as single-Column inserts
   (CASSANDRA-2259)
 * move sample schema from cassandra.yaml to schema-sample.txt,
   a cli scripts (CASSANDRA-2007)
 * avoid writing empty rows when scrubbing tombstoned rows (CASSANDRA-2296)
 * fix assertion error in range and index scans for CL < ALL
   (CASSANDRA-2282)
 * fix commitlog replay when flush position refers to data that didn't
   get synced before server died (CASSANDRA-2285)
 * fix fd leak in sstable2json with non-mmap'd i/o (CASSANDRA-2304)
 * reduce memory use during streaming of multiple sstables (CASSANDRA-2301)
 * purge tombstoned rows from cache after GCGraceSeconds (CASSANDRA-2305)
 * allow zero replicas in a NTS datacenter (CASSANDRA-1924)
 * make range queries respect snitch for local replicas (CASSANDRA-2286)
 * fix HH delivery when column index is larger than 2GB (CASSANDRA-2297)
 * make 2ary indexes use parent CF flush thresholds during initial build
   (CASSANDRA-2294)
 * update memtable_throughput to be a long (CASSANDRA-2158)


0.7.3
 * Keep endpoint state until aVeryLongTime (CASSANDRA-2115)
 * lower-latency read repair (CASSANDRA-2069)
 * add hinted_handoff_throttle_delay_in_ms option (CASSANDRA-2161)
 * fixes for cache save/load (CASSANDRA-2172, -2174)
 * Handle whole-row deletions in CFOutputFormat (CASSANDRA-2014)
 * Make memtable_flush_writers flush in parallel (CASSANDRA-2178)
 * Add compaction_preheat_key_cache option (CASSANDRA-2175)
 * refactor stress.py to have only one copy of the format string 
   used for creating row keys (CASSANDRA-2108)
 * validate index names for \w+ (CASSANDRA-2196)
 * Fix Cassandra cli to respect timeout if schema does not settle 
   (CASSANDRA-2187)
 * fix for compaction and cleanup writing old-format data into new-version 
   sstable (CASSANDRA-2211, -2216)
 * add nodetool scrub (CASSANDRA-2217, -2240)
 * fix sstable2json large-row pagination (CASSANDRA-2188)
 * fix EOFing on requests for the last bytes in a file (CASSANDRA-2213)
 * fix BufferedRandomAccessFile bugs (CASSANDRA-2218, -2241)
 * check for memtable flush_after_mins exceeded every 10s (CASSANDRA-2183)
 * fix cache saving on Windows (CASSANDRA-2207)
 * add validateSchemaAgreement call + synchronization to schema
   modification operations (CASSANDRA-2222)
 * fix for reversed slice queries on large rows (CASSANDRA-2212)
 * fat clients were writing local data (CASSANDRA-2223)
 * set DEFAULT_MEMTABLE_LIFETIME_IN_MINS to 24h
 * improve detection and cleanup of partially-written sstables 
   (CASSANDRA-2206)
 * fix supercolumn de/serialization when subcolumn comparator is different
   from supercolumn's (CASSANDRA-2104)
 * fix starting up on Windows when CASSANDRA_HOME contains whitespace
   (CASSANDRA-2237)
 * add [get|set][row|key]cacheSavePeriod to JMX (CASSANDRA-2100)
 * fix Hadoop ColumnFamilyOutputFormat dropping of mutations
   when batch fills up (CASSANDRA-2255)
 * move file deletions off of scheduledtasks executor (CASSANDRA-2253)


0.7.2
 * copy DecoratedKey.key when inserting into caches to avoid retaining
   a reference to the underlying buffer (CASSANDRA-2102)
 * format subcolumn names with subcomparator (CASSANDRA-2136)
 * fix column bloom filter deserialization (CASSANDRA-2165)


0.7.1
 * refactor MessageDigest creation code. (CASSANDRA-2107)
 * buffer network stack to avoid inefficient small TCP messages while avoiding
   the nagle/delayed ack problem (CASSANDRA-1896)
 * check log4j configuration for changes every 10s (CASSANDRA-1525, 1907)
 * more-efficient cross-DC replication (CASSANDRA-1530, -2051, -2138)
 * avoid polluting page cache with commitlog or sstable writes
   and seq scan operations (CASSANDRA-1470)
 * add RMI authentication options to nodetool (CASSANDRA-1921)
 * make snitches configurable at runtime (CASSANDRA-1374)
 * retry hadoop split requests on connection failure (CASSANDRA-1927)
 * implement describeOwnership for BOP, COPP (CASSANDRA-1928)
 * make read repair behave as expected for ConsistencyLevel > ONE
   (CASSANDRA-982, 2038)
 * distributed test harness (CASSANDRA-1859, 1964)
 * reduce flush lock contention (CASSANDRA-1930)
 * optimize supercolumn deserialization (CASSANDRA-1891)
 * fix CFMetaData.apply to only compare objects of the same class 
   (CASSANDRA-1962)
 * allow specifying specific SSTables to compact from JMX (CASSANDRA-1963)
 * fix race condition in MessagingService.targets (CASSANDRA-1959, 2094, 2081)
 * refuse to open sstables from a future version (CASSANDRA-1935)
 * zero-copy reads (CASSANDRA-1714)
 * fix copy bounds for word Text in wordcount demo (CASSANDRA-1993)
 * fixes for contrib/javautils (CASSANDRA-1979)
 * check more frequently for memtable expiration (CASSANDRA-2000)
 * fix writing SSTable column count statistics (CASSANDRA-1976)
 * fix streaming of multiple CFs during bootstrap (CASSANDRA-1992)
 * explicitly set JVM GC new generation size with -Xmn (CASSANDRA-1968)
 * add short options for CLI flags (CASSANDRA-1565)
 * make keyspace argument to "describe keyspace" in CLI optional
   when authenticated to keyspace already (CASSANDRA-2029)
 * added option to specify -Dcassandra.join_ring=false on startup
   to allow "warm spare" nodes or performing JMX maintenance before
   joining the ring (CASSANDRA-526)
 * log migrations at INFO (CASSANDRA-2028)
 * add CLI verbose option in file mode (CASSANDRA-2030)
 * add single-line "--" comments to CLI (CASSANDRA-2032)
 * message serialization tests (CASSANDRA-1923)
 * switch from ivy to maven-ant-tasks (CASSANDRA-2017)
 * CLI attempts to block for new schema to propagate (CASSANDRA-2044)
 * fix potential overflow in nodetool cfstats (CASSANDRA-2057)
 * add JVM shutdownhook to sync commitlog (CASSANDRA-1919)
 * allow nodes to be up without being part of  normal traffic (CASSANDRA-1951)
 * fix CLI "show keyspaces" with null options on NTS (CASSANDRA-2049)
 * fix possible ByteBuffer race conditions (CASSANDRA-2066)
 * reduce garbage generated by MessagingService to prevent load spikes
   (CASSANDRA-2058)
 * fix math in RandomPartitioner.describeOwnership (CASSANDRA-2071)
 * fix deletion of sstable non-data components (CASSANDRA-2059)
 * avoid blocking gossip while deleting handoff hints (CASSANDRA-2073)
 * ignore messages from newer versions, keep track of nodes in gossip 
   regardless of version (CASSANDRA-1970)
 * cache writing moved to CompactionManager to reduce i/o contention and
   updated to use non-cache-polluting writes (CASSANDRA-2053)
 * page through large rows when exporting to JSON (CASSANDRA-2041)
 * add flush_largest_memtables_at and reduce_cache_sizes_at options
   (CASSANDRA-2142)
 * add cli 'describe cluster' command (CASSANDRA-2127)
 * add cli support for setting username/password at 'connect' command 
   (CASSANDRA-2111)
 * add -D option to Stress.java to allow reading hosts from a file 
   (CASSANDRA-2149)
 * bound hints CF throughput between 32M and 256M (CASSANDRA-2148)
 * continue starting when invalid saved cache entries are encountered
   (CASSANDRA-2076)
 * add max_hint_window_in_ms option (CASSANDRA-1459)


0.7.0-final
 * fix offsets to ByteBuffer.get (CASSANDRA-1939)


0.7.0-rc4
 * fix cli crash after backgrounding (CASSANDRA-1875)
 * count timeouts in storageproxy latencies, and include latency 
   histograms in StorageProxyMBean (CASSANDRA-1893)
 * fix CLI get recognition of supercolumns (CASSANDRA-1899)
 * enable keepalive on intra-cluster sockets (CASSANDRA-1766)
 * count timeouts towards dynamicsnitch latencies (CASSANDRA-1905)
 * Expose index-building status in JMX + cli schema description
   (CASSANDRA-1871)
 * allow [LOCAL|EACH]_QUORUM to be used with non-NetworkTopology 
   replication Strategies
 * increased amount of index locks for faster commitlog replay
 * collect secondary index tombstones immediately (CASSANDRA-1914)
 * revert commitlog changes from #1780 (CASSANDRA-1917)
 * change RandomPartitioner min token to -1 to avoid collision w/
   tokens on actual nodes (CASSANDRA-1901)
 * examine the right nibble when validating TimeUUID (CASSANDRA-1910)
 * include secondary indexes in cleanup (CASSANDRA-1916)
 * CFS.scrubDataDirectories should also cleanup invalid secondary indexes
   (CASSANDRA-1904)
 * ability to disable/enable gossip on nodes to force them down
   (CASSANDRA-1108)


0.7.0-rc3
 * expose getNaturalEndpoints in StorageServiceMBean taking byte[]
   key; RMI cannot serialize ByteBuffer (CASSANDRA-1833)
 * infer org.apache.cassandra.locator for replication strategy classes
   when not otherwise specified
 * validation that generates less garbage (CASSANDRA-1814)
 * add TTL support to CLI (CASSANDRA-1838)
 * cli defaults to bytestype for subcomparator when creating
   column families (CASSANDRA-1835)
 * unregister index MBeans when index is dropped (CASSANDRA-1843)
 * make ByteBufferUtil.clone thread-safe (CASSANDRA-1847)
 * change exception for read requests during bootstrap from 
   InvalidRequest to Unavailable (CASSANDRA-1862)
 * respect row-level tombstones post-flush in range scans
   (CASSANDRA-1837)
 * ReadResponseResolver check digests against each other (CASSANDRA-1830)
 * return InvalidRequest when remove of subcolumn without supercolumn
   is requested (CASSANDRA-1866)
 * flush before repair (CASSANDRA-1748)
 * SSTableExport validates key order (CASSANDRA-1884)
 * large row support for SSTableExport (CASSANDRA-1867)
 * Re-cache hot keys post-compaction without hitting disk (CASSANDRA-1878)
 * manage read repair in coordinator instead of data source, to
   provide latency information to dynamic snitch (CASSANDRA-1873)


0.7.0-rc2
 * fix live-column-count of slice ranges including tombstoned supercolumn 
   with live subcolumn (CASSANDRA-1591)
 * rename o.a.c.internal.AntientropyStage -> AntiEntropyStage,
   o.a.c.request.Request_responseStage -> RequestResponseStage,
   o.a.c.internal.Internal_responseStage -> InternalResponseStage
 * add AbstractType.fromString (CASSANDRA-1767)
 * require index_type to be present when specifying index_name
   on ColumnDef (CASSANDRA-1759)
 * fix add/remove index bugs in CFMetadata (CASSANDRA-1768)
 * rebuild Strategy during system_update_keyspace (CASSANDRA-1762)
 * cli updates prompt to ... in continuation lines (CASSANDRA-1770)
 * support multiple Mutations per key in hadoop ColumnFamilyOutputFormat
   (CASSANDRA-1774)
 * improvements to Debian init script (CASSANDRA-1772)
 * use local classloader to check for version.properties (CASSANDRA-1778)
 * Validate that column names in column_metadata are valid for the
   defined comparator, and decode properly in cli (CASSANDRA-1773)
 * use cross-platform newlines in cli (CASSANDRA-1786)
 * add ExpiringColumn support to sstable import/export (CASSANDRA-1754)
 * add flush for each append to periodic commitlog mode; added
   periodic_without_flush option to disable this (CASSANDRA-1780)
 * close file handle used for post-flush truncate (CASSANDRA-1790)
 * various code cleanup (CASSANDRA-1793, -1794, -1795)
 * fix range queries against wrapped range (CASSANDRA-1781)
 * fix consistencylevel calculations for NetworkTopologyStrategy
   (CASSANDRA-1804)
 * cli support index type enum names (CASSANDRA-1810)
 * improved validation of column_metadata (CASSANDRA-1813)
 * reads at ConsistencyLevel > 1 throw UnavailableException
   immediately if insufficient live nodes exist (CASSANDRA-1803)
 * copy bytebuffers for local writes to avoid retaining the entire
   Thrift frame (CASSANDRA-1801)
 * fix NPE adding index to column w/o prior metadata (CASSANDRA-1764)
 * reduce fat client timeout (CASSANDRA-1730)
 * fix botched merge of CASSANDRA-1316


0.7.0-rc1
 * fix compaction and flush races with schema updates (CASSANDRA-1715)
 * add clustertool, config-converter, sstablekeys, and schematool 
   Windows .bat files (CASSANDRA-1723)
 * reject range queries received during bootstrap (CASSANDRA-1739)
 * fix wrapping-range queries on non-minimum token (CASSANDRA-1700)
 * add nodetool cfhistogram (CASSANDRA-1698)
 * limit repaired ranges to what the nodes have in common (CASSANDRA-1674)
 * index scan treats missing columns as not matching secondary
   expressions (CASSANDRA-1745)
 * Fix misuse of DataOutputBuffer.getData in AntiEntropyService
   (CASSANDRA-1729)
 * detect and warn when obsolete version of JNA is present (CASSANDRA-1760)
 * reduce fat client timeout (CASSANDRA-1730)
 * cleanup smallest CFs first to increase free temp space for larger ones
   (CASSANDRA-1811)
 * Update windows .bat files to work outside of main Cassandra
   directory (CASSANDRA-1713)
 * fix read repair regression from 0.6.7 (CASSANDRA-1727)
 * more-efficient read repair (CASSANDRA-1719)
 * fix hinted handoff replay (CASSANDRA-1656)
 * log type of dropped messages (CASSANDRA-1677)
 * upgrade to SLF4J 1.6.1
 * fix ByteBuffer bug in ExpiringColumn.updateDigest (CASSANDRA-1679)
 * fix IntegerType.getString (CASSANDRA-1681)
 * make -Djava.net.preferIPv4Stack=true the default (CASSANDRA-628)
 * add INTERNAL_RESPONSE verb to differentiate from responses related
   to client requests (CASSANDRA-1685)
 * log tpstats when dropping messages (CASSANDRA-1660)
 * include unreachable nodes in describeSchemaVersions (CASSANDRA-1678)
 * Avoid dropping messages off the client request path (CASSANDRA-1676)
 * fix jna errno reporting (CASSANDRA-1694)
 * add friendlier error for UnknownHostException on startup (CASSANDRA-1697)
 * include jna dependency in RPM package (CASSANDRA-1690)
 * add --skip-keys option to stress.py (CASSANDRA-1696)
 * improve cli handling of non-string keys and column names 
   (CASSANDRA-1701, -1693)
 * r/m extra subcomparator line in cli keyspaces output (CASSANDRA-1712)
 * add read repair chance to cli "show keyspaces"
 * upgrade to ConcurrentLinkedHashMap 1.1 (CASSANDRA-975)
 * fix index scan routing (CASSANDRA-1722)
 * fix tombstoning of supercolumns in range queries (CASSANDRA-1734)
 * clear endpoint cache after updating keyspace metadata (CASSANDRA-1741)
 * fix wrapping-range queries on non-minimum token (CASSANDRA-1700)
 * truncate includes secondary indexes (CASSANDRA-1747)
 * retain reference to PendingFile sstables (CASSANDRA-1749)
 * fix sstableimport regression (CASSANDRA-1753)
 * fix for bootstrap when no non-system tables are defined (CASSANDRA-1732)
 * handle replica unavailability in index scan (CASSANDRA-1755)
 * fix service initialization order deadlock (CASSANDRA-1756)
 * multi-line cli commands (CASSANDRA-1742)
 * fix race between snapshot and compaction (CASSANDRA-1736)
 * add listEndpointsPendingHints, deleteHintsForEndpoint JMX methods 
   (CASSANDRA-1551)


0.7.0-beta3
 * add strategy options to describe_keyspace output (CASSANDRA-1560)
 * log warning when using randomly generated token (CASSANDRA-1552)
 * re-organize JMX into .db, .net, .internal, .request (CASSANDRA-1217)
 * allow nodes to change IPs between restarts (CASSANDRA-1518)
 * remember ring state between restarts by default (CASSANDRA-1518)
 * flush index built flag so we can read it before log replay (CASSANDRA-1541)
 * lock row cache updates to prevent race condition (CASSANDRA-1293)
 * remove assertion causing rare (and harmless) error messages in
   commitlog (CASSANDRA-1330)
 * fix moving nodes with no keyspaces defined (CASSANDRA-1574)
 * fix unbootstrap when no data is present in a transfer range (CASSANDRA-1573)
 * take advantage of AVRO-495 to simplify our avro IDL (CASSANDRA-1436)
 * extend authorization hierarchy to column family (CASSANDRA-1554)
 * deletion support in secondary indexes (CASSANDRA-1571)
 * meaningful error message for invalid replication strategy class 
   (CASSANDRA-1566)
 * allow keyspace creation with RF > N (CASSANDRA-1428)
 * improve cli error handling (CASSANDRA-1580)
 * add cache save/load ability (CASSANDRA-1417, 1606, 1647)
 * add StorageService.getDrainProgress (CASSANDRA-1588)
 * Disallow bootstrap to an in-use token (CASSANDRA-1561)
 * Allow dynamic secondary index creation and destruction (CASSANDRA-1532)
 * log auto-guessed memtable thresholds (CASSANDRA-1595)
 * add ColumnDef support to cli (CASSANDRA-1583)
 * reduce index sample time by 75% (CASSANDRA-1572)
 * add cli support for column, strategy metadata (CASSANDRA-1578, 1612)
 * add cli support for schema modification (CASSANDRA-1584)
 * delete temp files on failed compactions (CASSANDRA-1596)
 * avoid blocking for dead nodes during removetoken (CASSANDRA-1605)
 * remove ConsistencyLevel.ZERO (CASSANDRA-1607)
 * expose in-progress compaction type in jmx (CASSANDRA-1586)
 * removed IClock & related classes from internals (CASSANDRA-1502)
 * fix removing tokens from SystemTable on decommission and removetoken
   (CASSANDRA-1609)
 * include CF metadata in cli 'show keyspaces' (CASSANDRA-1613)
 * switch from Properties to HashMap in PropertyFileSnitch to
   avoid synchronization bottleneck (CASSANDRA-1481)
 * PropertyFileSnitch configuration file renamed to 
   cassandra-topology.properties
 * add cli support for get_range_slices (CASSANDRA-1088, CASSANDRA-1619)
 * Make memtable flush thresholds per-CF instead of global 
   (CASSANDRA-1007, 1637)
 * add cli support for binary data without CfDef hints (CASSANDRA-1603)
 * fix building SSTable statistics post-stream (CASSANDRA-1620)
 * fix potential infinite loop in 2ary index queries (CASSANDRA-1623)
 * allow creating NTS keyspaces with no replicas configured (CASSANDRA-1626)
 * add jmx histogram of sstables accessed per read (CASSANDRA-1624)
 * remove system_rename_column_family and system_rename_keyspace from the
   client API until races can be fixed (CASSANDRA-1630, CASSANDRA-1585)
 * add cli sanity tests (CASSANDRA-1582)
 * update GC settings in cassandra.bat (CASSANDRA-1636)
 * cli support for index queries (CASSANDRA-1635)
 * cli support for updating schema memtable settings (CASSANDRA-1634)
 * cli --file option (CASSANDRA-1616)
 * reduce automatically chosen memtable sizes by 50% (CASSANDRA-1641)
 * move endpoint cache from snitch to strategy (CASSANDRA-1643)
 * fix commitlog recovery deleting the newly-created segment as well as
   the old ones (CASSANDRA-1644)
 * upgrade to Thrift 0.5 (CASSANDRA-1367)
 * renamed CL.DCQUORUM to LOCAL_QUORUM and DCQUORUMSYNC to EACH_QUORUM
 * cli truncate support (CASSANDRA-1653)
 * update GC settings in cassandra.bat (CASSANDRA-1636)
 * avoid logging when a node's ip/token is gossipped back to it (CASSANDRA-1666)


0.7-beta2
 * always use UTF-8 for hint keys (CASSANDRA-1439)
 * remove cassandra.yaml dependency from Hadoop and Pig (CASSADRA-1322)
 * expose CfDef metadata in describe_keyspaces (CASSANDRA-1363)
 * restore use of mmap_index_only option (CASSANDRA-1241)
 * dropping a keyspace with no column families generated an error 
   (CASSANDRA-1378)
 * rename RackAwareStrategy to OldNetworkTopologyStrategy, RackUnawareStrategy 
   to SimpleStrategy, DatacenterShardStrategy to NetworkTopologyStrategy,
   AbstractRackAwareSnitch to AbstractNetworkTopologySnitch (CASSANDRA-1392)
 * merge StorageProxy.mutate, mutateBlocking (CASSANDRA-1396)
 * faster UUIDType, LongType comparisons (CASSANDRA-1386, 1393)
 * fix setting read_repair_chance from CLI addColumnFamily (CASSANDRA-1399)
 * fix updates to indexed columns (CASSANDRA-1373)
 * fix race condition leaving to FileNotFoundException (CASSANDRA-1382)
 * fix sharded lock hash on index write path (CASSANDRA-1402)
 * add support for GT/E, LT/E in subordinate index clauses (CASSANDRA-1401)
 * cfId counter got out of sync when CFs were added (CASSANDRA-1403)
 * less chatty schema updates (CASSANDRA-1389)
 * rename column family mbeans. 'type' will now include either 
   'IndexColumnFamilies' or 'ColumnFamilies' depending on the CFS type.
   (CASSANDRA-1385)
 * disallow invalid keyspace and column family names. This includes name that
   matches a '^\w+' regex. (CASSANDRA-1377)
 * use JNA, if present, to take snapshots (CASSANDRA-1371)
 * truncate hints if starting 0.7 for the first time (CASSANDRA-1414)
 * fix FD leak in single-row slicepredicate queries (CASSANDRA-1416)
 * allow index expressions against columns that are not part of the 
   SlicePredicate (CASSANDRA-1410)
 * config-converter properly handles snitches and framed support 
   (CASSANDRA-1420)
 * remove keyspace argument from multiget_count (CASSANDRA-1422)
 * allow specifying cassandra.yaml location as (local or remote) URL
   (CASSANDRA-1126)
 * fix using DynamicEndpointSnitch with NetworkTopologyStrategy
   (CASSANDRA-1429)
 * Add CfDef.default_validation_class (CASSANDRA-891)
 * fix EstimatedHistogram.max (CASSANDRA-1413)
 * quorum read optimization (CASSANDRA-1622)
 * handle zero-length (or missing) rows during HH paging (CASSANDRA-1432)
 * include secondary indexes during schema migrations (CASSANDRA-1406)
 * fix commitlog header race during schema change (CASSANDRA-1435)
 * fix ColumnFamilyStoreMBeanIterator to use new type name (CASSANDRA-1433)
 * correct filename generated by xml->yaml converter (CASSANDRA-1419)
 * add CMSInitiatingOccupancyFraction=75 and UseCMSInitiatingOccupancyOnly
   to default JVM options
 * decrease jvm heap for cassandra-cli (CASSANDRA-1446)
 * ability to modify keyspaces and column family definitions on a live cluster
   (CASSANDRA-1285)
 * support for Hadoop Streaming [non-jvm map/reduce via stdin/out]
   (CASSANDRA-1368)
 * Move persistent sstable stats from the system table to an sstable component
   (CASSANDRA-1430)
 * remove failed bootstrap attempt from pending ranges when gossip times
   it out after 1h (CASSANDRA-1463)
 * eager-create tcp connections to other cluster members (CASSANDRA-1465)
 * enumerate stages and derive stage from message type instead of 
   transmitting separately (CASSANDRA-1465)
 * apply reversed flag during collation from different data sources
   (CASSANDRA-1450)
 * make failure to remove commitlog segment non-fatal (CASSANDRA-1348)
 * correct ordering of drain operations so CL.recover is no longer 
   necessary (CASSANDRA-1408)
 * removed keyspace from describe_splits method (CASSANDRA-1425)
 * rename check_schema_agreement to describe_schema_versions
   (CASSANDRA-1478)
 * fix QUORUM calculation for RF > 3 (CASSANDRA-1487)
 * remove tombstones during non-major compactions when bloom filter
   verifies that row does not exist in other sstables (CASSANDRA-1074)
 * nodes that coordinated a loadbalance in the past could not be seen by
   newly added nodes (CASSANDRA-1467)
 * exposed endpoint states (gossip details) via jmx (CASSANDRA-1467)
 * ensure that compacted sstables are not included when new readers are
   instantiated (CASSANDRA-1477)
 * by default, calculate heap size and memtable thresholds at runtime (CASSANDRA-1469)
 * fix races dealing with adding/dropping keyspaces and column families in
   rapid succession (CASSANDRA-1477)
 * clean up of Streaming system (CASSANDRA-1503, 1504, 1506)
 * add options to configure Thrift socket keepalive and buffer sizes (CASSANDRA-1426)
 * make contrib CassandraServiceDataCleaner recursive (CASSANDRA-1509)
 * min, max compaction threshold are configurable and persistent 
   per-ColumnFamily (CASSANDRA-1468)
 * fix replaying the last mutation in a commitlog unnecessarily 
   (CASSANDRA-1512)
 * invoke getDefaultUncaughtExceptionHandler from DTPE with the original
   exception rather than the ExecutionException wrapper (CASSANDRA-1226)
 * remove Clock from the Thrift (and Avro) API (CASSANDRA-1501)
 * Close intra-node sockets when connection is broken (CASSANDRA-1528)
 * RPM packaging spec file (CASSANDRA-786)
 * weighted request scheduler (CASSANDRA-1485)
 * treat expired columns as deleted (CASSANDRA-1539)
 * make IndexInterval configurable (CASSANDRA-1488)
 * add describe_snitch to Thrift API (CASSANDRA-1490)
 * MD5 authenticator compares plain text submitted password with MD5'd
   saved property, instead of vice versa (CASSANDRA-1447)
 * JMX MessagingService pending and completed counts (CASSANDRA-1533)
 * fix race condition processing repair responses (CASSANDRA-1511)
 * make repair blocking (CASSANDRA-1511)
 * create EndpointSnitchInfo and MBean to expose rack and DC (CASSANDRA-1491)
 * added option to contrib/word_count to output results back to Cassandra
   (CASSANDRA-1342)
 * rewrite Hadoop ColumnFamilyRecordWriter to pool connections, retry to
   multiple Cassandra nodes, and smooth impact on the Cassandra cluster
   by using smaller batch sizes (CASSANDRA-1434)
 * fix setting gc_grace_seconds via CLI (CASSANDRA-1549)
 * support TTL'd index values (CASSANDRA-1536)
 * make removetoken work like decommission (CASSANDRA-1216)
 * make cli comparator-aware and improve quote rules (CASSANDRA-1523,-1524)
 * make nodetool compact and cleanup blocking (CASSANDRA-1449)
 * add memtable, cache information to GCInspector logs (CASSANDRA-1558)
 * enable/disable HintedHandoff via JMX (CASSANDRA-1550)
 * Ignore stray files in the commit log directory (CASSANDRA-1547)
 * Disallow bootstrap to an in-use token (CASSANDRA-1561)


0.7-beta1
 * sstable versioning (CASSANDRA-389)
 * switched to slf4j logging (CASSANDRA-625)
 * add (optional) expiration time for column (CASSANDRA-699)
 * access levels for authentication/authorization (CASSANDRA-900)
 * add ReadRepairChance to CF definition (CASSANDRA-930)
 * fix heisenbug in system tests, especially common on OS X (CASSANDRA-944)
 * convert to byte[] keys internally and all public APIs (CASSANDRA-767)
 * ability to alter schema definitions on a live cluster (CASSANDRA-44)
 * renamed configuration file to cassandra.xml, and log4j.properties to
   log4j-server.properties, which must now be loaded from
   the classpath (which is how our scripts in bin/ have always done it)
   (CASSANDRA-971)
 * change get_count to require a SlicePredicate. create multi_get_count
   (CASSANDRA-744)
 * re-organized endpointsnitch implementations and added SimpleSnitch
   (CASSANDRA-994)
 * Added preload_row_cache option (CASSANDRA-946)
 * add CRC to commitlog header (CASSANDRA-999)
 * removed deprecated batch_insert and get_range_slice methods (CASSANDRA-1065)
 * add truncate thrift method (CASSANDRA-531)
 * http mini-interface using mx4j (CASSANDRA-1068)
 * optimize away copy of sliced row on memtable read path (CASSANDRA-1046)
 * replace constant-size 2GB mmaped segments and special casing for index 
   entries spanning segment boundaries, with SegmentedFile that computes 
   segments that always contain entire entries/rows (CASSANDRA-1117)
 * avoid reading large rows into memory during compaction (CASSANDRA-16)
 * added hadoop OutputFormat (CASSANDRA-1101)
 * efficient Streaming (no more anticompaction) (CASSANDRA-579)
 * split commitlog header into separate file and add size checksum to
   mutations (CASSANDRA-1179)
 * avoid allocating a new byte[] for each mutation on replay (CASSANDRA-1219)
 * revise HH schema to be per-endpoint (CASSANDRA-1142)
 * add joining/leaving status to nodetool ring (CASSANDRA-1115)
 * allow multiple repair sessions per node (CASSANDRA-1190)
 * optimize away MessagingService for local range queries (CASSANDRA-1261)
 * make framed transport the default so malformed requests can't OOM the 
   server (CASSANDRA-475)
 * significantly faster reads from row cache (CASSANDRA-1267)
 * take advantage of row cache during range queries (CASSANDRA-1302)
 * make GCGraceSeconds a per-ColumnFamily value (CASSANDRA-1276)
 * keep persistent row size and column count statistics (CASSANDRA-1155)
 * add IntegerType (CASSANDRA-1282)
 * page within a single row during hinted handoff (CASSANDRA-1327)
 * push DatacenterShardStrategy configuration into keyspace definition,
   eliminating datacenter.properties. (CASSANDRA-1066)
 * optimize forward slices starting with '' and single-index-block name 
   queries by skipping the column index (CASSANDRA-1338)
 * streaming refactor (CASSANDRA-1189)
 * faster comparison for UUID types (CASSANDRA-1043)
 * secondary index support (CASSANDRA-749 and subtasks)
 * make compaction buckets deterministic (CASSANDRA-1265)


0.6.6
 * Allow using DynamicEndpointSnitch with RackAwareStrategy (CASSANDRA-1429)
 * remove the remaining vestiges of the unfinished DatacenterShardStrategy 
   (replaced by NetworkTopologyStrategy in 0.7)
   

0.6.5
 * fix key ordering in range query results with RandomPartitioner
   and ConsistencyLevel > ONE (CASSANDRA-1145)
 * fix for range query starting with the wrong token range (CASSANDRA-1042)
 * page within a single row during hinted handoff (CASSANDRA-1327)
 * fix compilation on non-sun JDKs (CASSANDRA-1061)
 * remove String.trim() call on row keys in batch mutations (CASSANDRA-1235)
 * Log summary of dropped messages instead of spamming log (CASSANDRA-1284)
 * add dynamic endpoint snitch (CASSANDRA-981)
 * fix streaming for keyspaces with hyphens in their name (CASSANDRA-1377)
 * fix errors in hard-coded bloom filter optKPerBucket by computing it
   algorithmically (CASSANDRA-1220
 * remove message deserialization stage, and uncap read/write stages
   so slow reads/writes don't block gossip processing (CASSANDRA-1358)
 * add jmx port configuration to Debian package (CASSANDRA-1202)
 * use mlockall via JNA, if present, to prevent Linux from swapping
   out parts of the JVM (CASSANDRA-1214)


0.6.4
 * avoid queuing multiple hint deliveries for the same endpoint
   (CASSANDRA-1229)
 * better performance for and stricter checking of UTF8 column names
   (CASSANDRA-1232)
 * extend option to lower compaction priority to hinted handoff
   as well (CASSANDRA-1260)
 * log errors in gossip instead of re-throwing (CASSANDRA-1289)
 * avoid aborting commitlog replay prematurely if a flushed-but-
   not-removed commitlog segment is encountered (CASSANDRA-1297)
 * fix duplicate rows being read during mapreduce (CASSANDRA-1142)
 * failure detection wasn't closing command sockets (CASSANDRA-1221)
 * cassandra-cli.bat works on windows (CASSANDRA-1236)
 * pre-emptively drop requests that cannot be processed within RPCTimeout
   (CASSANDRA-685)
 * add ack to Binary write verb and update CassandraBulkLoader
   to wait for acks for each row (CASSANDRA-1093)
 * added describe_partitioner Thrift method (CASSANDRA-1047)
 * Hadoop jobs no longer require the Cassandra storage-conf.xml
   (CASSANDRA-1280, CASSANDRA-1047)
 * log thread pool stats when GC is excessive (CASSANDRA-1275)
 * remove gossip message size limit (CASSANDRA-1138)
 * parallelize local and remote reads during multiget, and respect snitch 
   when determining whether to do local read for CL.ONE (CASSANDRA-1317)
 * fix read repair to use requested consistency level on digest mismatch,
   rather than assuming QUORUM (CASSANDRA-1316)
 * process digest mismatch re-reads in parallel (CASSANDRA-1323)
 * switch hints CF comparator to BytesType (CASSANDRA-1274)


0.6.3
 * retry to make streaming connections up to 8 times. (CASSANDRA-1019)
 * reject describe_ring() calls on invalid keyspaces (CASSANDRA-1111)
 * fix cache size calculation for size of 100% (CASSANDRA-1129)
 * fix cache capacity only being recalculated once (CASSANDRA-1129)
 * remove hourly scan of all hints on the off chance that the gossiper
   missed a status change; instead, expose deliverHintsToEndpoint to JMX
   so it can be done manually, if necessary (CASSANDRA-1141)
 * don't reject reads at CL.ALL (CASSANDRA-1152)
 * reject deletions to supercolumns in CFs containing only standard
   columns (CASSANDRA-1139)
 * avoid preserving login information after client disconnects
   (CASSANDRA-1057)
 * prefer sun jdk to openjdk in debian init script (CASSANDRA-1174)
 * detect partioner config changes between restarts and fail fast 
   (CASSANDRA-1146)
 * use generation time to resolve node token reassignment disagreements
   (CASSANDRA-1118)
 * restructure the startup ordering of Gossiper and MessageService to avoid
   timing anomalies (CASSANDRA-1160)
 * detect incomplete commit log hearders (CASSANDRA-1119)
 * force anti-entropy service to stream files on the stream stage to avoid
   sending streams out of order (CASSANDRA-1169)
 * remove inactive stream managers after AES streams files (CASSANDRA-1169)
 * allow removing entire row through batch_mutate Deletion (CASSANDRA-1027)
 * add JMX metrics for row-level bloom filter false positives (CASSANDRA-1212)
 * added a redhat init script to contrib (CASSANDRA-1201)
 * use midpoint when bootstrapping a new machine into range with not
   much data yet instead of random token (CASSANDRA-1112)
 * kill server on OOM in executor stage as well as Thrift (CASSANDRA-1226)
 * remove opportunistic repairs, when two machines with overlapping replica
   responsibilities happen to finish major compactions of the same CF near
   the same time.  repairs are now fully manual (CASSANDRA-1190)
 * add ability to lower compaction priority (default is no change from 0.6.2)
   (CASSANDRA-1181)


0.6.2
 * fix contrib/word_count build. (CASSANDRA-992)
 * split CommitLogExecutorService into BatchCommitLogExecutorService and 
   PeriodicCommitLogExecutorService (CASSANDRA-1014)
 * add latency histograms to CFSMBean (CASSANDRA-1024)
 * make resolving timestamp ties deterministic by using value bytes
   as a tiebreaker (CASSANDRA-1039)
 * Add option to turn off Hinted Handoff (CASSANDRA-894)
 * fix windows startup (CASSANDRA-948)
 * make concurrent_reads, concurrent_writes configurable at runtime via JMX
   (CASSANDRA-1060)
 * disable GCInspector on non-Sun JVMs (CASSANDRA-1061)
 * fix tombstone handling in sstable rows with no other data (CASSANDRA-1063)
 * fix size of row in spanned index entries (CASSANDRA-1056)
 * install json2sstable, sstable2json, and sstablekeys to Debian package
 * StreamingService.StreamDestinations wouldn't empty itself after streaming
   finished (CASSANDRA-1076)
 * added Collections.shuffle(splits) before returning the splits in 
   ColumnFamilyInputFormat (CASSANDRA-1096)
 * do not recalculate cache capacity post-compaction if it's been manually 
   modified (CASSANDRA-1079)
 * better defaults for flush sorter + writer executor queue sizes
   (CASSANDRA-1100)
 * windows scripts for SSTableImport/Export (CASSANDRA-1051)
 * windows script for nodetool (CASSANDRA-1113)
 * expose PhiConvictThreshold (CASSANDRA-1053)
 * make repair of RF==1 a no-op (CASSANDRA-1090)
 * improve default JVM GC options (CASSANDRA-1014)
 * fix SlicePredicate serialization inside Hadoop jobs (CASSANDRA-1049)
 * close Thrift sockets in Hadoop ColumnFamilyRecordReader (CASSANDRA-1081)


0.6.1
 * fix NPE in sstable2json when no excluded keys are given (CASSANDRA-934)
 * keep the replica set constant throughout the read repair process
   (CASSANDRA-937)
 * allow querying getAllRanges with empty token list (CASSANDRA-933)
 * fix command line arguments inversion in clustertool (CASSANDRA-942)
 * fix race condition that could trigger a false-positive assertion
   during post-flush discard of old commitlog segments (CASSANDRA-936)
 * fix neighbor calculation for anti-entropy repair (CASSANDRA-924)
 * perform repair even for small entropy differences (CASSANDRA-924)
 * Use hostnames in CFInputFormat to allow Hadoop's naive string-based
   locality comparisons to work (CASSANDRA-955)
 * cache read-only BufferedRandomAccessFile length to avoid
   3 system calls per invocation (CASSANDRA-950)
 * nodes with IPv6 (and no IPv4) addresses could not join cluster
   (CASSANDRA-969)
 * Retrieve the correct number of undeleted columns, if any, from
   a supercolumn in a row that had been deleted previously (CASSANDRA-920)
 * fix index scans that cross the 2GB mmap boundaries for both mmap
   and standard i/o modes (CASSANDRA-866)
 * expose drain via nodetool (CASSANDRA-978)


0.6.0-RC1
 * JMX drain to flush memtables and run through commit log (CASSANDRA-880)
 * Bootstrapping can skip ranges under the right conditions (CASSANDRA-902)
 * fix merging row versions in range_slice for CL > ONE (CASSANDRA-884)
 * default write ConsistencyLeven chaned from ZERO to ONE
 * fix for index entries spanning mmap buffer boundaries (CASSANDRA-857)
 * use lexical comparison if time part of TimeUUIDs are the same 
   (CASSANDRA-907)
 * bound read, mutation, and response stages to fix possible OOM
   during log replay (CASSANDRA-885)
 * Use microseconds-since-epoch (UTC) in cli, instead of milliseconds
 * Treat batch_mutate Deletion with null supercolumn as "apply this predicate 
   to top level supercolumns" (CASSANDRA-834)
 * Streaming destination nodes do not update their JMX status (CASSANDRA-916)
 * Fix internal RPC timeout calculation (CASSANDRA-911)
 * Added Pig loadfunc to contrib/pig (CASSANDRA-910)


0.6.0-beta3
 * fix compaction bucketing bug (CASSANDRA-814)
 * update windows batch file (CASSANDRA-824)
 * deprecate KeysCachedFraction configuration directive in favor
   of KeysCached; move to unified-per-CF key cache (CASSANDRA-801)
 * add invalidateRowCache to ColumnFamilyStoreMBean (CASSANDRA-761)
 * send Handoff hints to natural locations to reduce load on
   remaining nodes in a failure scenario (CASSANDRA-822)
 * Add RowWarningThresholdInMB configuration option to warn before very 
   large rows get big enough to threaten node stability, and -x option to
   be able to remove them with sstable2json if the warning is unheeded
   until it's too late (CASSANDRA-843)
 * Add logging of GC activity (CASSANDRA-813)
 * fix ConcurrentModificationException in commitlog discard (CASSANDRA-853)
 * Fix hardcoded row count in Hadoop RecordReader (CASSANDRA-837)
 * Add a jmx status to the streaming service and change several DEBUG
   messages to INFO (CASSANDRA-845)
 * fix classpath in cassandra-cli.bat for Windows (CASSANDRA-858)
 * allow re-specifying host, port to cassandra-cli if invalid ones
   are first tried (CASSANDRA-867)
 * fix race condition handling rpc timeout in the coordinator
   (CASSANDRA-864)
 * Remove CalloutLocation and StagingFileDirectory from storage-conf files 
   since those settings are no longer used (CASSANDRA-878)
 * Parse a long from RowWarningThresholdInMB instead of an int (CASSANDRA-882)
 * Remove obsolete ControlPort code from DatabaseDescriptor (CASSANDRA-886)
 * move skipBytes side effect out of assert (CASSANDRA-899)
 * add "double getLoad" to StorageServiceMBean (CASSANDRA-898)
 * track row stats per CF at compaction time (CASSANDRA-870)
 * disallow CommitLogDirectory matching a DataFileDirectory (CASSANDRA-888)
 * default key cache size is 200k entries, changed from 10% (CASSANDRA-863)
 * add -Dcassandra-foreground=yes to cassandra.bat
 * exit if cluster name is changed unexpectedly (CASSANDRA-769)


0.6.0-beta1/beta2
 * add batch_mutate thrift command, deprecating batch_insert (CASSANDRA-336)
 * remove get_key_range Thrift API, deprecated in 0.5 (CASSANDRA-710)
 * add optional login() Thrift call for authentication (CASSANDRA-547)
 * support fat clients using gossiper and StorageProxy to perform
   replication in-process [jvm-only] (CASSANDRA-535)
 * support mmapped I/O for reads, on by default on 64bit JVMs 
   (CASSANDRA-408, CASSANDRA-669)
 * improve insert concurrency, particularly during Hinted Handoff
   (CASSANDRA-658)
 * faster network code (CASSANDRA-675)
 * stress.py moved to contrib (CASSANDRA-635)
 * row caching [must be explicitly enabled per-CF in config] (CASSANDRA-678)
 * present a useful measure of compaction progress in JMX (CASSANDRA-599)
 * add bin/sstablekeys (CASSNADRA-679)
 * add ConsistencyLevel.ANY (CASSANDRA-687)
 * make removetoken remove nodes from gossip entirely (CASSANDRA-644)
 * add ability to set cache sizes at runtime (CASSANDRA-708)
 * report latency and cache hit rate statistics with lifetime totals
   instead of average over the last minute (CASSANDRA-702)
 * support get_range_slice for RandomPartitioner (CASSANDRA-745)
 * per-keyspace replication factory and replication strategy (CASSANDRA-620)
 * track latency in microseconds (CASSANDRA-733)
 * add describe_ Thrift methods, deprecating get_string_property and 
   get_string_list_property
 * jmx interface for tracking operation mode and streams in general.
   (CASSANDRA-709)
 * keep memtables in sorted order to improve range query performance
   (CASSANDRA-799)
 * use while loop instead of recursion when trimming sstables compaction list 
   to avoid blowing stack in pathological cases (CASSANDRA-804)
 * basic Hadoop map/reduce support (CASSANDRA-342)


0.5.1
 * ensure all files for an sstable are streamed to the same directory.
   (CASSANDRA-716)
 * more accurate load estimate for bootstrapping (CASSANDRA-762)
 * tolerate dead or unavailable bootstrap target on write (CASSANDRA-731)
 * allow larger numbers of keys (> 140M) in a sstable bloom filter
   (CASSANDRA-790)
 * include jvm argument improvements from CASSANDRA-504 in debian package
 * change streaming chunk size to 32MB to accomodate Windows XP limitations
   (was 64MB) (CASSANDRA-795)
 * fix get_range_slice returning results in the wrong order (CASSANDRA-781)
 

0.5.0 final
 * avoid attempting to delete temporary bootstrap files twice (CASSANDRA-681)
 * fix bogus NaN in nodeprobe cfstats output (CASSANDRA-646)
 * provide a policy for dealing with single thread executors w/ a full queue
   (CASSANDRA-694)
 * optimize inner read in MessagingService, vastly improving multiple-node
   performance (CASSANDRA-675)
 * wait for table flush before streaming data back to a bootstrapping node.
   (CASSANDRA-696)
 * keep track of bootstrapping sources by table so that bootstrapping doesn't 
   give the indication of finishing early (CASSANDRA-673)


0.5.0 RC3
 * commit the correct version of the patch for CASSANDRA-663


0.5.0 RC2 (unreleased)
 * fix bugs in converting get_range_slice results to Thrift 
   (CASSANDRA-647, CASSANDRA-649)
 * expose java.util.concurrent.TimeoutException in StorageProxy methods
   (CASSANDRA-600)
 * TcpConnectionManager was holding on to disconnected connections, 
   giving the false indication they were being used. (CASSANDRA-651)
 * Remove duplicated write. (CASSANDRA-662)
 * Abort bootstrap if IP is already in the token ring (CASSANDRA-663)
 * increase default commitlog sync period, and wait for last sync to 
   finish before submitting another (CASSANDRA-668)


0.5.0 RC1
 * Fix potential NPE in get_range_slice (CASSANDRA-623)
 * add CRC32 to commitlog entries (CASSANDRA-605)
 * fix data streaming on windows (CASSANDRA-630)
 * GC compacted sstables after cleanup and compaction (CASSANDRA-621)
 * Speed up anti-entropy validation (CASSANDRA-629)
 * Fix anti-entropy assertion error (CASSANDRA-639)
 * Fix pending range conflicts when bootstapping or moving
   multiple nodes at once (CASSANDRA-603)
 * Handle obsolete gossip related to node movement in the case where
   one or more nodes is down when the movement occurs (CASSANDRA-572)
 * Include dead nodes in gossip to avoid a variety of problems
   and fix HH to removed nodes (CASSANDRA-634)
 * return an InvalidRequestException for mal-formed SlicePredicates
   (CASSANDRA-643)
 * fix bug determining closest neighbor for use in multiple datacenters
   (CASSANDRA-648)
 * Vast improvements in anticompaction speed (CASSANDRA-607)
 * Speed up log replay and writes by avoiding redundant serializations
   (CASSANDRA-652)


0.5.0 beta 2
 * Bootstrap improvements (several tickets)
 * add nodeprobe repair anti-entropy feature (CASSANDRA-193, CASSANDRA-520)
 * fix possibility of partition when many nodes restart at once
   in clusters with multiple seeds (CASSANDRA-150)
 * fix NPE in get_range_slice when no data is found (CASSANDRA-578)
 * fix potential NPE in hinted handoff (CASSANDRA-585)
 * fix cleanup of local "system" keyspace (CASSANDRA-576)
 * improve computation of cluster load balance (CASSANDRA-554)
 * added super column read/write, column count, and column/row delete to
   cassandra-cli (CASSANDRA-567, CASSANDRA-594)
 * fix returning live subcolumns of deleted supercolumns (CASSANDRA-583)
 * respect JAVA_HOME in bin/ scripts (several tickets)
 * add StorageService.initClient for fat clients on the JVM (CASSANDRA-535)
   (see contrib/client_only for an example of use)
 * make consistency_level functional in get_range_slice (CASSANDRA-568)
 * optimize key deserialization for RandomPartitioner (CASSANDRA-581)
 * avoid GCing tombstones except on major compaction (CASSANDRA-604)
 * increase failure conviction threshold, resulting in less nodes
   incorrectly (and temporarily) marked as down (CASSANDRA-610)
 * respect memtable thresholds during log replay (CASSANDRA-609)
 * support ConsistencyLevel.ALL on read (CASSANDRA-584)
 * add nodeprobe removetoken command (CASSANDRA-564)


0.5.0 beta
 * Allow multiple simultaneous flushes, improving flush throughput 
   on multicore systems (CASSANDRA-401)
 * Split up locks to improve write and read throughput on multicore systems
   (CASSANDRA-444, CASSANDRA-414)
 * More efficient use of memory during compaction (CASSANDRA-436)
 * autobootstrap option: when enabled, all non-seed nodes will attempt
   to bootstrap when started, until bootstrap successfully
   completes. -b option is removed.  (CASSANDRA-438)
 * Unless a token is manually specified in the configuration xml,
   a bootstraping node will use a token that gives it half the
   keys from the most-heavily-loaded node in the cluster,
   instead of generating a random token. 
   (CASSANDRA-385, CASSANDRA-517)
 * Miscellaneous bootstrap fixes (several tickets)
 * Ability to change a node's token even after it has data on it
   (CASSANDRA-541)
 * Ability to decommission a live node from the ring (CASSANDRA-435)
 * Semi-automatic loadbalancing via nodeprobe (CASSANDRA-192)
 * Add ability to set compaction thresholds at runtime via
   JMX / nodeprobe.  (CASSANDRA-465)
 * Add "comment" field to ColumnFamily definition. (CASSANDRA-481)
 * Additional JMX metrics (CASSANDRA-482)
 * JSON based export and import tools (several tickets)
 * Hinted Handoff fixes (several tickets)
 * Add key cache to improve read performance (CASSANDRA-423)
 * Simplified construction of custom ReplicationStrategy classes
   (CASSANDRA-497)
 * Graphical application (Swing) for ring integrity verification and 
   visualization was added to contrib (CASSANDRA-252)
 * Add DCQUORUM, DCQUORUMSYNC consistency levels and corresponding
   ReplicationStrategy / EndpointSnitch classes.  Experimental.
   (CASSANDRA-492)
 * Web client interface added to contrib (CASSANDRA-457)
 * More-efficient flush for Random, CollatedOPP partitioners 
   for normal writes (CASSANDRA-446) and bulk load (CASSANDRA-420)
 * Add MemtableFlushAfterMinutes, a global replacement for the old 
   per-CF FlushPeriodInMinutes setting (CASSANDRA-463)
 * optimizations to slice reading (CASSANDRA-350) and supercolumn
   queries (CASSANDRA-510)
 * force binding to given listenaddress for nodes with multiple
   interfaces (CASSANDRA-546)
 * stress.py benchmarking tool improvements (several tickets)
 * optimized replica placement code (CASSANDRA-525)
 * faster log replay on restart (CASSANDRA-539, CASSANDRA-540)
 * optimized local-node writes (CASSANDRA-558)
 * added get_range_slice, deprecating get_key_range (CASSANDRA-344)
 * expose TimedOutException to thrift (CASSANDRA-563)
 

0.4.2
 * Add validation disallowing null keys (CASSANDRA-486)
 * Fix race conditions in TCPConnectionManager (CASSANDRA-487)
 * Fix using non-utf8-aware comparison as a sanity check.
   (CASSANDRA-493)
 * Improve default garbage collector options (CASSANDRA-504)
 * Add "nodeprobe flush" (CASSANDRA-505)
 * remove NotFoundException from get_slice throws list (CASSANDRA-518)
 * fix get (not get_slice) of entire supercolumn (CASSANDRA-508)
 * fix null token during bootstrap (CASSANDRA-501)


0.4.1
 * Fix FlushPeriod columnfamily configuration regression
   (CASSANDRA-455)
 * Fix long column name support (CASSANDRA-460)
 * Fix for serializing a row that only contains tombstones
   (CASSANDRA-458)
 * Fix for discarding unneeded commitlog segments (CASSANDRA-459)
 * Add SnapshotBeforeCompaction configuration option (CASSANDRA-426)
 * Fix compaction abort under insufficient disk space (CASSANDRA-473)
 * Fix reading subcolumn slice from tombstoned CF (CASSANDRA-484)
 * Fix race condition in RVH causing occasional NPE (CASSANDRA-478)


0.4.0
 * fix get_key_range problems when a node is down (CASSANDRA-440)
   and add UnavailableException to more Thrift methods
 * Add example EndPointSnitch contrib code (several tickets)


0.4.0 RC2
 * fix SSTable generation clash during compaction (CASSANDRA-418)
 * reject method calls with null parameters (CASSANDRA-308)
 * properly order ranges in nodeprobe output (CASSANDRA-421)
 * fix logging of certain errors on executor threads (CASSANDRA-425)


0.4.0 RC1
 * Bootstrap feature is live; use -b on startup (several tickets)
 * Added multiget api (CASSANDRA-70)
 * fix Deadlock with SelectorManager.doProcess and TcpConnection.write
   (CASSANDRA-392)
 * remove key cache b/c of concurrency bugs in third-party
   CLHM library (CASSANDRA-405)
 * update non-major compaction logic to use two threshold values
   (CASSANDRA-407)
 * add periodic / batch commitlog sync modes (several tickets)
 * inline BatchMutation into batch_insert params (CASSANDRA-403)
 * allow setting the logging level at runtime via mbean (CASSANDRA-402)
 * change default comparator to BytesType (CASSANDRA-400)
 * add forwards-compatible ConsistencyLevel parameter to get_key_range
   (CASSANDRA-322)
 * r/m special case of blocking for local destination when writing with 
   ConsistencyLevel.ZERO (CASSANDRA-399)
 * Fixes to make BinaryMemtable [bulk load interface] useful (CASSANDRA-337);
   see contrib/bmt_example for an example of using it.
 * More JMX properties added (several tickets)
 * Thrift changes (several tickets)
    - Merged _super get methods with the normal ones; return values
      are now of ColumnOrSuperColumn.
    - Similarly, merged batch_insert_super into batch_insert.



0.4.0 beta
 * On-disk data format has changed to allow billions of keys/rows per
   node instead of only millions
 * Multi-keyspace support
 * Scan all sstables for all queries to avoid situations where
   different types of operation on the same ColumnFamily could
   disagree on what data was present
 * Snapshot support via JMX
 * Thrift API has changed a _lot_:
    - removed time-sorted CFs; instead, user-defined comparators
      may be defined on the column names, which are now byte arrays.
      Default comparators are provided for UTF8, Bytes, Ascii, Long (i64),
      and UUID types.
    - removed colon-delimited strings in thrift api in favor of explicit
      structs such as ColumnPath, ColumnParent, etc.  Also normalized
      thrift struct and argument naming.
    - Added columnFamily argument to get_key_range.
    - Change signature of get_slice to accept starting and ending
      columns as well as an offset.  (This allows use of indexes.)
      Added "ascending" flag to allow reasonably-efficient reverse
      scans as well.  Removed get_slice_by_range as redundant.
    - get_key_range operates on one CF at a time
    - changed `block` boolean on insert methods to ConsistencyLevel enum,
      with options of NONE, ONE, QUORUM, and ALL.
    - added similar consistency_level parameter to read methods
    - column-name-set slice with no names given now returns zero columns
      instead of all of them.  ("all" can run your server out of memory.
      use a range-based slice with a high max column count instead.)
 * Removed the web interface. Node information can now be obtained by 
   using the newly introduced nodeprobe utility.
 * More JMX stats
 * Remove magic values from internals (e.g. special key to indicate
   when to flush memtables)
 * Rename configuration "table" to "keyspace"
 * Moved to crash-only design; no more shutdown (just kill the process)
 * Lots of bug fixes

Full list of issues resolved in 0.4 is at https://issues.apache.org/jira/secure/IssueNavigator.jspa?reset=true&&pid=12310865&fixfor=12313862&resolution=1&sorter/field=issuekey&sorter/order=DESC


0.3.0 RC3
 * Fix potential deadlock under load in TCPConnection.
   (CASSANDRA-220)


0.3.0 RC2
 * Fix possible data loss when server is stopped after replaying
   log but before new inserts force memtable flush.
   (CASSANDRA-204)
 * Added BUGS file


0.3.0 RC1
 * Range queries on keys, including user-defined key collation
 * Remove support
 * Workarounds for a weird bug in JDK select/register that seems
   particularly common on VM environments. Cassandra should deploy
   fine on EC2 now
 * Much improved infrastructure: the beginnings of a decent test suite
   ("ant test" for unit tests; "nosetests" for system tests), code
   coverage reporting, etc.
 * Expanded node status reporting via JMX
 * Improved error reporting/logging on both server and client
 * Reduced memory footprint in default configuration
 * Combined blocking and non-blocking versions of insert APIs
 * Added FlushPeriodInMinutes configuration parameter to force
   flushing of infrequently-updated ColumnFamilies<|MERGE_RESOLUTION|>--- conflicted
+++ resolved
@@ -33,7 +33,6 @@
  * Returns null instead of NaN or Infinity in JSON strings (CASSANDRA-14377)
 
 
-<<<<<<< HEAD
 3.0.17
  * Fix corrupted static collection deletions in 3.0 -> 2.{1,2} messages (CASSANDRA-14568)
  * Fix potential IndexOutOfBoundsException with counters (CASSANDRA-14167)
@@ -67,10 +66,7 @@
  * Fully utilise specified compaction threads (CASSANDRA-14210)
  * Pre-create deletion log records to finish compactions quicker (CASSANDRA-12763)
 Merged from 2.2:
-=======
-2.2.13
  * Don't enable client transports when bootstrap is pending (CASSANDRA-14525)
->>>>>>> a6196a3a
  * Fix bug that prevented compaction of SSTables after full repairs (CASSANDRA-14423)
  * Incorrect counting of pending messages in OutboundTcpConnection (CASSANDRA-11551)
  * Fix compaction failure caused by reading un-flushed data (CASSANDRA-12743)
