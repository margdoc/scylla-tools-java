--- conflicted
+++ resolved
@@ -410,11 +410,7 @@
 
 
             checkRowClustering();
-<<<<<<< HEAD
-            
-=======
-
->>>>>>> 33caa28a
+
             List<Object> params = new ArrayList<>();
             StringBuilder buf = new StringBuilder();
 
@@ -580,11 +576,7 @@
 
                 updateTimestamp(liveInfo.timestamp());
                 updateTTL(liveInfo.ttl());
-<<<<<<< HEAD
-                
-=======
-
->>>>>>> 33caa28a
+
                 for (ColumnData cd : row) {
                     if (cd.column().isSimple()) {
                         process((Cell) cd, liveInfo, null);
@@ -611,7 +603,6 @@
                 finish();
             } finally {
                 endRow();
-<<<<<<< HEAD
             }
         }
         
@@ -619,15 +610,6 @@
             if (row == null) {
                 return;
             }
-=======
-            }
-        }
-
-        private void checkRowClustering() {
-            if (row == null) {
-                return;
-            }
->>>>>>> 33caa28a
             if (!row.isStatic()) {
                 Slice.Bound b = Slice.Bound.inclusiveStartOf(row.clustering().clustering());
                 Slice.Bound e = Slice.Bound.inclusiveEndOf(row.clustering().clustering());
@@ -649,11 +631,7 @@
                     }
                 }
 
-<<<<<<< HEAD
             }            
-=======
-            }
->>>>>>> 33caa28a
         }
         // process an actual cell (data or tombstone)
         private void process(Cell cell, LivenessInfo liveInfo, DeletionTime d) {
@@ -803,11 +781,7 @@
             }
             return true;
         }
-<<<<<<< HEAD
-        
-=======
-
->>>>>>> 33caa28a
+
         // add a column value to update. If we already have one for this column,
         // flush. (Should never happen though, as long as CQL row detection is
         // valid)
