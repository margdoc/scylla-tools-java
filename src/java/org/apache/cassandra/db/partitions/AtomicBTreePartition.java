--- conflicted
+++ resolved
@@ -113,16 +113,7 @@
         boolean monitorOwned = false;
         try
         {
-<<<<<<< HEAD
             monitorOwned = maybeLock(writeOp);
-=======
-            if (usePessimisticLocking())
-            {
-                acquireLock();
-                monitorOwned = true;
-            }
-
->>>>>>> b1e09c8b
             indexer.start();
 
             while (true)
@@ -166,20 +157,7 @@
                 }
                 else if (!monitorOwned)
                 {
-<<<<<<< HEAD
                     monitorOwned = maybeLock(updater.heapSize, writeOp);
-=======
-                    boolean shouldLock = usePessimisticLocking();
-                    if (!shouldLock)
-                    {
-                        shouldLock = updateWastedAllocationTracker(updater.heapSize);
-                    }
-                    if (shouldLock)
-                    {
-                        acquireLock();
-                        monitorOwned = true;
-                    }
->>>>>>> b1e09c8b
                 }
             }
         }
@@ -276,7 +254,7 @@
                 return false;
         }
 
-        Locks.monitorEnterUnsafe(this);
+        acquireLock();
         return true;
     }
 
