--- conflicted
+++ resolved
@@ -321,13 +321,9 @@
             return new Transformation<BaseRowIterator<?>>()
             {
                 DecoratedKey pk;
-<<<<<<< HEAD
+
+                @SuppressWarnings("resource")
                 protected BaseRowIterator<?> applyToPartition(BaseRowIterator<?> partition)
-=======
-
-                @SuppressWarnings("resource")
-                public UnfilteredRowIterator applyToPartition(UnfilteredRowIterator partition)
->>>>>>> b1e09c8b
                 {
                     pk = partition.partitionKey();
 
