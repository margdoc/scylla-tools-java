package org.apache.cassandra.db;
/*
 * 
 * Licensed to the Apache Software Foundation (ASF) under one
 * or more contributor license agreements.  See the NOTICE file
 * distributed with this work for additional information
 * regarding copyright ownership.  The ASF licenses this file
 * to you under the Apache License, Version 2.0 (the
 * "License"); you may not use this file except in compliance
 * with the License.  You may obtain a copy of the License at
 * 
 *   http://www.apache.org/licenses/LICENSE-2.0
 * 
 * Unless required by applicable law or agreed to in writing,
 * software distributed under the License is distributed on an
 * "AS IS" BASIS, WITHOUT WARRANTIES OR CONDITIONS OF ANY
 * KIND, either express or implied.  See the License for the
 * specific language governing permissions and limitations
 * under the License.
 * 
 */


import java.io.DataInput;
import java.io.DataOutput;
import java.io.IOException;
import java.nio.ByteBuffer;
import java.util.Arrays;

import org.slf4j.Logger;
import org.slf4j.LoggerFactory;

import org.apache.cassandra.io.IColumnSerializer;
<<<<<<< HEAD
import org.apache.cassandra.db.context.CounterContext;
import org.apache.cassandra.io.ICompactSerializer2;
=======
>>>>>>> 4b646596
import org.apache.cassandra.utils.ByteBufferUtil;

public class ColumnSerializer implements IColumnSerializer
{
    private static final Logger logger = LoggerFactory.getLogger(ColumnSerializer.class);
    
    public final static int DELETION_MASK       = 0x01;
    public final static int EXPIRATION_MASK     = 0x02;
    public final static int COUNTER_MASK        = 0x04;
    public final static int COUNTER_UPDATE_MASK = 0x08;

    public void serialize(IColumn column, DataOutput dos)
    {
        assert column.name().remaining() > 0;
        ByteBufferUtil.writeWithShortLength(column.name(), dos);
        try
        {
            dos.writeByte(column.serializationFlags());
            if (column instanceof CounterColumn)
            {
                dos.writeLong(((CounterColumn)column).timestampOfLastDelete());
            }
            else if (column instanceof ExpiringColumn)
            {
                dos.writeInt(((ExpiringColumn) column).getTimeToLive());
                dos.writeInt(column.getLocalDeletionTime());
            }
            dos.writeLong(column.timestamp());
            ByteBufferUtil.writeWithLength(column.value(), dos);
        }
        catch (IOException e)
        {
            throw new RuntimeException(e);
        }
    }

    public Column deserialize(DataInput dis) throws IOException
    {
<<<<<<< HEAD
        return deserialize(dis, null, false);
    }

    /*
     * For counter columns, we must know when we deserialize them if what we
     * deserialize comes from a remote host. If it does, then we must clear
     * the delta.
     */
    public Column deserialize(DataInput dis, ColumnFamilyStore interner, boolean fromRemote) throws IOException
=======
        return deserialize(dis, (int) (System.currentTimeMillis() / 1000));
    }

    public Column deserialize(DataInput dis, int expireBefore) throws IOException
>>>>>>> 4b646596
    {
        ByteBuffer name = ByteBufferUtil.readWithShortLength(dis);
        if (name.remaining() <= 0)
            throw new CorruptColumnException("invalid column name length " + name.remaining());
        if (interner != null)
            name = interner.maybeIntern(name);

        int b = dis.readUnsignedByte();
        if ((b & COUNTER_MASK) != 0)
        {
            long timestampOfLastDelete = dis.readLong();
            long ts = dis.readLong();
            ByteBuffer value = ByteBufferUtil.readWithLength(dis);
            if (fromRemote)
                value = CounterContext.instance().clearAllDelta(value);
            return new CounterColumn(name, value, ts, timestampOfLastDelete);
        }
        else if ((b & EXPIRATION_MASK) != 0)
        {
            int ttl = dis.readInt();
            int expiration = dis.readInt();
            long ts = dis.readLong();
            ByteBuffer value = ByteBufferUtil.readWithLength(dis);
            if (expiration < expireBefore)
            {
                // the column is now expired, we can safely return a simple
                // tombstone
                ByteBuffer bytes = ByteBuffer.allocate(4);
                bytes.putInt(expiration);
                bytes.rewind();
                return new DeletedColumn(name, bytes, ts);
            }
            else
            {
                return new ExpiringColumn(name, value, ts, ttl, expiration);
            }
        }
        else
        {
            long ts = dis.readLong();
            ByteBuffer value = ByteBufferUtil.readWithLength(dis);
            return (b & COUNTER_UPDATE_MASK) != 0
                   ? new CounterUpdateColumn(name, value, ts)
                   : ((b & DELETION_MASK) == 0
                      ? new Column(name, value, ts)
                      : new DeletedColumn(name, value, ts));
        }
    }

    private static class CorruptColumnException extends IOException
    {
        public CorruptColumnException(String s)
        {
            super(s);
        }
    }
}<|MERGE_RESOLUTION|>--- conflicted
+++ resolved
@@ -25,17 +25,12 @@
 import java.io.DataOutput;
 import java.io.IOException;
 import java.nio.ByteBuffer;
-import java.util.Arrays;
 
 import org.slf4j.Logger;
 import org.slf4j.LoggerFactory;
 
+import org.apache.cassandra.db.context.CounterContext;
 import org.apache.cassandra.io.IColumnSerializer;
-<<<<<<< HEAD
-import org.apache.cassandra.db.context.CounterContext;
-import org.apache.cassandra.io.ICompactSerializer2;
-=======
->>>>>>> 4b646596
 import org.apache.cassandra.utils.ByteBufferUtil;
 
 public class ColumnSerializer implements IColumnSerializer
@@ -74,7 +69,6 @@
 
     public Column deserialize(DataInput dis) throws IOException
     {
-<<<<<<< HEAD
         return deserialize(dis, null, false);
     }
 
@@ -84,12 +78,11 @@
      * the delta.
      */
     public Column deserialize(DataInput dis, ColumnFamilyStore interner, boolean fromRemote) throws IOException
-=======
-        return deserialize(dis, (int) (System.currentTimeMillis() / 1000));
+    {
+        return deserialize(dis, interner, fromRemote, (int) (System.currentTimeMillis() / 1000));
     }
 
-    public Column deserialize(DataInput dis, int expireBefore) throws IOException
->>>>>>> 4b646596
+    public Column deserialize(DataInput dis, ColumnFamilyStore interner, boolean fromRemote, int expireBefore) throws IOException
     {
         ByteBuffer name = ByteBufferUtil.readWithShortLength(dis);
         if (name.remaining() <= 0)
