/*
 * Licensed to the Apache Software Foundation (ASF) under one
 * or more contributor license agreements.  See the NOTICE file
 * distributed with this work for additional information
 * regarding copyright ownership.  The ASF licenses this file
 * to you under the Apache License, Version 2.0 (the
 * "License"); you may not use this file except in compliance
 * with the License.  You may obtain a copy of the License at
 *
 *     http://www.apache.org/licenses/LICENSE-2.0
 *
 * Unless required by applicable law or agreed to in writing, software
 * distributed under the License is distributed on an "AS IS" BASIS,
 * WITHOUT WARRANTIES OR CONDITIONS OF ANY KIND, either express or implied.
 * See the License for the specific language governing permissions and
 * limitations under the License.
 */
package org.apache.cassandra.concurrent;

import java.util.concurrent.ThreadFactory;
import java.util.concurrent.atomic.AtomicInteger;

import com.google.common.annotations.VisibleForTesting;

import io.netty.util.concurrent.FastThreadLocal;
import io.netty.util.concurrent.FastThreadLocalThread;

/**
 * This class is an implementation of the <i>ThreadFactory</i> interface. This
 * is useful to give Java threads meaningful names which is useful when using
 * a tool like JConsole.
 */

public class NamedThreadFactory implements ThreadFactory
{
    private static volatile String globalPrefix;
    public static void setGlobalPrefix(String prefix) { globalPrefix = prefix; }

    public final String id;
    private final int priority;
    private final ClassLoader contextClassLoader;
    private final ThreadGroup threadGroup;
    protected final AtomicInteger n = new AtomicInteger(1);

    public NamedThreadFactory(String id)
    {
        this(id, Thread.NORM_PRIORITY);
    }

    public NamedThreadFactory(String id, int priority)
    {
        this(id, priority, null, null);
    }

    public NamedThreadFactory(String id, int priority, ClassLoader contextClassLoader, ThreadGroup threadGroup)
    {
        this.id = id;
        this.priority = priority;
        this.contextClassLoader = contextClassLoader;
        this.threadGroup = threadGroup;
    }

    public Thread newThread(Runnable runnable)
    {
        String name = id + ':' + n.getAndIncrement();
<<<<<<< HEAD
        Thread thread = createThread(threadGroup, runnable, name, true);
=======
        String prefix = globalPrefix;
        Thread thread = new FastThreadLocalThread(threadGroup, threadLocalDeallocator(runnable), prefix != null ? prefix + name : name);
>>>>>>> aa2a5c69
        thread.setPriority(priority);
        if (contextClassLoader != null)
            thread.setContextClassLoader(contextClassLoader);
        return thread;
    }

    /**
     * Ensures that {@link FastThreadLocal#remove() FastThreadLocal.remove()} is called when the {@link Runnable#run()}
     * method of the given {@link Runnable} instance completes to ensure cleanup of {@link FastThreadLocal} instances.
     * This is especially important for direct byte buffers allocated locally for a thread.
     */
    public static Runnable threadLocalDeallocator(Runnable r)
    {
        return () ->
        {
            try
            {
                r.run();
            }
            finally
            {
                FastThreadLocal.removeAll();
            }
        };
    }

    private static final AtomicInteger threadCounter = new AtomicInteger();

    @VisibleForTesting
    public static Thread createThread(Runnable runnable)
    {
        return createThread(null, runnable, "anonymous-" + threadCounter.incrementAndGet());
    }

    public static Thread createThread(Runnable runnable, String name)
    {
        return createThread(null, runnable, name);
    }

    public static Thread createThread(Runnable runnable, String name, boolean daemon)
    {
        return createThread(null, runnable, name, daemon);
    }

    public static Thread createThread(ThreadGroup threadGroup, Runnable runnable, String name)
    {
        return createThread(threadGroup, runnable, name, false);
    }

    public static Thread createThread(ThreadGroup threadGroup, Runnable runnable, String name, boolean daemon)
    {
        Thread thread = new FastThreadLocalThread(threadGroup, threadLocalDeallocator(runnable), name);
        thread.setDaemon(daemon);
        return thread;
    }
}<|MERGE_RESOLUTION|>--- conflicted
+++ resolved
@@ -63,12 +63,7 @@
     public Thread newThread(Runnable runnable)
     {
         String name = id + ':' + n.getAndIncrement();
-<<<<<<< HEAD
         Thread thread = createThread(threadGroup, runnable, name, true);
-=======
-        String prefix = globalPrefix;
-        Thread thread = new FastThreadLocalThread(threadGroup, threadLocalDeallocator(runnable), prefix != null ? prefix + name : name);
->>>>>>> aa2a5c69
         thread.setPriority(priority);
         if (contextClassLoader != null)
             thread.setContextClassLoader(contextClassLoader);
@@ -120,7 +115,8 @@
 
     public static Thread createThread(ThreadGroup threadGroup, Runnable runnable, String name, boolean daemon)
     {
-        Thread thread = new FastThreadLocalThread(threadGroup, threadLocalDeallocator(runnable), name);
+        String prefix = globalPrefix;
+        Thread thread = new FastThreadLocalThread(threadGroup, threadLocalDeallocator(runnable), prefix != null ? prefix + name : name);
         thread.setDaemon(daemon);
         return thread;
     }
