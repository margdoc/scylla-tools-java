--- conflicted
+++ resolved
@@ -29,7 +29,6 @@
 import org.apache.cassandra.concurrent.Stage;
 import org.apache.cassandra.concurrent.StageManager;
 import org.apache.cassandra.config.*;
-import org.apache.cassandra.cql3.statements.IndexTarget;
 import org.apache.cassandra.db.*;
 import org.apache.cassandra.db.filter.*;
 import org.apache.cassandra.db.filter.DataLimits.Counter;
@@ -40,11 +39,7 @@
 import org.apache.cassandra.dht.ExcludingBounds;
 import org.apache.cassandra.dht.Range;
 import org.apache.cassandra.exceptions.ReadTimeoutException;
-<<<<<<< HEAD
-import org.apache.cassandra.index.sasi.SASIIndex;
-=======
 import org.apache.cassandra.index.Index;
->>>>>>> fa77676d
 import org.apache.cassandra.net.*;
 import org.apache.cassandra.schema.IndexMetadata;
 import org.apache.cassandra.tracing.Tracing;
@@ -105,16 +100,6 @@
         if (command.rowFilter().isEmpty())
             return false;
 
-<<<<<<< HEAD
-        IndexMetadata indexDef = command.indexMetadata();
-        if (indexDef != null && indexDef.isCustom())
-        {
-            String className = indexDef.options.get(IndexTarget.CUSTOM_INDEX_OPTION_NAME);
-            return !SASIIndex.class.getName().equals(className);
-        }
-
-        return true;
-=======
         IndexMetadata indexMetadata = command.indexMetadata();
 
         if (indexMetadata == null || !indexMetadata.isCustom())
@@ -131,7 +116,6 @@
         assert index != null;
 
         return index.supportsReplicaFilteringProtection(command.rowFilter());
->>>>>>> fa77676d
     }
 
     private class ResolveContext
