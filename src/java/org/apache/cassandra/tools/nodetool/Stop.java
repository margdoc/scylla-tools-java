--- conflicted
+++ resolved
@@ -30,11 +30,7 @@
 {
     @Arguments(title = "compaction_type",
               usage = "<compaction type>",
-<<<<<<< HEAD
-              description = "Supported types are COMPACTION, VALIDATION, CLEANUP, SCRUB, UPGRADE_SSTABLES, INDEX_BUILD, TOMBSTONE_COMPACTION, ANTICOMPACTION, VERIFY, VIEW_BUILD, INDEX_SUMMARY, RELOCATE, GARBAGE_COLLECT",
-=======
-              description = "Supported types are COMPACTION, VALIDATION, CLEANUP, SCRUB, VERIFY, INDEX_BUILD, RESHAPE",
->>>>>>> b1e09c8b
+              description = "Supported types are COMPACTION, VALIDATION, CLEANUP, SCRUB, UPGRADE_SSTABLES, INDEX_BUILD, TOMBSTONE_COMPACTION, ANTICOMPACTION, VERIFY, VIEW_BUILD, INDEX_SUMMARY, RELOCATE, GARBAGE_COLLECT, RESHAPE",
               required = false)
     private OperationType compactionType = OperationType.UNKNOWN;
 
