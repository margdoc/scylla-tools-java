/*
 * Licensed to the Apache Software Foundation (ASF) under one
 * or more contributor license agreements.  See the NOTICE file
 * distributed with this work for additional information
 * regarding copyright ownership.  The ASF licenses this file
 * to you under the Apache License, Version 2.0 (the
 * "License"); you may not use this file except in compliance
 * with the License.  You may obtain a copy of the License at
 *
 *     http://www.apache.org/licenses/LICENSE-2.0
 *
 * Unless required by applicable law or agreed to in writing, software
 * distributed under the License is distributed on an "AS IS" BASIS,
 * WITHOUT WARRANTIES OR CONDITIONS OF ANY KIND, either express or implied.
 * See the License for the specific language governing permissions and
 * limitations under the License.
 */
package org.apache.cassandra.tools;

import java.io.*;
import java.net.InetAddress;
import java.net.UnknownHostException;
import java.text.SimpleDateFormat;
import java.util.*;
import java.util.Map.Entry;
import java.util.Scanner;
import java.util.SortedMap;

import com.google.common.base.Joiner;
import com.google.common.base.Throwables;
import com.google.common.collect.*;

import io.airlift.command.*;

import org.apache.cassandra.locator.EndpointSnitchInfoMBean;
import org.apache.cassandra.tools.nodetool.*;
import org.apache.cassandra.utils.FBUtilities;

import static com.google.common.base.Throwables.getStackTraceAsString;
import static com.google.common.collect.Iterables.toArray;
import static com.google.common.collect.Lists.newArrayList;
import static java.lang.Integer.parseInt;
import static java.lang.String.format;
import static java.util.Arrays.asList;
import static org.apache.commons.lang3.ArrayUtils.EMPTY_STRING_ARRAY;
import static org.apache.commons.lang3.StringUtils.*;

public class NodeTool
{
    static
    {
        FBUtilities.preventIllegalAccessWarnings();
    }

    private static final String HISTORYFILE = "nodetool.history";

    private final INodeProbeFactory nodeProbeFactory;
    private final Output output;

    public static void main(String... args)
    {
<<<<<<< HEAD
        System.exit(new NodeTool(new NodeProbeFactory(), Output.CONSOLE).execute(args));
    }

    public NodeTool(INodeProbeFactory nodeProbeFactory, Output output)
    {
        this.nodeProbeFactory = nodeProbeFactory;
        this.output = output;
    }

    public int execute(String... args)
    {
        List<Class<? extends NodeToolCmdRunnable>> commands = newArrayList(
                CassHelp.class,
=======
        List<Class<? extends Runnable>> commands = asList(
                Help.class,
>>>>>>> b1e09c8b
                Info.class,
                Ring.class,
                NetStats.class,
                CfStats.class,
                TableStats.class, // New name
                CfHistograms.class,
                TableHistograms.class, // New name
                Cleanup.class,
                ClearSnapshot.class,
                Compact.class,
                Scrub.class,
                // Remove until proven otherwise: Verify.class,
                Flush.class,
                UpgradeSSTable.class,
                // Remove until supported: GarbageCollect.class,
                DisableAutoCompaction.class,
                EnableAutoCompaction.class,
                CompactionStats.class,
                CompactionHistory.class,
                Decommission.class,
                DescribeCluster.class,
                DisableBinary.class,
                EnableBinary.class,
                EnableGossip.class,
                DisableGossip.class,
                // Remove for GA: EnableHandoff.class,
                // Remove for GA: EnableThrift.class,
                // Remove for GA: GcStats.class,
                // Remove for GA: GetCompactionThreshold.class,
                // Remove for GA: GetCompactionThroughput.class,
                // Remove until known: GetTimeout.class,
                // Remove for GA: GetStreamThroughput.class,
                GetTraceProbability.class,
                // Remove until proven otherwise: GetInterDCStreamThroughput.class,
                GetEndpoints.class,
                GetSSTables.class,
                GossipInfo.class,
                // Remove for GA: InvalidateKeyCache.class,
                // Remove for GA: InvalidateRowCache.class,
                // Remove for GA: InvalidateCounterCache.class,
                // Remove for GA: Join.class,
                Move.class,
                // Remove for GA: PauseHandoff.class,
                // Remove for GA: ResumeHandoff.class,
                ProxyHistograms.class,
                Rebuild.class,
                Refresh.class,
                // Remove for GA: RemoveToken.class,
                RemoveNode.class,
                // Remove until proven otherwise: Assassinate.class,
                Repair.class,
                // Remove until proven otherwise: ReplayBatchlog.class,
                // Remove until proven otherwise: SetCacheCapacity.class,
                // Remove until proven otherwise: SetHintedHandoffThrottleInKB.class,
                // Remove until proven otherwise: SetCompactionThreshold.class,
                // Remove until proven otherwise: SetCompactionThroughput.class,
                // Remove until proven otherwise: SetStreamThroughput.class,
                // Remove until proven otherwise: SetInterDCStreamThroughput.class,
                // Remove until proven otherwise: GetConcurrentCompactors.class,
                // Remove until proven otherwise: SetConcurrentCompactors.class,
                // Remove until proven otherwise: SetTimeout.class,
                SetTraceProbability.class,
                Snapshot.class,
                ListSnapshots.class,
                Status.class,
                StatusBinary.class,
                StatusGossip.class,
                // Remove for GA: StatusThrift.class,
                StatusBackup.class,
                // Remove for GA: StatusHandoff.class,
                Stop.class,
                // Remove for GA: StopDaemon.class,
                Version.class,
                DescribeRing.class,
                // Remove for GA: RebuildIndex.class,
                // Remove for GA: RangeKeySample.class,
                EnableBackup.class,
                DisableBackup.class,
                ResetLocalSchema.class,
                // Remove for GA: ReloadTriggers.class,
                // Remove until proven otherwise: ReloadTriggers.class,
                // Remove for GA: SetCacheKeysToSave.class,
                // Remove for GA: DisableThrift.class,
                // Remove for GA: DisableHandoff.class,
                Drain.class,
                // Remove for GA: TruncateHints.class,
                // Remove for GA: TpStats.class,
                TopPartitions.class,
                SetLoggingLevel.class,
                GetLoggingLevels.class,
                // Remove until proven otherwise: DisableHintsForDC.class,
                // Remove until proven otherwise: EnableHintsForDC.class,
                // Remove until proven otherwise: FailureDetectorInfo.class,
                // Remove until proven otherwise: RefreshSizeEstimates.class
                // Remove until proven otherwise: RelocateSSTables.class,
                ViewBuildStatus.class,
                
                SSTableInfo.class,

                CheckAndRepairCdcStreams.class
        );

        Cli.CliBuilder<NodeToolCmdRunnable> builder = Cli.builder("nodetool");

        builder.withDescription("Manage your Cassandra cluster")
                 .withDefaultCommand(CassHelp.class)
                 .withCommands(commands);

        // bootstrap commands
        builder.withGroup("bootstrap")
                .withDescription("Monitor/manage node's bootstrap process")
                .withDefaultCommand(CassHelp.class)
                .withCommand(BootstrapResume.class);

        Cli<NodeToolCmdRunnable> parser = builder.build();

        int status = 0;
        try
        {
            NodeToolCmdRunnable parse = parser.parse(args);
            printHistory(args);
            parse.run(nodeProbeFactory, output);
        } catch (IllegalArgumentException |
                IllegalStateException |
                ParseArgumentsMissingException |
                ParseArgumentsUnexpectedException |
                ParseOptionConversionException |
                ParseOptionMissingException |
                ParseOptionMissingValueException |
                ParseCommandMissingException |
                ParseCommandUnrecognizedException e)
        {
            badUse(e);
            status = 1;
        } catch (CommandFailedButNeedNoMoreOutput e) {
            status = 1;
        } catch (Throwable throwable)
        {
            err(Throwables.getRootCause(throwable));
            status = 2;
        }

        return status;
    }

    private static void printHistory(String... args)
    {
        //don't bother to print if no args passed (meaning, nodetool is just printing out the sub-commands list)
        if (args.length == 0)
            return;

        String cmdLine = Joiner.on(" ").skipNulls().join(args);
        cmdLine = cmdLine.replaceFirst("(?<=(-pw|--password))\\s+\\S+", " <hidden>");

        try (FileWriter writer = new FileWriter(new File(FBUtilities.getToolsOutputDirectory(), HISTORYFILE), true))
        {
            SimpleDateFormat sdf = new SimpleDateFormat("yyyy-MM-dd HH:mm:ss,SSS");
            writer.append(sdf.format(new Date())).append(": ").append(cmdLine).append(System.lineSeparator());
        }
        catch (IOException | IOError ioe)
        {
            //quietly ignore any errors about not being able to write out history
        }
    }

    protected void badUse(Exception e)
    {
        output.out.println("nodetool: " + e.getMessage());
        output.out.println("See 'nodetool help' or 'nodetool help <command>'.");
    }

    protected void err(Throwable e)
    {
        output.err.println("error: " + e.getMessage());
        output.err.println("-- StackTrace --");
        output.err.println(getStackTraceAsString(e));
    }

<<<<<<< HEAD
    public static class CassHelp extends Help implements NodeToolCmdRunnable
    {
        public void run(INodeProbeFactory nodeProbeFactory, Output output)
        {
            run();
        }
    }

    interface NodeToolCmdRunnable
    {
        void run(INodeProbeFactory nodeProbeFactory, Output output);
    }

    public static abstract class NodeToolCmd implements NodeToolCmdRunnable
=======
    @SuppressWarnings("serial")
    public static class CommandFailedButNeedNoMoreOutput extends Error {};
    public static abstract class NodeToolCmd implements Runnable
>>>>>>> b1e09c8b
    {

        @Option(type = OptionType.GLOBAL, name = {"-h", "--host"}, description = "Node hostname or ip address")
        private String host = "127.0.0.1";

        @Option(type = OptionType.GLOBAL, name = {"-p", "--port"}, description = "Remote jmx agent port number")
        private String port = "7199";

        @Option(type = OptionType.GLOBAL, name = {"-u", "--username"}, description = "Remote jmx agent username")
        private String username = EMPTY;

        @Option(type = OptionType.GLOBAL, name = {"-pw", "--password"}, description = "Remote jmx agent password")
        private String password = EMPTY;

        @Option(type = OptionType.GLOBAL, name = {"-pwf", "--password-file"}, description = "Path to the JMX password file")
        private String passwordFilePath = EMPTY;

        private INodeProbeFactory nodeProbeFactory;
        protected Output output;

        @Override
        public void run(INodeProbeFactory nodeProbeFactory, Output output)
        {
            this.nodeProbeFactory = nodeProbeFactory;
            this.output = output;
            runInternal();
        }

        public void runInternal()
        {
            if (isNotEmpty(username)) {
                if (isNotEmpty(passwordFilePath))
                    password = readUserPasswordFromFile(username, passwordFilePath);

                if (isEmpty(password))
                    password = promptAndReadPassword();
            }

            try (NodeProbe probe = connect())
            {
                execute(probe);
                if (probe.isFailed())
                    throw new RuntimeException("nodetool failed, check server logs");
            }
            catch (IOException e)
            {
                throw new RuntimeException("Error while closing JMX connection", e);
            }

        }

        private String readUserPasswordFromFile(String username, String passwordFilePath) {
            String password = EMPTY;

            File passwordFile = new File(passwordFilePath);
            try (Scanner scanner = new Scanner(passwordFile).useDelimiter("\\s+"))
            {
                while (scanner.hasNextLine())
                {
                    if (scanner.hasNext())
                    {
                        String jmxRole = scanner.next();
                        if (jmxRole.equals(username) && scanner.hasNext())
                        {
                            password = scanner.next();
                            break;
                        }
                    }
                    scanner.nextLine();
                }
            } catch (FileNotFoundException e)
            {
                throw new RuntimeException(e);
            }

            return password;
        }

        private String promptAndReadPassword()
        {
            String password = EMPTY;

            Console console = System.console();
            if (console != null)
                password = String.valueOf(console.readPassword("Password:"));

            return password;
        }

        protected abstract void execute(NodeProbe probe);

        private NodeProbe connect()
        {
            NodeProbe nodeClient = null;

            try
            {
                if (username.isEmpty())
                    nodeClient = nodeProbeFactory.create(host, parseInt(port));
                else
                    nodeClient = nodeProbeFactory.create(host, parseInt(port), username, password);
                nodeClient.setOutput(output);
            } catch (IOException | SecurityException e)
            {
                Throwable rootCause = Throwables.getRootCause(e);
                output.err.println(format("nodetool: Failed to connect to '%s:%s' - %s: '%s'.", host, port, rootCause.getClass().getSimpleName(), rootCause.getMessage()));
                System.exit(1);
            }

            return nodeClient;
        }

        protected enum KeyspaceSet
        {
            ALL, NON_SYSTEM, NON_LOCAL_STRATEGY
        }

        protected List<String> parseOptionalKeyspace(List<String> cmdArgs, NodeProbe nodeProbe)
        {
            return parseOptionalKeyspace(cmdArgs, nodeProbe, KeyspaceSet.ALL);
        }

        protected List<String> parseOptionalKeyspace(List<String> cmdArgs, NodeProbe nodeProbe, KeyspaceSet defaultKeyspaceSet)
        {
            List<String> keyspaces = new ArrayList<>();


            if (cmdArgs == null || cmdArgs.isEmpty())
            {
                if (defaultKeyspaceSet == KeyspaceSet.NON_LOCAL_STRATEGY)
                    keyspaces.addAll(keyspaces = nodeProbe.getNonLocalStrategyKeyspaces());
                else if (defaultKeyspaceSet == KeyspaceSet.NON_SYSTEM)
                    keyspaces.addAll(keyspaces = nodeProbe.getNonSystemKeyspaces());
                else
                    keyspaces.addAll(nodeProbe.getKeyspaces());
            }
            else
            {
                keyspaces.add(cmdArgs.get(0));
            }

            for (String keyspace : keyspaces)
            {
                if (!nodeProbe.getKeyspaces().contains(keyspace))
                    throw new IllegalArgumentException("Keyspace [" + keyspace + "] does not exist.");
            }

            return Collections.unmodifiableList(keyspaces);
        }

        protected String[] parseOptionalTables(List<String> cmdArgs)
        {
            return cmdArgs.size() <= 1 ? EMPTY_STRING_ARRAY : toArray(cmdArgs.subList(1, cmdArgs.size()), String.class);
        }
    }

    public static SortedMap<String, SetHostStat> getOwnershipByDc(NodeProbe probe, boolean resolveIp,
                                                                  Map<String, String> tokenToEndpoint,
                                                                  Map<InetAddress, Float> ownerships)
    {

        SortedMap<String, SetHostStat> ownershipByDc = Maps.newTreeMap();
        EndpointSnitchInfoMBean epSnitchInfo = probe.getEndpointSnitchInfoProxy();
        try
        {
            for (Entry<String, String> tokenAndEndPoint : tokenToEndpoint.entrySet())
            {
                String dc = epSnitchInfo.getDatacenter(tokenAndEndPoint.getValue());
                if (!ownershipByDc.containsKey(dc))
                    ownershipByDc.put(dc, new SetHostStat(resolveIp));
                ownershipByDc.get(dc).add(tokenAndEndPoint.getKey(), tokenAndEndPoint.getValue(), ownerships);
            }
        }
        catch (UnknownHostException e)
        {
            throw new RuntimeException(e);
        }
        return ownershipByDc;
    }
}<|MERGE_RESOLUTION|>--- conflicted
+++ resolved
@@ -59,7 +59,6 @@
 
     public static void main(String... args)
     {
-<<<<<<< HEAD
         System.exit(new NodeTool(new NodeProbeFactory(), Output.CONSOLE).execute(args));
     }
 
@@ -73,10 +72,6 @@
     {
         List<Class<? extends NodeToolCmdRunnable>> commands = newArrayList(
                 CassHelp.class,
-=======
-        List<Class<? extends Runnable>> commands = asList(
-                Help.class,
->>>>>>> b1e09c8b
                 Info.class,
                 Ring.class,
                 NetStats.class,
@@ -255,7 +250,6 @@
         output.err.println(getStackTraceAsString(e));
     }
 
-<<<<<<< HEAD
     public static class CassHelp extends Help implements NodeToolCmdRunnable
     {
         public void run(INodeProbeFactory nodeProbeFactory, Output output)
@@ -269,12 +263,9 @@
         void run(INodeProbeFactory nodeProbeFactory, Output output);
     }
 
-    public static abstract class NodeToolCmd implements NodeToolCmdRunnable
-=======
     @SuppressWarnings("serial")
     public static class CommandFailedButNeedNoMoreOutput extends Error {};
-    public static abstract class NodeToolCmd implements Runnable
->>>>>>> b1e09c8b
+    public static abstract class NodeToolCmd implements NodeToolCmdRunnable
     {
 
         @Option(type = OptionType.GLOBAL, name = {"-h", "--host"}, description = "Node hostname or ip address")
