/*
 * Licensed to the Apache Software Foundation (ASF) under one
 * or more contributor license agreements.  See the NOTICE file
 * distributed with this work for additional information
 * regarding copyright ownership.  The ASF licenses this file
 * to you under the Apache License, Version 2.0 (the
 * "License"); you may not use this file except in compliance
 * with the License.  You may obtain a copy of the License at
 *
 *     http://www.apache.org/licenses/LICENSE-2.0
 *
 * Unless required by applicable law or agreed to in writing, software
 * distributed under the License is distributed on an "AS IS" BASIS,
 * WITHOUT WARRANTIES OR CONDITIONS OF ANY KIND, either express or implied.
 * See the License for the specific language governing permissions and
 * limitations under the License.
 */
package org.apache.cassandra.io.sstable;

import java.nio.ByteBuffer;
import java.util.List;

import org.apache.cassandra.utils.StreamingHistogram;

/**
 * ColumnStats holds information about the columns for one row inside sstable
 */
public class ColumnStats
{
    /** how many columns are there in the row */
    public final int columnCount;

    /** the largest (client-supplied) timestamp in the row */
    public final long minTimestamp;
    public final long maxTimestamp;
    public final int maxLocalDeletionTime;
    /** histogram of tombstone drop time */
    public final StreamingHistogram tombstoneHistogram;

    /** max and min column names according to comparator */
    public final List<ByteBuffer> minColumnNames;
    public final List<ByteBuffer> maxColumnNames;

    public final boolean hasLegacyCounterShards;

    public ColumnStats(int columnCount,
                       long minTimestamp,
                       long maxTimestamp,
                       int maxLocalDeletionTime,
                       StreamingHistogram tombstoneHistogram,
                       List<ByteBuffer> minColumnNames,
                       List<ByteBuffer> maxColumnNames,
                       boolean hasLegacyCounterShards)
    {
        this.minTimestamp = minTimestamp;
        this.maxTimestamp = maxTimestamp;
        this.maxLocalDeletionTime = maxLocalDeletionTime;
        this.columnCount = columnCount;
        this.tombstoneHistogram = tombstoneHistogram;
        this.minColumnNames = minColumnNames;
        this.maxColumnNames = maxColumnNames;
        this.hasLegacyCounterShards = hasLegacyCounterShards;
    }

    // We use explicit classes for ints and longs instead of generics to avoid boxing and unboxing (See CASSANDRA-8109)
    public static class MinLongTracker
    {
        private final long defaultValue;
        private boolean isSet = false;
        private long value;

        public MinLongTracker(long defaultValue)
        {
            this.defaultValue = defaultValue;
        }

        public void update(long value)
        {
            if (!isSet)
            {
                this.value = value;
                isSet = true;
            }
            else
            {
<<<<<<< HEAD
                if (value < this.value)
=======
                if (value <this.value)
>>>>>>> c774ea34
                    this.value = value;
            }
        }

        public long get()
        {
            if (isSet)
                return value;
            return defaultValue;
        }
    }

    public static class MaxLongTracker
    {
        private final long defaultValue;
        private boolean isSet = false;
        private long value;

        public MaxLongTracker(long defaultValue)
        {
            this.defaultValue = defaultValue;
        }

        public void update(long value)
        {
            if (!isSet)
            {
                this.value = value;
                isSet = true;
            }
            else
            {
                if (value >this.value)
                    this.value = value;
            }
        }

        public long get()
        {
            if (isSet)
                return value;
            return defaultValue;
        }
    }

    public static class MaxIntTracker
    {
        private final int defaultValue;
        private boolean isSet = false;
        private int value;

        public MaxIntTracker(int defaultValue)
        {
            this.defaultValue = defaultValue;
        }

        public void update(int value)
        {
            if (!isSet)
            {
                this.value = value;
                isSet = true;
            }
            else
            {
<<<<<<< HEAD
                if (value > this.value)
=======
                if (value >this.value)
>>>>>>> c774ea34
                    this.value = value;
            }
        }

        public int get()
        {
            if (isSet)
                return value;
            return defaultValue;
        }
    }

}<|MERGE_RESOLUTION|>--- conflicted
+++ resolved
@@ -83,11 +83,7 @@
             }
             else
             {
-<<<<<<< HEAD
                 if (value < this.value)
-=======
-                if (value <this.value)
->>>>>>> c774ea34
                     this.value = value;
             }
         }
@@ -153,11 +149,7 @@
             }
             else
             {
-<<<<<<< HEAD
                 if (value > this.value)
-=======
-                if (value >this.value)
->>>>>>> c774ea34
                     this.value = value;
             }
         }
