--- conflicted
+++ resolved
@@ -18,16 +18,10 @@
 package org.apache.cassandra.io.sstable;
 
 import java.io.File;
-<<<<<<< HEAD
+import java.io.IOError;
+import java.io.IOException;
 import java.util.*;
 import java.util.regex.Pattern;
-=======
-import java.io.IOError;
-import java.io.IOException;
-import java.util.ArrayDeque;
-import java.util.Deque;
-import java.util.StringTokenizer;
->>>>>>> c662259f
 
 import com.google.common.annotations.VisibleForTesting;
 import com.google.common.base.CharMatcher;
@@ -54,24 +48,9 @@
  */
 public class Descriptor
 {
-<<<<<<< HEAD
     public static String TMP_EXT = ".tmp";
-=======
-
-    public static enum Type
-    {
-        TEMP("tmp", true), TEMPLINK("tmplink", true), FINAL(null, false);
-        public final boolean isTemporary;
-        public final String marker;
-        Type(String marker, boolean isTemporary)
-        {
-            this.isTemporary = isTemporary;
-            this.marker = marker;
-        }
-    }
 
     /** canonicalized path to the directory where SSTable resides */
->>>>>>> c662259f
     public final File directory;
     /** version has the following format: <code>[a-z]+</code> */
     public final Version version;
@@ -124,11 +103,7 @@
         this.formatType = formatType;
         this.digestComponent = digestComponent;
 
-<<<<<<< HEAD
-        hashCode = Objects.hashCode(version, directory, generation, ksname, cfname, formatType);
-=======
-        hashCode = Objects.hashCode(version, this.directory, generation, ksname, cfname, temp, formatType);
->>>>>>> c662259f
+        hashCode = Objects.hashCode(version, this.directory, generation, ksname, cfname, formatType);
     }
 
     public Descriptor withGeneration(int newGeneration)
