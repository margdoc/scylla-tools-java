--- conflicted
+++ resolved
@@ -516,36 +516,6 @@
             }
         }
 
-<<<<<<< HEAD
-        if (conf.cdc_total_space_in_mb == 0)
-        {
-            int preferredSize = 4096;
-            int minSize;
-            try
-            {
-                // use 1/8th of available space.  See discussion on #10013 and #10199 on the CL, taking half that for CDC
-                minSize = Ints.saturatedCast((guessFileStore(conf.cdc_raw_directory).getTotalSpace() / 1048576) / 8);
-            }
-            catch (IOException e)
-            {
-                logger.debug("Error checking disk space", e);
-                throw new ConfigurationException(String.format("Unable to check disk space available to %s. Perhaps the Cassandra user does not have the necessary permissions",
-                                                               conf.cdc_raw_directory), e);
-            }
-            if (minSize < preferredSize)
-            {
-                logger.warn("Small cdc volume detected at {}; setting cdc_total_space_in_mb to {}.  You can override this in cassandra.yaml",
-                            conf.cdc_raw_directory, minSize);
-                conf.cdc_total_space_in_mb = minSize;
-            }
-            else
-            {
-                conf.cdc_total_space_in_mb = preferredSize;
-            }
-        }
-
-=======
->>>>>>> b1e09c8b
         if (conf.cdc_enabled)
         {
             logger.info("cdc_enabled is true. Starting casssandra node with Change-Data-Capture enabled.");
