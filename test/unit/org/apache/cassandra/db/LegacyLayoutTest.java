--- conflicted
+++ resolved
@@ -23,9 +23,12 @@
 import java.nio.file.Path;
 import java.nio.file.Paths;
 
+import org.junit.AfterClass;
+import org.junit.BeforeClass;
 import org.junit.Test;
 
 import org.apache.cassandra.SchemaLoader;
+import org.apache.cassandra.Util;
 import org.apache.cassandra.config.CFMetaData;
 import org.apache.cassandra.config.ColumnDefinition;
 import org.apache.cassandra.config.DatabaseDescriptor;
@@ -38,16 +41,31 @@
 import org.apache.cassandra.db.rows.BTreeRow;
 import org.apache.cassandra.db.rows.Row;
 import org.apache.cassandra.dht.Murmur3Partitioner;
-<<<<<<< HEAD
-=======
 import org.apache.cassandra.schema.KeyspaceParams;
->>>>>>> 4a2b516a
 import org.apache.cassandra.utils.ByteBufferUtil;
 
 import static org.junit.Assert.*;
 
 public class LegacyLayoutTest
 {
+    static Util.PartitionerSwitcher sw;
+    static String KEYSPACE = "Keyspace1";
+
+    @BeforeClass
+    public static void setupPartitioner()
+    {
+        DatabaseDescriptor.daemonInitialization();
+        sw = Util.switchPartitioner(Murmur3Partitioner.instance);
+        SchemaLoader.loadSchema();
+        SchemaLoader.createKeyspace(KEYSPACE, KeyspaceParams.simple(1));
+    }
+
+    @AfterClass
+    public static void resetPartitioner()
+    {
+        sw.close();
+    }
+
     @Test
     public void testFromUnfilteredRowIterator() throws Throwable
     {
@@ -117,11 +135,7 @@
     @Test
     public void testRTBetweenColumns() throws Throwable
     {
-        String KEYSPACE = "Keyspace1";
-        DatabaseDescriptor.setPartitionerUnsafe(Murmur3Partitioner.instance);
 
-        SchemaLoader.loadSchema();
-        SchemaLoader.createKeyspace(KEYSPACE, KeyspaceParams.simple(1));
         QueryProcessor.executeInternal(String.format("CREATE TABLE \"%s\".legacy_ka_repeated_rt (k1 int, c1 int, c2 int, val1 text, val2 text, val3 text, primary key (k1, c1, c2))", KEYSPACE));
 
         Keyspace keyspace = Keyspace.open(KEYSPACE);
@@ -145,13 +159,14 @@
 
         UntypedResultSet rs = QueryProcessor.executeInternal(String.format("SELECT * FROM \"%s\".legacy_ka_repeated_rt WHERE k1=1", KEYSPACE));
         assertEquals(3, rs.size());
+
         UntypedResultSet rs2 = QueryProcessor.executeInternal(String.format("SELECT * FROM \"%s\".legacy_ka_repeated_rt WHERE k1=1 AND c1=1", KEYSPACE));
         assertEquals(3, rs2.size());
+
         for (int i = 1; i <= 3; i++)
         {
             UntypedResultSet rs3 = QueryProcessor.executeInternal(String.format("SELECT * FROM \"%s\".legacy_ka_repeated_rt WHERE k1=1 AND c1=1 AND c2=%s", KEYSPACE, i));
             assertEquals(1, rs3.size());
-
         }
 
     }
