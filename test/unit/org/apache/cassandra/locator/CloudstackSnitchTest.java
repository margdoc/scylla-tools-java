/*
 * Licensed to the Apache Software Foundation (ASF) under one
 * or more contributor license agreements.  See the NOTICE file
 * distributed with this work for additional information
 * regarding copyright ownership.  The ASF licenses this file
 * to you under the Apache License, Version 2.0 (the
 * "License"); you may not use this file except in compliance
 * with the License.  You may obtain a copy of the License at
 *
 *     http://www.apache.org/licenses/LICENSE-2.0
 *
 * Unless required by applicable law or agreed to in writing, software
 * distributed under the License is distributed on an "AS IS" BASIS,
 * WITHOUT WARRANTIES OR CONDITIONS OF ANY KIND, either express or implied.
 * See the License for the specific language governing permissions and
 * limitations under the License.
 */

package org.apache.cassandra.locator;

import java.io.IOException;
import java.net.InetAddress;
import java.util.EnumMap;
import java.util.Map;

import org.junit.AfterClass;
import org.junit.BeforeClass;
import org.junit.Test;

import org.apache.cassandra.SchemaLoader;
import org.apache.cassandra.config.DatabaseDescriptor;
import org.apache.cassandra.db.Keyspace;
import org.apache.cassandra.exceptions.ConfigurationException;
import org.apache.cassandra.gms.ApplicationState;
import org.apache.cassandra.gms.Gossiper;
import org.apache.cassandra.gms.VersionedValue;
import org.apache.cassandra.service.StorageService;

import static org.junit.Assert.assertEquals;

public class CloudstackSnitchTest
{
    private static String az;

    @BeforeClass
    public static void setup() throws Exception
    {
<<<<<<< HEAD
        DatabaseDescriptor.daemonInitialization();
=======
        System.setProperty(Gossiper.Props.DISABLE_THREAD_VALIDATION, "true");
        DatabaseDescriptor.setDaemonInitialized();
>>>>>>> c3ce32e2
        SchemaLoader.mkdirs();
        SchemaLoader.cleanup();
        Keyspace.setInitialized();
        StorageService.instance.initServer(0);
    }

    private class TestCloudstackSnitch extends CloudstackSnitch
    {
        public TestCloudstackSnitch() throws IOException, ConfigurationException
        {
            super();
        }

        @Override
        String csMetadataEndpoint() throws ConfigurationException
        {
            return "";
        }

        @Override
        String csQueryMetadata(String endpoint) throws IOException, ConfigurationException
        {
            return az;
        }
    }

    @Test
    public void testRacks() throws IOException, ConfigurationException
    {
        az = "ch-gva-1";
        CloudstackSnitch snitch = new TestCloudstackSnitch();
        InetAddress local = InetAddress.getByName("127.0.0.1");
        InetAddress nonlocal = InetAddress.getByName("127.0.0.7");

        Gossiper.instance.addSavedEndpoint(nonlocal);
        Map<ApplicationState, VersionedValue> stateMap = new EnumMap<>(ApplicationState.class);
        stateMap.put(ApplicationState.DC, StorageService.instance.valueFactory.datacenter("ch-zrh"));
        stateMap.put(ApplicationState.RACK, StorageService.instance.valueFactory.rack("2"));
        Gossiper.instance.getEndpointStateForEndpoint(nonlocal).addApplicationStates(stateMap);

        assertEquals("ch-zrh", snitch.getDatacenter(nonlocal));
        assertEquals("2", snitch.getRack(nonlocal));

        assertEquals("ch-gva", snitch.getDatacenter(local));
        assertEquals("1", snitch.getRack(local));

    }

    @Test
    public void testNewRegions() throws IOException, ConfigurationException
    {
        az = "ch-gva-1";
        CloudstackSnitch snitch = new TestCloudstackSnitch();
        InetAddress local = InetAddress.getByName("127.0.0.1");

        assertEquals("ch-gva", snitch.getDatacenter(local));
        assertEquals("1", snitch.getRack(local));
    }

    @AfterClass
    public static void tearDown()
    {
        StorageService.instance.stopClient();
    }
}<|MERGE_RESOLUTION|>--- conflicted
+++ resolved
@@ -45,12 +45,8 @@
     @BeforeClass
     public static void setup() throws Exception
     {
-<<<<<<< HEAD
+        System.setProperty(Gossiper.Props.DISABLE_THREAD_VALIDATION, "true");
         DatabaseDescriptor.daemonInitialization();
-=======
-        System.setProperty(Gossiper.Props.DISABLE_THREAD_VALIDATION, "true");
-        DatabaseDescriptor.setDaemonInitialized();
->>>>>>> c3ce32e2
         SchemaLoader.mkdirs();
         SchemaLoader.cleanup();
         Keyspace.setInitialized();
