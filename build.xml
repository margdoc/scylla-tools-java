<!--
  Licensed to the Apache Software Foundation (ASF) under one or more
  contributor license agreements.  See the NOTICE file distributed with
  this work for additional information regarding copyright ownership.
  The ASF licenses this file to You under the Apache License, Version 2.0
  (the "License"); you may not use this file except in compliance with
  the License.  You may obtain a copy of the License at

      http://www.apache.org/licenses/LICENSE-2.0

  Unless required by applicable law or agreed to in writing, software
  distributed under the License is distributed on an "AS IS" BASIS,
  WITHOUT WARRANTIES OR CONDITIONS OF ANY KIND, either express or implied.
  See the License for the specific language governing permissions and
  limitations under the License.
-->
<project basedir="." default="jar" name="apache-cassandra"
         xmlns:artifact="antlib:org.apache.maven.artifact.ant"
         xmlns:if="ant:if"
         xmlns:unless="ant:unless">
    <property environment="env"/>
    <property file="build.properties" />
    <property file="build.properties.default" />
    <property name="debuglevel" value="source,lines,vars"/>

    <!-- default version and SCM information -->
    <property name="base.version" value="3.11.12"/>
    <property name="scm.connection" value="scm:https://gitbox.apache.org/repos/asf/cassandra.git"/>
    <property name="scm.developerConnection" value="scm:https://gitbox.apache.org/repos/asf/cassandra.git"/>
    <property name="scm.url" value="https://gitbox.apache.org/repos/asf?p=cassandra.git;a=tree"/>

    <!-- directory details -->
    <property name="basedir" value="."/>
    <property name="build.src" value="${basedir}/src"/>
    <property name="build.src.java" value="${basedir}/src/java"/>
    <property name="build.src.antlr" value="${basedir}/src/antlr"/>
    <property name="build.src.java8" value="${basedir}/src/java8"/>
    <property name="build.src.java11" value="${basedir}/src/java11"/>
    <property name="build.src.resources" value="${basedir}/src/resources"/>
    <property name="build.src.gen-java" value="${basedir}/src/gen-java"/>
    <property name="build.lib" value="${basedir}/lib"/>
    <property name="build.dir" value="${basedir}/build"/>
    <property name="build.dir.lib" value="${basedir}/build/lib"/>
    <property name="build.test.dir" value="${build.dir}/test"/>
    <property name="build.classes" value="${build.dir}/classes"/>
    <property name="build.classes.main" value="${build.classes}/main" />
    <property name="build.classes.thrift" value="${build.classes}/thrift" />
    <property name="javadoc.dir" value="${build.dir}/javadoc"/>
    <property name="javadoc.jars.dir" value="${build.dir}/javadocs"/>
    <property name="interface.dir" value="${basedir}/interface"/>
    <property name="interface.thrift.dir" value="${interface.dir}/thrift"/>
    <property name="interface.thrift.gen-java" value="${interface.thrift.dir}/gen-java"/>
    <property name="test.dir" value="${basedir}/test"/>
    <property name="test.resources" value="${test.dir}/resources"/>
    <property name="test.lib" value="${build.dir}/test/lib"/>
    <property name="test.classes" value="${build.dir}/test/classes"/>
    <property name="test.conf" value="${test.dir}/conf"/>
    <property name="test.data" value="${test.dir}/data"/>
    <property name="test.name" value="*Test"/>
    <property name="test.classlistfile" value="testlist.txt"/>
    <property name="test.classlistprefix" value="unit"/>
    <property name="benchmark.name" value=""/>
    <property name="test.methods" value=""/>
    <property name="test.unit.src" value="${test.dir}/unit"/>
    <property name="test.long.src" value="${test.dir}/long"/>
    <property name="test.burn.src" value="${test.dir}/burn"/>
    <property name="test.microbench.src" value="${test.dir}/microbench"/>
<<<<<<< HEAD
    <property name="test.distributed.src" value="${test.dir}/distributed"/>
=======
    <property name="test.compression_algo" value="LZ4"/>
>>>>>>> b1e09c8b
    <property name="dist.dir" value="${build.dir}/dist"/>
    <property name="tmp.dir" value="${java.io.tmpdir}"/>

    <property name="doc.dir" value="${basedir}/doc"/>

    <!--
    We specify '8' instead of '1.8' in source.version to indicate that that this build requires Java 11 _and_ Java 8.
    Builds that only run against Java 8, _have to_ specify '1.8' for source version. This makes it possible to let
    CI scripts distinguish between "pure Java 8" releases and "hybrid" releases.
    -->
    <property name="source.version" value="8"/>
    <property name="target.version" value="8"/>
    <property name="release.version" value="10"/>

    <condition property="version" value="${base.version}">
      <isset property="release"/>
    </condition>
    <property name="version" value="${base.version}-SNAPSHOT"/>
    <property name="version.properties.dir"
              value="${build.src.resources}/org/apache/cassandra/config/" />
    <property name="final.name" value="${ant.project.name}-${version}"/>
    <property name="scylla-tools.name" value="scylla-tools"/>
    <property name="final.scylla-tools.name" value="${scylla-tools.name}-${version}"/>

    <property name="local.repository" value="${user.home}/.m2/repository" />

    <!-- details of what version of Maven ANT Tasks to fetch -->
    <property name="maven-ant-tasks.version" value="2.1.3" />
    <property name="maven-ant-tasks.local" value="${local.repository}/org/apache/maven/maven-ant-tasks"/>
    <property name="maven-ant-tasks.url"
<<<<<<< HEAD
              value="https://repo.maven.apache.org/maven2/org/apache/maven/maven-ant-tasks" />
=======
              value="https://repo1.maven.org/maven2/org/apache/maven/maven-ant-tasks" />
>>>>>>> b1e09c8b
    <!-- details of how and which Maven repository we publish to -->
    <property name="maven.version" value="3.0.3" />
    <condition property="maven-repository-url" value="https://repository.apache.org/service/local/staging/deploy/maven2">
      <isset property="release"/>
    </condition>
    <condition property="maven-repository-id" value="apache.releases.https">
      <isset property="release"/>
    </condition>
    <property name="maven-repository-url" value="https://repository.apache.org/content/repositories/snapshots"/>
    <property name="maven-repository-id" value="apache.snapshots.https"/>

    <property name="test.timeout" value="240000" />
    <property name="test.long.timeout" value="600000" />
    <property name="test.burn.timeout" value="60000000" />
    <property name="test.distributed.timeout" value="360000" />

    <!-- default for cql tests. Can be override by -Dcassandra.test.use_prepared=false -->
    <property name="cassandra.test.use_prepared" value="true" />

    <!-- skip flushing schema tables during tests -->
    <property name="cassandra.test.flush_local_schema_changes" value="false" />

    <!-- https://www.eclemma.org/jacoco/ -->
    <property name="jacoco.export.dir" value="${build.dir}/jacoco/" />
    <property name="jacoco.partials.dir" value="${jacoco.export.dir}/partials" />
    <property name="jacoco.partialexecfile" value="${jacoco.partials.dir}/partial.exec" />
    <property name="jacoco.finalexecfile" value="${jacoco.export.dir}/jacoco.exec" />
    <property name="jacoco.version" value="0.7.5.201505241946"/>

<<<<<<< HEAD
    <property name="byteman.version" value="3.0.3"/>
    <property name="bytebuddy.version" value="1.10.10"/>
    <property name="jamm.version" value="0.3.0"/>

=======
    <property name="byteman.version" value="4.0.2"/>
    <property name="jamm.version" value="0.3.2"/>
    <property name="ecj.version" value="4.6.1"/>
    <property name="ohc.version" value="0.5.1"/>
    <property name="asm.version" value="6.2"/>
>>>>>>> b1e09c8b
    <property name="ecj.version" value="4.4.2"/>
    <property name="asm.version" value="5.0.4"/>

	<!-- https://mvnrepository.com/artifact/net.openhft/chronicle-bom/1.16.23 -->
    <property name="chronicle-queue.version" value="4.16.3" />
    <property name="chronicle-core.version" value="1.16.3-SNAPSHOT" />
    <property name="chronicle-bytes.version" value="1.16.3" />
    <property name="chronicle-wire.version" value="1.16.1" />
    <property name="chronicle-threads.version" value="1.16.0" />

    <condition property="maven-ant-tasks.jar.exists">
      <available file="${build.dir}/maven-ant-tasks-${maven-ant-tasks.version}.jar" />
    </condition>

    <condition property="maven-ant-tasks.jar.local">
      <available file="${maven-ant-tasks.local}/${maven-ant-tasks.version}/maven-ant-tasks-${maven-ant-tasks.version}.jar" />
    </condition>

    <condition property="is.source.artifact">
      <available file="${build.src.java}" type="dir" />
    </condition>

    <!-- Check if all tests are being run or just one. If it's all tests don't spam the console with test output.
         If it's an individual test print the output from the test under the assumption someone is debugging the test
         and wants to know what is going on without having to context switch to the log file that is generated.
         Debug level output still needs to be retrieved from the log file.  -->
    <script language="javascript">
        if (project.getProperty("cassandra.keepBriefBrief") == null)
        {
            if (project.getProperty("test.name").equals("*Test"))
                project.setProperty("cassandra.keepBriefBrief", "true");
            else
                project.setProperty("cassandra.keepBriefBrief", "false");
        }
    </script>

    <!--
    Build instructions for release builds / builds that support both Java 8 and 11:
    - requires JDK 11 in JAVA_HOME
    - requires JDK 8 in JAVA8_HOME

    Build instructions for development buils that only support Java 8:
    - requires JDK 8 in JAVA_HOME
    -->
    <condition property="java.version.8">
        <equals arg1="${ant.java.version}" arg2="1.8"/>
    </condition>
    <condition property="java11-jvmargs" value="-Djdk.attach.allowAttachSelf=true --add-exports java.sql/java.sql=ALL-UNNAMED --add-exports java.base/jdk.internal.misc=ALL-UNNAMED --add-opens java.base/jdk.internal.module=ALL-UNNAMED --add-exports java.base/jdk.internal.ref=ALL-UNNAMED --add-exports java.base/sun.nio.ch=ALL-UNNAMED --add-exports java.management.rmi/com.sun.jmx.remote.internal.rmi=ALL-UNNAMED --add-exports java.rmi/sun.rmi.registry=ALL-UNNAMED --add-exports java.rmi/sun.rmi.server=ALL-UNNAMED --add-opens jdk.management/com.sun.management.internal=ALL-UNNAMED">
        <not>
            <equals arg1="${ant.java.version}" arg2="1.8"/>
        </not>
    </condition>
    <property name="java11-jvmargs" value=""/>

    <!--
         Add all the dependencies.
    -->
    <path id="maven-ant-tasks.classpath" path="${build.dir}/maven-ant-tasks-${maven-ant-tasks.version}.jar" />
    <path id="cassandra.classpath">
        <pathelement location="${build.classes.main}" />
        <pathelement location="${build.classes.thrift}" />
        <fileset dir="${build.dir.lib}">
            <include name="**/*.jar" />
        </fileset>
    </path>
    <path id="cassandra.classpath.test">
        <file file="${build.dir}/${final.name}.jar"/> <!-- we need the jar for tests and benchmarks (multi-version jar) -->
        <fileset dir="${build.dir.lib}">
            <include name="**/*.jar" />
        </fileset>
        <fileset dir="${test.lib}/jars">
            <include name="**/*.jar" />
            <exclude name="**/ant-*.jar"/>
        </fileset>
    </path>
    <path id="cassandra.classpath.test">
        <file file="${build.dir}/${final.name}.jar"/> <!-- we need the jar for tests and benchmarks (multi-version jar) -->
        <fileset dir="${build.lib}">
            <include name="**/*.jar" />
            <exclude name="**/*-sources.jar"/>
            <exclude name="**/ant-*.jar"/>
        </fileset>
        <fileset dir="${build.dir.lib}">
            <include name="**/*.jar" />
            <exclude name="**/*-sources.jar"/>
            <exclude name="**/ant-*.jar"/>
        </fileset>
    </path>

  <macrodef name="create-javadoc">
    <attribute name="destdir"/>
    <element name="filesets"/>
    <sequential>
      <javadoc destdir="@{destdir}" author="true" version="true" use="true"
        windowtitle="${ant.project.name} API" classpathref="cassandra.classpath"
        bottom="Copyright &amp;copy; 2009-2022 The Apache Software Foundation"
        useexternalfile="yes" encoding="UTF-8"
        maxmemory="256m">
        <filesets/>
      </javadoc>
    </sequential>
  </macrodef>

    <!--
        Setup the output directories.
    -->
    <target name="init">
        <fail unless="is.source.artifact"
            message="Not a source artifact, stopping here." />
        <mkdir dir="${build.classes.main}"/>
        <mkdir dir="${build.classes.thrift}"/>
        <mkdir dir="${build.classes.main}/META-INF/versions/11"/>
        <mkdir dir="${test.lib}"/>
        <mkdir dir="${test.classes}"/>
        <mkdir dir="${stress.test.classes}"/>
        <mkdir dir="${build.src.gen-java}"/>
        <mkdir dir="${build.dir.lib}"/>
        <mkdir dir="${jacoco.export.dir}"/>
        <mkdir dir="${jacoco.partials.dir}"/>
    </target>

    <target name="clean" description="Remove all locally created artifacts">
        <delete dir="${build.test.dir}" />
        <delete dir="${build.classes}" />
        <delete dir="${build.src.gen-java}" />
        <delete dir="${version.properties.dir}" />
        <delete dir="${jacoco.export.dir}" />
        <delete dir="${jacoco.partials.dir}"/>
    </target>
    <target depends="clean" name="cleanall"/>

    <target name="realclean" depends="clean" description="Remove the entire build directory and all downloaded artifacts">
			  <delete dir="${build.lib}" />
        <delete dir="${build.dir}" />
    </target>

    <!--
       This generates the CQL grammar files from Cql.g
    -->
    <target name="check-gen-cql3-grammar">
        <uptodate property="cql3current"
                targetfile="${build.src.gen-java}/org/apache/cassandra/cql3/Cql.tokens">
            <srcfiles dir="${build.src.antlr}">
                <include name="*.g"/>
            </srcfiles>
        </uptodate>
    </target>

    <target name="gen-cql3-grammar" depends="check-gen-cql3-grammar" unless="cql3current">
      <echo>Building Grammar ${build.src.antlr}/Cql.g  ...</echo>
      <java classname="org.antlr.Tool"
            classpathref="cql3-grammar.classpath"
            failonerror="true">
         <arg value="-Xconversiontimeout" />
         <arg value="10000" />
         <arg value="${build.src.antlr}/Cql.g" />
         <arg value="-fo" />
         <arg value="${build.src.gen-java}/org/apache/cassandra/cql3/" />
         <arg value="-Xmaxinlinedfastates"/>
         <arg value="10"/> <!-- default is 60 -->
      </java>
    </target>

    <target name="generate-cql-html" depends="resolver-init" description="Generate HTML from textile source">
        <taskdef classpathref="wikitext.classpath" resource="wikitexttasks.properties" />
        <wikitext-to-html markupLanguage="Textile">
            <fileset dir="${basedir}">
                <include name="doc/cql3/*.textile"/>
            </fileset>
        </wikitext-to-html>
    </target>

    <target name="gen-asciidoc" description="Generate dynamic asciidoc pages" depends="jar" unless="ant.gen-doc.skip">
        <exec executable="make" osfamily="unix" dir="${doc.dir}">
            <arg value="gen-asciidoc"/>
        </exec>
    </target>

    <target name="gen-doc" description="Generate documentation" depends="gen-asciidoc,generate-cql-html" unless="ant.gen-doc.skip">
        <exec executable="make" osfamily="unix" dir="${doc.dir}">
            <arg value="html"/>
        </exec>
    </target>

    <!--
        Generates Java sources for tokenization support from jflex
        grammar files
    -->
    <target name="generate-jflex-java" description="Generate Java from jflex grammar">
      <taskdef classname="jflex.anttask.JFlexTask" classpathref="jflex.classpath" name="jflex" />
        <jflex file="${build.src.java}/org/apache/cassandra/index/sasi/analyzer/StandardTokenizerImpl.jflex" destdir="${build.src.gen-java}/" />
    </target>

    <!--
       Fetch Maven Ant Tasks and Cassandra's dependencies
       These targets are intentionally free of dependencies so that they
       can be run stand-alone from a binary release artifact.
    -->
    <target name="maven-ant-tasks-localrepo" unless="maven-ant-tasks.jar.exists" if="maven-ant-tasks.jar.local"
            depends="init" description="Fetch Maven ANT Tasks from Maven Local Repository">
      <copy file="${maven-ant-tasks.local}/${maven-ant-tasks.version}/maven-ant-tasks-${maven-ant-tasks.version}.jar"
           tofile="${build.dir}/maven-ant-tasks-${maven-ant-tasks.version}.jar"/>
      <property name="maven-ant-tasks.jar.exists" value="true"/>
    </target>

    <target name="maven-ant-tasks-download" depends="init,maven-ant-tasks-localrepo" unless="maven-ant-tasks.jar.exists"
            description="Fetch Maven ANT Tasks from Maven Central Repositroy">
      <echo>Downloading Maven ANT Tasks...</echo>
      <get src="${maven-ant-tasks.url}/${maven-ant-tasks.version}/maven-ant-tasks-${maven-ant-tasks.version}.jar"
           dest="${build.dir}/maven-ant-tasks-${maven-ant-tasks.version}.jar" usetimestamp="true" />
      <copy file="${build.dir}/maven-ant-tasks-${maven-ant-tasks.version}.jar"
            tofile="${maven-ant-tasks.local}/${maven-ant-tasks.version}/maven-ant-tasks-${maven-ant-tasks.version}.jar"/>
    </target>

    <target name="maven-ant-tasks-init" depends="maven-ant-tasks-download,resolver-init" unless="maven-ant-tasks.initialized"
            description="Initialize Maven ANT Tasks">
      <typedef uri="antlib:org.apache.maven.artifact.ant" classpathref="maven-ant-tasks.classpath" />
      <property name="maven-ant-tasks.initialized" value="true"/>
    </target>

    <!-- this task defines the dependencies that will be fetched by Maven ANT Tasks
         the dependencies are re-used for publishing artifacts to Maven Central
         in order to keep everything consistent -->
    <target name="maven-declare-dependencies" depends="maven-ant-tasks-init"
            description="Define dependencies and dependency versions">
      <!-- The parent pom defines the versions of all dependencies -->
      <artifact:pom id="parent-pom"
                    groupId="org.apache.cassandra"
                    artifactId="cassandra-parent"
                    packaging="pom"
                    version="${version}"
                    url="https://cassandra.apache.org"
                    name="Apache Cassandra"
                    inceptionYear="2009"
                    description="The Apache Cassandra Project develops a highly scalable second-generation distributed database, bringing together Dynamo's fully distributed design and Bigtable's ColumnFamily-based data model.">

        <!-- Inherit from the ASF template pom file, ref http://maven.apache.org/pom/asf/ -->
        <parent groupId="org.apache" artifactId="apache" version="22"/>
        <license name="The Apache Software License, Version 2.0" url="https://www.apache.org/licenses/LICENSE-2.0.txt"/>
        <scm connection="${scm.connection}" developerConnection="${scm.developerConnection}" url="${scm.url}"/>
        <dependencyManagement>
          <dependency groupId="org.xerial.snappy" artifactId="snappy-java" version="1.1.1.7"/>
          <dependency groupId="net.jpountz.lz4" artifactId="lz4" version="1.3.0"/>
          <dependency groupId="com.ning" artifactId="compress-lzf" version="0.8.4"/>
<<<<<<< HEAD
          <dependency groupId="com.google.guava" artifactId="guava" version="18.0">
            <exclusion groupId="com.google.code.findbugs" artifactId="jsr305" />
            <exclusion groupId="org.codehaus.mojo" artifactId="animal-sniffer-annotations" />
            <exclusion groupId="com.google.guava" artifactId="listenablefuture" />
            <exclusion groupId="com.google.guava" artifactId="failureaccess" />
            <exclusion groupId="org.checkerframework" artifactId="checker-qual" />
            <exclusion groupId="com.google.errorprone" artifactId="error_prone_annotations" />
          </dependency>
=======
          <dependency groupId="com.github.luben" artifactId="zstd-jni" version="1.3.8-5"/>
          <dependency groupId="com.google.guava" artifactId="guava" version="18.0"/>
>>>>>>> b1e09c8b
          <dependency groupId="org.hdrhistogram" artifactId="HdrHistogram" version="2.1.9"/>
          <dependency groupId="commons-cli" artifactId="commons-cli" version="1.1"/>
          <dependency groupId="commons-codec" artifactId="commons-codec" version="1.9"/>
          <dependency groupId="commons-io" artifactId="commons-io" version="2.6" scope="test"/>
          <dependency groupId="org.apache.commons" artifactId="commons-lang3" version="3.1"/>
          <dependency groupId="org.apache.commons" artifactId="commons-math3" version="3.2"/>
          <dependency groupId="com.googlecode.concurrentlinkedhashmap" artifactId="concurrentlinkedhashmap-lru" version="1.4"/>
          <dependency groupId="org.antlr" artifactId="antlr" version="3.5.2">
            <exclusion groupId="org.antlr" artifactId="stringtemplate"/>
          </dependency>
          <dependency groupId="org.antlr" artifactId="ST4" version="4.0.8"/>
          <dependency groupId="org.antlr" artifactId="antlr-runtime" version="3.5.2">
            <exclusion groupId="org.antlr" artifactId="stringtemplate"/>
          </dependency>
          <dependency groupId="org.slf4j" artifactId="slf4j-api" version="1.7.7"/>
          <dependency groupId="org.slf4j" artifactId="log4j-over-slf4j" version="1.7.7"/>
          <dependency groupId="org.slf4j" artifactId="jcl-over-slf4j" version="1.7.7" />
          <dependency groupId="ch.qos.logback" artifactId="logback-core" version="1.2.9"/>
          <dependency groupId="ch.qos.logback" artifactId="logback-classic" version="1.2.9"/>
          <dependency groupId="com.fasterxml.jackson.core" artifactId="jackson-core" version="2.12.5"/>
          <dependency groupId="com.fasterxml.jackson.core" artifactId="jackson-databind" version="2.12.5"/>
          <dependency groupId="com.fasterxml.jackson.core" artifactId="jackson-annotations" version="2.12.5"/>
          <dependency groupId="com.googlecode.json-simple" artifactId="json-simple" version="1.1"/>
          <dependency groupId="com.boundary" artifactId="high-scale-lib" version="1.0.6"/>
          <dependency groupId="com.github.jbellis" artifactId="jamm" version="${jamm.version}"/>
<<<<<<< HEAD
=======

>>>>>>> b1e09c8b
          <dependency groupId="com.thinkaurelius.thrift" artifactId="thrift-server" version="0.3.7">
            <exclusion groupId="org.slf4j" artifactId="slf4j-log4j12"/>
            <exclusion groupId="junit" artifactId="junit"/>
          </dependency>
          <dependency groupId="org.yaml" artifactId="snakeyaml" version="1.26"/>
          <dependency groupId="org.apache.thrift" artifactId="libthrift" version="0.9.2">
	         <exclusion groupId="commons-logging" artifactId="commons-logging"/>
	         <exclusion groupId="org.apache.httpcomponents" artifactId="httpclient"/>
	         <exclusion groupId="org.apache.httpcomponents" artifactId="httpcore"/>
          </dependency>
          <dependency groupId="junit" artifactId="junit" version="4.12" scope="test">
            <exclusion groupId="org.hamcrest" artifactId="hamcrest-core"/>
          </dependency>
<<<<<<< HEAD
          <dependency groupId="org.mockito" artifactId="mockito-core" version="3.2.4" scope="test"/>
          <dependency groupId="org.apache.cassandra" artifactId="dtest-api" version="0.0.11" scope="test"/>
          <dependency groupId="org.reflections" artifactId="reflections" version="0.9.12" scope="test"/>
          <dependency groupId="org.quicktheories" artifactId="quicktheories" version="0.25" scope="test"/>
          <dependency groupId="org.apache.hadoop" artifactId="hadoop-core" version="1.0.3" scope="provided">
          	<exclusion groupId="org.mortbay.jetty" artifactId="servlet-api"/>
          	<exclusion groupId="commons-logging" artifactId="commons-logging"/>
          	<exclusion groupId="org.eclipse.jdt" artifactId="core"/>
		    <exclusion groupId="ant" artifactId="ant"/>
		    <exclusion groupId="junit" artifactId="junit"/>
            <exclusion groupId="org.codehaus.jackson" artifactId="jackson-mapper-asl"/>
          </dependency>
          <dependency groupId="org.apache.hadoop" artifactId="hadoop-minicluster" version="1.0.3" scope="provided">
		    <exclusion groupId="asm" artifactId="asm"/> <!-- this is the outdated version 3.1 -->
            <exclusion groupId="org.codehaus.jackson" artifactId="jackson-mapper-asl"/>
=======
          <dependency groupId="org.apache.hadoop" artifactId="hadoop-core" version="1.0.3">
            <exclusion groupId="org.mortbay.jetty" artifactId="servlet-api"/>
            <exclusion groupId="commons-logging" artifactId="commons-logging"/>
            <exclusion groupId="org.eclipse.jdt" artifactId="core"/>
            <exclusion groupId="ant" artifactId="ant"/>
            <exclusion groupId="junit" artifactId="junit"/>
            <exclusion groupId="org.slf4j" artifactId="slf4j-api"/>
          </dependency>
          <dependency groupId="org.apache.hadoop" artifactId="hadoop-minicluster" version="1.0.3">
            <exclusion groupId="asm" artifactId="asm"/> <!-- this is the outdated version 3.1 -->
            <exclusion groupId="org.slf4j" artifactId="slf4j-api"/>
>>>>>>> b1e09c8b
          </dependency>
          <dependency groupId="net.java.dev.jna" artifactId="jna" version="4.2.2"/>

          <dependency groupId="org.jacoco" artifactId="org.jacoco.agent" version="${jacoco.version}"/>
          <dependency groupId="org.jacoco" artifactId="org.jacoco.ant" version="${jacoco.version}"/>

          <dependency groupId="org.jboss.byteman" artifactId="byteman-install" version="${byteman.version}"/>
          <dependency groupId="org.jboss.byteman" artifactId="byteman" version="${byteman.version}"/>
          <dependency groupId="org.jboss.byteman" artifactId="byteman-submit" version="${byteman.version}"/>
          <dependency groupId="org.jboss.byteman" artifactId="byteman-bmunit" version="${byteman.version}"/>

<<<<<<< HEAD
          <dependency groupId="net.bytebuddy" artifactId="byte-buddy" version="${bytebuddy.version}" />
          <dependency groupId="net.bytebuddy" artifactId="byte-buddy-agent" version="${bytebuddy.version}" />

          <dependency groupId="org.openjdk.jmh" artifactId="jmh-core" version="1.21" scope="test"/>
          <dependency groupId="org.openjdk.jmh" artifactId="jmh-generator-annprocess" version="1.21" scope="test"/>

          <dependency groupId="org.apache.ant" artifactId="ant-junit" version="1.9.4" scope="test"/>
=======
          <dependency groupId="org.openjdk.jmh" artifactId="jmh-core" version="1.21"/>
          <dependency groupId="org.openjdk.jmh" artifactId="jmh-generator-annprocess" version="1.21"/>
>>>>>>> b1e09c8b

          <dependency groupId="org.apache.cassandra" artifactId="cassandra-all" version="${version}" />
          <!--dependency groupId="org.apache.cassandra" artifactId="cassandra-thrift" version="${version}" scope="provided"/-->
          <dependency groupId="io.dropwizard.metrics" artifactId="metrics-core" version="3.1.5" />
          <dependency groupId="io.dropwizard.metrics" artifactId="metrics-jvm" version="3.1.5" />
<<<<<<< HEAD
          <dependency groupId="io.dropwizard.metrics" artifactId="metrics-logback" version="3.1.5"/>
          <dependency groupId="com.addthis.metrics" artifactId="reporter-config3" version="3.0.3">
            <exclusion groupId="org.hibernate" artifactId="hibernate-validator" />
          </dependency>
          <dependency groupId="org.mindrot" artifactId="jbcrypt" version="0.4" />
          <dependency groupId="io.airlift" artifactId="airline" version="0.6">
            <exclusion groupId="com.google.code.findbugs" artifactId="jsr305" />
          </dependency>
					<dependency groupId="io.netty" artifactId="netty-bom" version="4.1.58.Final" type="pom" scope="provided"/>
          <dependency groupId="io.netty" artifactId="netty-all" version="4.0.44.Final" />
          <dependency groupId="com.google.code.findbugs" artifactId="jsr305" version="2.0.2" scope="provided"/>
          <dependency groupId="com.clearspring.analytics" artifactId="stream" version="2.5.2">
            <exclusion groupId="it.unimi.dsi" artifactId="fastutil" />
          </dependency>
          <dependency groupId="com.datastax.cassandra" artifactId="cassandra-driver-core" version="3.0.1" classifier="shaded">
=======
          <dependency groupId="com.addthis.metrics" artifactId="reporter-config3" version="3.0.3" />
          <dependency groupId="org.mindrot" artifactId="jbcrypt" version="0.3m" />
          <dependency groupId="io.airlift" artifactId="airline" version="0.6" />
          <dependency groupId="io.netty" artifactId="netty-all" version="4.0.56.Final" />
          <dependency groupId="com.google.code.findbugs" artifactId="jsr305" version="2.0.2" />
          <dependency groupId="com.clearspring.analytics" artifactId="stream" version="2.5.2" />
          <dependency groupId="com.scylladb" artifactId="scylla-driver-core" version="3.7.1-scylla-2" classifier="shaded" />
          <dependency groupId="org.eclipse.jdt.core.compiler" artifactId="ecj" version="4.4.2" />
	  <!-- UPDATE AND UNCOMMENT ON THE DRIVER RELEASE, BEFORE 4.0 RELEASE
          <dependency groupId="com.datastax.cassandra" artifactId="cassandra-driver-core" version="3.4.0-SNAPSHOT" classifier="shaded">
>>>>>>> b1e09c8b
            <exclusion groupId="io.netty" artifactId="netty-buffer"/>
            <exclusion groupId="io.netty" artifactId="netty-codec"/>
            <exclusion groupId="io.netty" artifactId="netty-handler"/>
            <exclusion groupId="io.netty" artifactId="netty-transport"/>
<<<<<<< HEAD
            <exclusion groupId="com.github.jnr" artifactId="jnr-ffi"/>
            <exclusion groupId="com.github.jnr" artifactId="jnr-posix"/>
          </dependency>
          <dependency groupId="org.eclipse.jdt.core.compiler" artifactId="ecj" version="4.4.2" />
          <dependency groupId="org.caffinitas.ohc" artifactId="ohc-core" version="0.4.4" />
          <dependency groupId="org.caffinitas.ohc" artifactId="ohc-core-j8" version="0.4.4" />
          <dependency groupId="net.ju-n.compile-command-annotations" artifactId="compile-command-annotations" version="1.2.0" scope="provided"/>
=======
            <exclusion groupId="org.slf4j" artifactId="slf4j-api"/>
          </dependency>
	  -->
          <dependency groupId="org.eclipse.jdt.core.compiler" artifactId="ecj" version="${ecj.version}" />
          <dependency groupId="org.caffinitas.ohc" artifactId="ohc-core" version="${ohc.version}">
            <exclusion groupId="org.slf4j" artifactId="slf4j-api"/>
          </dependency>
          <dependency groupId="org.caffinitas.ohc" artifactId="ohc-core-j8" version="${ohc.version}" />
          <dependency groupId="net.ju-n.compile-command-annotations" artifactId="compile-command-annotations" version="1.2.0" />
>>>>>>> b1e09c8b
          <dependency groupId="org.fusesource" artifactId="sigar" version="1.6.4">
            <exclusion groupId="log4j" artifactId="log4j"/>
          </dependency>
          <dependency groupId="joda-time" artifactId="joda-time" version="2.4" />
          <dependency groupId="com.carrotsearch" artifactId="hppc" version="0.5.4" />
          <dependency groupId="de.jflex" artifactId="jflex" version="1.6.0">
            <exclusion groupId="org.apache.ant" artifactId="ant"/>
          </dependency>
          <dependency groupId="com.github.rholder" artifactId="snowball-stemmer" version="1.3.0.581.1" />
          <dependency groupId="com.googlecode.concurrent-trees" artifactId="concurrent-trees" version="2.4.0" />
          <dependency groupId="com.github.ben-manes.caffeine" artifactId="caffeine" version="2.2.6" />
          <dependency groupId="org.jctools" artifactId="jctools-core" version="1.2.1"/>
<<<<<<< HEAD
          <dependency groupId="org.ow2.asm" artifactId="asm" version="${asm.version}"/>
          <dependency groupId="org.ow2.asm" artifactId="asm-tree" version="${asm.version}" scope="test"/>
          <dependency groupId="org.ow2.asm" artifactId="asm-commons" version="${asm.version}" scope="test"/>
          <dependency groupId="javax.inject" artifactId="javax.inject" version="1"/>
          <dependency groupId="com.google.j2objc" artifactId="j2objc-annotations" version="1.3" scope="provided"/>
          <dependency groupId="org.junit" artifactId="junit-bom" version="5.6.0" type="pom"/>
          <!-- when updating assertj, make sure to also update the corresponding junit-bom dependency -->
          <dependency groupId="org.assertj" artifactId="assertj-core" version="3.15.0" scope="test"/>
          <dependency groupId="org.hamcrest" artifactId="hamcrest" version="2.2" scope="test"/>
=======
          <dependency groupId="org.ow2.asm" artifactId="asm" version="${asm.version}" />
          <dependency groupId="org.ow2.asm" artifactId="asm-tree" version="${asm.version}" />
          <dependency groupId="org.ow2.asm" artifactId="asm-commons" version="${asm.version}" />
>>>>>>> b1e09c8b
        </dependencyManagement>
        <developer id="adelapena" name="Andres de la Peña"/>
        <developer id="alakshman" name="Avinash Lakshman"/>
        <developer id="aleksey" name="Aleksey Yeschenko"/>
        <developer id="amorton" name="Aaron Morton"/>
        <developer id="aweisberg" name="Ariel Weisberg"/>
        <developer id="bdeggleston" name="Blake Eggleston"/>
        <developer id="benedict" name="Benedict Elliott Smith"/>
        <developer id="benjamin" name="Benjamin Lerer"/>
        <developer id="blambov" name="Branimir Lambov"/>
        <developer id="brandonwilliams" name="Brandon Williams"/>
        <developer id="carl" name="Carl Yeksigian"/>
        <developer id="dbrosius" name="David Brosiusd"/>
        <developer id="dikang" name="Dikang Gu"/>
        <developer id="eevans" name="Eric Evans"/>
        <developer id="edimitrova" name="Ekaterina Dimitrova"/>
        <developer id="gdusbabek" name="Gary Dusbabek"/>
        <developer id="goffinet" name="Chris Goffinet"/>
        <developer id="ifesdjeen" name="Alex Petrov"/>
        <developer id="jaakko" name="Laine Jaakko Olavi"/>
        <developer id="jake" name="T Jake Luciani"/>
        <developer id="jasonbrown" name="Jason Brown"/>
        <developer id="jbellis" name="Jonathan Ellis"/>
        <developer id="jfarrell" name="Jake Farrell"/>
        <developer id="jjirsa" name="Jeff Jirsa"/>
        <developer id="jkni" name="Joel Knighton"/>
        <developer id="jmckenzie" name="Josh McKenzie"/>
        <developer id="johan" name="Johan Oskarsson"/>
        <developer id="junrao" name="Jun Rao"/>
        <developer id="jzhuang" name="Jay Zhuang"/>
        <developer id="kohlisankalp" name="Sankalp Kohli"/>
        <developer id="marcuse" name="Marcus Eriksson"/>
        <developer id="mck" name="Michael Semb Wever"/>
        <developer id="mishail" name="Mikhail Stepura"/>
        <developer id="mshuler" name="Michael Shuler"/>
        <developer id="paulo" name="Paulo Motta"/>
        <developer id="pmalik" name="Prashant Malik"/>
        <developer id="rstupp" name="Robert Stupp"/>
        <developer id="scode" name="Peter Schuller"/>
        <developer id="beobal" name="Sam Tunnicliffe"/>
        <developer id="slebresne" name="Sylvain Lebresne"/>
        <developer id="stefania" name="Stefania Alborghetti"/>
        <developer id="tylerhobbs" name="Tyler Hobbs"/>
        <developer id="vijay" name="Vijay Parthasarathy"/>
        <developer id="xedin" name="Pavel Yaskevich"/>
        <developer id="yukim" name="Yuki Morishita"/>
        <developer id="zznate" name="Nate McCall"/>
      </artifact:pom>

      <!-- each dependency set then defines the subset of the dependencies for that dependency set -->
      <artifact:pom id="build-deps-pom"
                    artifactId="cassandra-build-deps">
        <parent groupId="org.apache.cassandra"
                artifactId="cassandra-parent"
                version="${version}"
                relativePath="${final.name}-parent.pom"/>
        <dependency groupId="junit" artifactId="junit"/>
<<<<<<< HEAD
        <dependency groupId="commons-io" artifactId="commons-io"/>
        <dependency groupId="org.mockito" artifactId="mockito-core" />
        <dependency groupId="org.quicktheories" artifactId="quicktheories" />
        <dependency groupId="org.apache.cassandra" artifactId="dtest-api" />
        <dependency groupId="org.reflections" artifactId="reflections" />
      	<dependency groupId="com.google.code.findbugs" artifactId="jsr305"/>
        <dependency groupId="org.openjdk.jmh" artifactId="jmh-core"/>
        <dependency groupId="org.openjdk.jmh" artifactId="jmh-generator-annprocess"/>
        <dependency groupId="net.ju-n.compile-command-annotations" artifactId="compile-command-annotations"/>
        <dependency groupId="org.apache.ant" artifactId="ant-junit" />
        <!-- adding this dependency is necessary for assertj. When updating assertj, need to also update the version of
             this that the new assertj's `assertj-parent-pom` depends on. -->
        <dependency groupId="org.junit" artifactId="junit-bom" type="pom"/>
        <!-- coverage debs -->
=======
        <dependency groupId="org.apache.rat" artifactId="apache-rat"/>
        <dependency groupId="org.apache.hadoop" artifactId="hadoop-core"/>
        <dependency groupId="org.apache.hadoop" artifactId="hadoop-minicluster"/>
        <dependency groupId="com.google.code.findbugs" artifactId="jsr305"/>
        <dependency groupId="org.antlr" artifactId="antlr"/>
        <dependency groupId="com.scylladb" artifactId="scylla-driver-core" classifier="shaded">
          <exclusion groupId="io.netty" artifactId="netty-buffer"/>
          <exclusion groupId="io.netty" artifactId="netty-codec"/>
          <exclusion groupId="io.netty" artifactId="netty-handler"/>
          <exclusion groupId="io.netty" artifactId="netty-transport"/>
        </dependency>
        <dependency groupId="org.eclipse.jdt.core.compiler" artifactId="ecj"/>
        <dependency groupId="org.caffinitas.ohc" artifactId="ohc-core" version="0.4.4" />
        <dependency groupId="org.caffinitas.ohc" artifactId="ohc-core-j8" version="0.4.4" />
        <dependency groupId="org.openjdk.jmh" artifactId="jmh-core"/>
        <dependency groupId="org.openjdk.jmh" artifactId="jmh-generator-annprocess"/>
        <dependency groupId="net.ju-n.compile-command-annotations" artifactId="compile-command-annotations"/>
        <dependency groupId="org.apache.ant" artifactId="ant-junit" version="1.9.7" />
      </artifact:pom>
      <!-- this build-deps-pom-sources "artifact" is the same as build-deps-pom but only with those
           artifacts that have "-source.jar" files -->
      <artifact:pom id="build-deps-pom-sources"
                    artifactId="cassandra-build-deps">
        <parent groupId="org.apache.cassandra"
                artifactId="cassandra-parent"
                version="${version}"/>
        <dependency groupId="junit" artifactId="junit"/>
        <dependency groupId="com.scylladb" artifactId="scylla-driver-core" classifier="shaded">
          <exclusion groupId="io.netty" artifactId="netty-buffer"/>
          <exclusion groupId="io.netty" artifactId="netty-codec"/>
          <exclusion groupId="io.netty" artifactId="netty-handler"/>
          <exclusion groupId="io.netty" artifactId="netty-transport"/>
        </dependency>
        <dependency groupId="io.netty" artifactId="netty-all"/>
        <dependency groupId="org.eclipse.jdt.core.compiler" artifactId="ecj"/>
        <dependency groupId="org.caffinitas.ohc" artifactId="ohc-core"/>
        <dependency groupId="org.openjdk.jmh" artifactId="jmh-core"/>
        <dependency groupId="org.openjdk.jmh" artifactId="jmh-generator-annprocess"/>
        <dependency groupId="net.ju-n.compile-command-annotations" artifactId="compile-command-annotations"/>
        <dependency groupId="org.apache.ant" artifactId="ant-junit" version="1.9.7" />
      </artifact:pom>

      <artifact:pom id="coverage-deps-pom"
                    artifactId="cassandra-coverage-deps">
        <parent groupId="org.apache.cassandra"
                artifactId="cassandra-parent"
                version="${version}"/>
>>>>>>> b1e09c8b
        <dependency groupId="org.jacoco" artifactId="org.jacoco.agent"/>
        <dependency groupId="org.jacoco" artifactId="org.jacoco.ant"/>
				
        <dependency groupId="org.junit" artifactId="junit-bom" type="pom" scope="test"/>
        <dependency groupId="org.assertj" artifactId="assertj-core" scope="test"/>
        <dependency groupId="org.hamcrest" artifactId="hamcrest" scope="test"/>
        <!-- coverage debs -->
        <dependency groupId="org.jacoco" artifactId="org.jacoco.agent" scope="test"/>
        <dependency groupId="org.jacoco" artifactId="org.jacoco.ant" scope="test"/>
      </artifact:pom>

      <!-- now the pom's for artifacts being deployed to Maven Central -->

      <artifact:pom id="all-pom"
                    artifactId="cassandra-all"
                    url="https://cassandra.apache.org"
                    name="Apache Cassandra">
        <parent groupId="org.apache.cassandra"
                artifactId="cassandra-parent"
                version="${version}"
                relativePath="${final.name}-parent.pom"/>
        <scm connection="${scm.connection}" developerConnection="${scm.developerConnection}" url="${scm.url}"/>
        <dependency groupId="org.xerial.snappy" artifactId="snappy-java"/>
        <dependency groupId="net.jpountz.lz4" artifactId="lz4"/>
        <dependency groupId="com.ning" artifactId="compress-lzf"/>
        <dependency groupId="com.google.guava" artifactId="guava"/>
        <dependency groupId="commons-cli" artifactId="commons-cli"/>
        <dependency groupId="commons-codec" artifactId="commons-codec"/>
        <dependency groupId="org.apache.commons" artifactId="commons-lang3"/>
        <dependency groupId="org.apache.commons" artifactId="commons-math3"/>
        <dependency groupId="com.googlecode.concurrentlinkedhashmap" artifactId="concurrentlinkedhashmap-lru"/>
        <dependency groupId="org.antlr" artifactId="antlr" scope="provided"/>
        <dependency groupId="org.antlr" artifactId="ST4"/>
        <dependency groupId="org.antlr" artifactId="antlr-runtime"/>
        <dependency groupId="org.slf4j" artifactId="slf4j-api"/>
        <dependency groupId="org.slf4j" artifactId="log4j-over-slf4j"/>
        <dependency groupId="org.slf4j" artifactId="jcl-over-slf4j"/>
        <dependency groupId="com.fasterxml.jackson.core" artifactId="jackson-core"/>
        <dependency groupId="com.fasterxml.jackson.core" artifactId="jackson-databind"/>
        <dependency groupId="com.fasterxml.jackson.core" artifactId="jackson-annotations"/>
        <dependency groupId="com.googlecode.json-simple" artifactId="json-simple"/>
        <dependency groupId="com.boundary" artifactId="high-scale-lib"/>
        <dependency groupId="org.yaml" artifactId="snakeyaml"/>
        <dependency groupId="org.mindrot" artifactId="jbcrypt"/>
        <dependency groupId="io.airlift" artifactId="airline"/>
        <dependency groupId="io.dropwizard.metrics" artifactId="metrics-core"/>
        <dependency groupId="io.dropwizard.metrics" artifactId="metrics-jvm"/>
        <dependency groupId="io.dropwizard.metrics" artifactId="metrics-logback"/>
        <dependency groupId="com.addthis.metrics" artifactId="reporter-config3"/>
        <dependency groupId="com.thinkaurelius.thrift" artifactId="thrift-server"/>
        <dependency groupId="com.clearspring.analytics" artifactId="stream"/>

        <dependency groupId="ch.qos.logback" artifactId="logback-core"/>
        <dependency groupId="ch.qos.logback" artifactId="logback-classic"/>

        <dependency groupId="org.apache.thrift" artifactId="libthrift"/>
        <!--dependency groupId="org.apache.cassandra" artifactId="cassandra-thrift" /-->

        <!-- don't need hadoop classes to run, but if you use the hadoop stuff -->
        <dependency groupId="org.apache.hadoop" artifactId="hadoop-core" optional="true" scope="provided"/>
        <dependency groupId="org.apache.hadoop" artifactId="hadoop-minicluster" optional="true" scope="provided"/>

        <!-- don't need the Java Driver to run, but if you use the hadoop stuff or UDFs -->
<<<<<<< HEAD
        <dependency groupId="com.datastax.cassandra" artifactId="cassandra-driver-core" classifier="shaded" optional="true"/>
=======
        <dependency groupId="com.scylladb" artifactId="scylla-driver-core" classifier="shaded" optional="true">
          <exclusion groupId="io.netty" artifactId="netty-buffer"/>
          <exclusion groupId="io.netty" artifactId="netty-codec"/>
          <exclusion groupId="io.netty" artifactId="netty-handler"/>
          <exclusion groupId="io.netty" artifactId="netty-transport"/>
        </dependency>
>>>>>>> b1e09c8b

        <!-- don't need jna to run, but nice to have -->
        <dependency groupId="net.java.dev.jna" artifactId="jna"/>

        <!-- don't need jamm unless running a server in which case it needs to be a -javagent to be used anyway -->
        <dependency groupId="com.github.jbellis" artifactId="jamm"/>

        <dependency groupId="io.netty" artifactId="netty-all"/>
        <dependency groupId="joda-time" artifactId="joda-time"/>
        <dependency groupId="org.fusesource" artifactId="sigar"/>
        <dependency groupId="org.eclipse.jdt.core.compiler" artifactId="ecj"/>
        <dependency groupId="org.caffinitas.ohc" artifactId="ohc-core"/>
        <dependency groupId="org.caffinitas.ohc" artifactId="ohc-core-j8"/>
        <dependency groupId="com.github.ben-manes.caffeine" artifactId="caffeine" />
        <dependency groupId="org.jctools" artifactId="jctools-core"/>
        <dependency groupId="org.ow2.asm" artifactId="asm" />
        <dependency groupId="javax.inject" artifactId="javax.inject"/>
        <dependency groupId="com.google.j2objc" artifactId="j2objc-annotations"/>
        <dependency groupId="org.hdrhistogram" artifactId="HdrHistogram"/>

        <!-- sasi deps -->
        <dependency groupId="de.jflex" artifactId="jflex" />
        <dependency groupId="com.github.rholder" artifactId="snowball-stemmer" />
        <dependency groupId="com.googlecode.concurrent-trees" artifactId="concurrent-trees" />

        <!-- compile tools -->
        <dependency groupId="com.google.code.findbugs" artifactId="jsr305" scope="provided"/>
        <dependency groupId="net.ju-n.compile-command-annotations" artifactId="compile-command-annotations" scope="provided"/>
        <dependency groupId="org.assertj" artifactId="assertj-core" scope="provided"/>
        <dependency groupId="org.jboss.byteman" artifactId="byteman-install" scope="provided"/>
        <dependency groupId="org.jboss.byteman" artifactId="byteman" scope="provided"/>
        <dependency groupId="org.jboss.byteman" artifactId="byteman-submit" scope="provided"/>
        <dependency groupId="org.jboss.byteman" artifactId="byteman-bmunit" scope="provided"/>
      </artifact:pom>
      <artifact:pom id="thrift-pom"
                    artifactId="cassandra-thrift"
                    url="https://cassandra.apache.org"
                    name="Apache Cassandra">
        <parent groupId="org.apache.cassandra"
                artifactId="cassandra-parent"
                version="${version}"
                relativePath="${final.name}-parent.pom"/>
        <scm connection="${scm.connection}" developerConnection="${scm.developerConnection}" url="${scm.url}"/>
        <dependency groupId="org.apache.commons" artifactId="commons-lang3"/>
        <dependency groupId="org.slf4j" artifactId="slf4j-api"/>
        <dependency groupId="org.slf4j" artifactId="log4j-over-slf4j"/>
        <dependency groupId="org.slf4j" artifactId="jcl-over-slf4j"/>
        <dependency groupId="org.apache.thrift" artifactId="libthrift"/>
        <dependency groupId="com.carrotsearch" artifactId="hppc"/>
      </artifact:pom>
<<<<<<< HEAD
=======
      <artifact:pom id="dist-pom"
                    artifactId="apache-cassandra"
                    packaging="pom"
                    url="http://cassandra.apache.org"
                    name="Apache Cassandra">
        <parent groupId="org.apache.cassandra"
                artifactId="cassandra-parent"
                version="${version}"/>
        <scm connection="${scm.connection}" developerConnection="${scm.developerConnection}" url="${scm.url}"/>
      </artifact:pom>
    </target>

    <target name="maven-ant-tasks-retrieve-build" depends="maven-declare-dependencies" unless="without.maven">
      <!-- retrieve artifacts -->
      <artifact:dependencies pomRefId="build-deps-pom"
                             filesetId="build-dependency-jars"
                             cacheDependencyRefs="true"
                             dependencyRefsBuildFile="${build.dir}/build-dependencies.xml">
          <remoteRepository refid="central"/>
          <remoteRepository refid="apache"/>
      </artifact:dependencies>
      <!-- retrieve -source.jar artifacts using the reference-pom with the artifacts that have these -->
      <artifact:dependencies pomRefId="build-deps-pom-sources"
                             sourcesFilesetId="build-dependency-sources"
                             cacheDependencyRefs="true"
                             dependencyRefsBuildFile="${build.dir}/build-dependencies-sources.xml">
          <remoteRepository refid="central"/>
          <remoteRepository refid="apache"/>
      </artifact:dependencies>
      <copy todir="${build.dir.lib}/jars">
          <fileset refid="build-dependency-jars"/>
          <mapper type="flatten"/>
      </copy>
      <copy todir="${build.dir.lib}/sources">
          <fileset refid="build-dependency-sources"/>
          <mapper type="flatten"/>
      </copy>
      <!-- code coverage tools -->
      <artifact:dependencies pomRefId="coverage-deps-pom"
                             filesetId="coverage-dependency-jars">
          <remoteRepository refid="central"/>
      </artifact:dependencies>
      <copy todir="${build.dir.lib}/jars">
          <fileset refid="coverage-dependency-jars"/>
          <mapper type="flatten"/>
      </copy>
      <!-- jacoco agent jar comes wrapped in a jar -->
      <unzip src="${build.dir.lib}/jars/org.jacoco.agent-${jacoco.version}.jar" dest="${build.dir.lib}/jars">
        <patternset>
            <include name="*.jar"/>
        </patternset>
        <mapper type="flatten"/>
      </unzip>

      <!-- Need to delete some dependencies from build/lib/jars as non-matching versions may get in there
      due to transitive dependencies -->
      <delete>
          <fileset dir="${build.dir.lib}/jars">
              <include name="asm-*" />
          </fileset>
      </delete>
>>>>>>> b1e09c8b
    </target>

    <!-- deprecated: legacy compatibility for build scripts in other repositories -->
    <target name="maven-ant-tasks-retrieve-build" depends="resolver-retrieve-build"/>

    <target name="echo-base-version">
        <echo message="${base.version}" />
    </target>

    <!--
       Generate thrift code.  We have targets to build java because
       Cassandra depends on it, and python because that is what the system
       tests run.
    -->
    <target name="check-gen-thrift-java">
      <uptodate property="thriftUpToDate" srcfile="${interface.dir}/cassandra.thrift"
            targetfile="${interface.thrift.gen-java}/org/apache/cassandra/thrift/Cassandra.java" />
    </target>
    <target name="gen-thrift-java" unless="thriftUpToDate" depends="check-gen-thrift-java"
            description="Generate Thrift Java artifacts">
      <echo>Generating Thrift Java code from ${basedir}/interface/cassandra.thrift...</echo>
      <exec executable="thrift" dir="${basedir}/interface" failonerror="true">
        <arg line="--gen java:hashcode" />
        <arg line="-o ${interface.thrift.dir}" />
        <arg line="cassandra.thrift" />
      </exec>
      <antcall target="write-java-license-headers" />
    </target>

    <target name="gen-thrift-py" description="Generate Thrift Python artifacts">
      <echo>Generating Thrift Python code from ${basedir}/interface/cassandra.thrift...</echo>
      <exec executable="thrift" dir="${basedir}/interface" failonerror="true">
        <arg line="--gen py" />
        <arg line="-o ${interface.thrift.dir}" />
        <arg line="cassandra.thrift" />
      </exec>
      <exec executable="thrift" dir="${basedir}/interface" failonerror="true">
        <arg line="--gen py:twisted" />
        <arg line="-o ${interface.thrift.dir}" />
        <arg line="cassandra.thrift" />
      </exec>
    </target>

    <!-- create properties file with C version -->
    <target name="createVersionPropFile">
      <taskdef name="propertyfile" classname="org.apache.tools.ant.taskdefs.optional.PropertyFile"/>
      <mkdir dir="${version.properties.dir}"/>
      <propertyfile file="${version.properties.dir}/version.properties">
        <entry key="CassandraVersion" value="${version}"/>
      </propertyfile>
    </target>

    <target name="test-run" depends="jar"
            description="Run in test mode.  Not for production use!">
      <java classname="org.apache.cassandra.service.CassandraDaemon" fork="true">
        <classpath>
          <path refid="cassandra.classpath.test"/>
          <pathelement location="${test.conf}"/>
        </classpath>
        <jvmarg value="-Dstorage-config=${test.conf}"/>
<<<<<<< HEAD
        <jvmarg value="-javaagent:${build.lib}/jamm-${jamm.version}.jar" />
=======
        <jvmarg value="-javaagent:${basedir}/lib/jamm-${jamm.version}.jar" />
>>>>>>> b1e09c8b
        <jvmarg value="-ea"/>
        <jvmarg line="${java11-jvmargs}"/>
      </java>
    </target>

    <!--
        The build target builds all the .class files
    -->
    <target name="build" depends="resolver-retrieve-build,build-project" description="Compile Cassandra classes"/>
    <target name="codecoverage" depends="jacoco-run,jacoco-report" description="Create code coverage report"/>

<<<<<<< HEAD
    <target depends="init,gen-cql3-grammar,generate-cql-html,generate-jflex-java,rat-check"
            name="build-project">
        <echo message="${ant.project.name}: ${ant.file}"/>
        <!-- Order matters! -->
        <javac
               debug="true" debuglevel="${debuglevel}" encoding="utf-8"
               destdir="${build.classes.thrift}" includeantruntime="false" source="${source.version}" target="${target.version}">
=======
    <target name="_build_java8_only" if="java.version.8">
        <echo message="Compiling only for Java 8 ..."/>
        <javac fork="true"
               debug="true" debuglevel="${debuglevel}" encoding="utf-8"
               destdir="${build.classes.thrift}" includeantruntime="false" source="${source.version}" target="${target.version}"
               memorymaximumsize="512M"
               >
>>>>>>> b1e09c8b
            <src path="${interface.thrift.dir}/gen-java"/>
            <classpath refid="cassandra.classpath"/>
        </javac>
        <javac fork="true"
               debug="true" debuglevel="${debuglevel}" encoding="utf-8"
<<<<<<< HEAD
               destdir="${build.classes.main}" includeantruntime="false" source="${source.version}" target="${target.version}">
=======
               destdir="${build.classes.main}" includeantruntime="false" source="${source.version}" target="${target.version}"
               memorymaximumsize="512M"
               >
            <src path="${build.src.java}"/>
	    <!-- changed by calle: We don't care about the overhead of
		 a reentrantlock in atomicbtreepartition, so always
		 build againt "java 11", aka don't use forbidden api:s
		 -->
            <src path="${build.src.java11}"/>
            <src path="${build.src.gen-java}"/>
            <compilerarg value="-XDignore.symbol.file"/>
            <classpath>
                <path refid="cassandra.classpath"/>
            </classpath>
        </javac>
    </target>
    <target name="_build_multi_java" unless="java.version.8">
        <!-- Note: we cannot use javac's 'release' option, as that does not allow accessing sun.misc.Unsafe nor
        Nashorn's ClassFilter class as any javac modules option is invalid for relase 8. -->
        <echo message="Compiling for Java 8 (using ${env.JAVA8_HOME}/bin/javac) ..."/>
        <javac fork="true"
               debug="true" debuglevel="${debuglevel}" encoding="utf-8"
               destdir="${build.classes.main}" includeantruntime="false" source="8" target="8"
               executable="${env.JAVA8_HOME}/bin/javac"
               memorymaximumsize="512M">
>>>>>>> b1e09c8b
            <src path="${build.src.java}"/>
            <src path="${build.src.java8}"/>
            <src path="${build.src.gen-java}"/>
            <src path="${interface.thrift.gen-java}"/>
            <compilerarg value="-XDignore.symbol.file"/>
            <classpath>
                <path refid="cassandra.classpath"/>
            </classpath>
        </javac>
        <echo message="Compiling for current java version ..."/>
        <javac fork="true"
               debug="true" debuglevel="${debuglevel}" encoding="utf-8"
               destdir="${build.classes.main}/META-INF/versions/11" includeantruntime="false"
               memorymaximumsize="512M">
            <src path="${build.src.java11}"/>
            <compilerarg value="--release"/>
            <compilerarg value="${release.version}"/>
            <compilerarg value="-XDignore.symbol.file"/>
            <classpath>
                <path refid="cassandra.classpath"/>
            </classpath>
        </javac>
    </target>
    <target depends="init,gen-cql3-grammar,generate-cql-html,generate-jflex-java"
            name="build-project">
        <echo message="${ant.project.name}: ${ant.file}"/>
        <!-- Order matters! -->
        <antcall target="_build_java8_only"/>
        <antcall target="_build_multi_java"/>
        <antcall target="createVersionPropFile"/>
        <copy todir="${build.classes.main}">
            <fileset dir="${build.src.resources}" />
        </copy>
        <copy todir="${basedir}/conf" file="${build.classes.main}/META-INF/hotspot_compiler"/>
    </target>

    <!-- Stress build file -->
    <property name="stress.build.src" value="${basedir}/tools/stress/src" />
    <property name="stress.test.src" value="${basedir}/tools/stress/test/unit" />
    <property name="stress.build.classes" value="${build.classes}/stress" />
    <property name="stress.test.classes" value="${build.dir}/test/stress-classes" />
	<property name="stress.manifest" value="${stress.build.classes}/MANIFEST.MF" />

    <target name="stress-build-test" depends="stress-build" description="Compile stress tests">
        <javac debug="true" debuglevel="${debuglevel}" destdir="${stress.test.classes}"
               source="${source.version}" target="${target.version}"
               includeantruntime="false" encoding="utf-8">
            <classpath>
                <path refid="cassandra.classpath.test"/>
                <pathelement location="${stress.build.classes}" />
            </classpath>
            <src path="${stress.test.src}"/>
        </javac>
    </target>

    <target name="stress-build" depends="build" description="build stress tool">
<<<<<<< HEAD
        <mkdir dir="${stress.build.classes}" />
        <javac compiler="modern" debug="true" debuglevel="${debuglevel}" encoding="utf-8" destdir="${stress.build.classes}" includeantruntime="true" source="${source.version}" target="${target.version}">
=======
    	<mkdir dir="${stress.build.classes}" />
        <javac compiler="modern" debug="true" debuglevel="${debuglevel}"
               source="${source.version}" target="${target.version}"
               encoding="utf-8" destdir="${stress.build.classes}" includeantruntime="true">
>>>>>>> b1e09c8b
            <src path="${stress.build.src}" />
            <classpath>
                <path refid="cassandra.classpath" />
            </classpath>
        </javac>
        <copy todir="${stress.build.classes}">
            <fileset dir="${stress.build.src}/resources" />
        </copy>
    </target>

    <target name="stress-test" depends="stress-build-test, build-test" description="Runs stress tests">
        <testmacro inputdir="${stress.test.src}"
                       timeout="${test.timeout}">
        </testmacro>
    </target>

	<target name="_write-poms" depends="maven-declare-dependencies">
	    <artifact:writepom pomRefId="parent-pom" file="${build.dir}/${final.name}-parent.pom"/>
	    <artifact:writepom pomRefId="thrift-pom" file="${build.dir}/${ant.project.name}-thrift-${version}.pom"/>
	    <artifact:writepom pomRefId="all-pom" file="${build.dir}/${final.name}.pom"/>
	    <artifact:writepom pomRefId="build-deps-pom" file="${build.dir}/tmp-${final.name}-deps.pom"/>
	</target>

	<target name="write-poms" unless="without.maven">
	    <antcall target="_write-poms" />
	</target>

    <!--
        The jar target makes cassandra.jar output.
    -->
<<<<<<< HEAD
    <target name="jar"
            depends="build, stress-build, write-poms, resolver-dist-lib"
=======
    <target name="_main-jar"
            depends="build"
>>>>>>> b1e09c8b
            description="Assemble Cassandra JAR files">
      <mkdir dir="${build.classes.main}/META-INF" />
      <mkdir dir="${build.classes.thrift}/META-INF" />
      <copy file="LICENSE.txt"
            tofile="${build.classes.main}/META-INF/LICENSE.txt"/>
      <copy file="LICENSE.txt"
            tofile="${build.classes.thrift}/META-INF/LICENSE.txt"/>
      <copy file="NOTICE.txt"
            tofile="${build.classes.main}/META-INF/NOTICE.txt"/>
      <copy file="NOTICE.txt"
            tofile="${build.classes.thrift}/META-INF/NOTICE.txt"/>

      <!-- Thrift Jar -->
      <jar jarfile="${build.dir}/${ant.project.name}-thrift-${version}.jar"
           basedir="${build.classes.thrift}">
        <fileset dir="${build.classes.main}">
          <include name="org/apache/cassandra/thrift/ITransportFactory*.class" />
          <include name="org/apache/cassandra/thrift/TFramedTransportFactory*.class" />
        </fileset>
        <manifest>
          <attribute name="Implementation-Title" value="Cassandra"/>
          <attribute name="Implementation-Version" value="${version}"/>
          <attribute name="Implementation-Vendor" value="Apache"/>
        </manifest>
      </jar>

      <!-- Main Jar -->
      <jar jarfile="${build.dir}/${final.name}.jar">
        <fileset dir="${build.classes.main}">
          <exclude name="org/apache/cassandra/thrift/ITransportFactory*.class" />
          <exclude name="org/apache/cassandra/thrift/TFramedTransportFactory*.class" />
	  <exclude name="com/scylladb/**"/>
        </fileset>
        <manifest>
        <!-- <section name="org/apache/cassandra/infrastructure"> -->
          <attribute name="Multi-Release" value="true"/>
          <attribute name="Implementation-Title" value="Cassandra"/>
          <attribute name="Implementation-Version" value="${version}"/>
          <attribute name="Implementation-Vendor" value="Apache"/>
          <attribute name="Premain-Class"
                     value="org.apache.cassandra.infrastructure.continuations.CAgent"/>
          <attribute name="Class-Path"
                     value="${ant.project.name}-thrift-${version}.jar" />
        <!-- </section> -->
        </manifest>
      </jar>

      <!-- Scylla tools extensions -->
      <jar jarfile="${build.dir}/${final.scylla-tools.name}.jar">
        <fileset dir="${build.classes.main}">
	  <include name="com/scylladb/**"/>
          <exclude name="org/apache/**"/>
        </fileset>
        <manifest>
          <attribute name="Implementation-Title" value="Scylla-Tools"/>
          <attribute name="Implementation-Version" value="${version}"/>
          <attribute name="Implementation-Vendor" value="ScyllaDB"/>
        </manifest>
      </jar>

      <!-- Clientutil Jar -->
      <!-- TODO: write maven pom here -->
      <jar jarfile="${build.dir}/${ant.project.name}-clientutil-${version}.jar">
        <fileset dir="${build.classes.main}">
          <include name="org/apache/cassandra/serializers/*" />
          <include name="org/apache/cassandra/utils/ByteBufferUtil*.class" />
          <include name="org/apache/cassandra/utils/Hex.class" />
          <include name="org/apache/cassandra/utils/UUIDGen*.class" />
          <include name="org/apache/cassandra/utils/FBUtilities*.class" />
          <include name="org/apache/cassandra/exceptions/*.class" />
          <include name="org/apache/cassandra/utils/CloseableIterator.class" />
          <include name="org/apache/cassandra/io/util/*.class" />
        </fileset>
        <manifest>
          <attribute name="Implementation-Title" value="Cassandra"/>
          <attribute name="Implementation-Version" value="${version}"/>
          <attribute name="Implementation-Vendor" value="Apache"/>
        </manifest>
      </jar>
    </target>
    <target name="jar"
            depends="_main-jar, build-test, stress-build, write-poms"
            description="Assemble Cassandra JAR files">
      <!-- Stress jar -->
      <mkdir dir="${stress.build.classes}" />
      <manifest file="${stress.manifest}">
        <attribute name="Built-By" value="Pavel Yaskevich"/>
        <attribute name="Main-Class" value="org.apache.cassandra.stress.Stress"/>
      </manifest>
      <mkdir dir="${stress.build.classes}/META-INF" />
      <mkdir dir="${build.dir}/tools/lib/" />
      <jar destfile="${build.dir}/tools/lib/stress.jar" manifest="${stress.manifest}">
        <fileset dir="${stress.build.classes}"/>
      </jar>
    </target>

    <!--
        The javadoc-jar target makes cassandra-javadoc.jar output required for publishing to Maven central repository.
    -->
    <target name="javadoc-jar" depends="javadoc" unless="no-javadoc" description="Assemble Cassandra JavaDoc JAR file">
      <mkdir dir="${javadoc.jars.dir}"/>
      <create-javadoc destdir="${javadoc.jars.dir}/thrift">
        <filesets>
          <fileset dir="${interface.thrift.dir}/gen-java" defaultexcludes="yes">
            <include name="org/apache/**/*.java"/>
          </fileset>
        </filesets>
      </create-javadoc>
      <jar jarfile="${build.dir}/${ant.project.name}-thrift-${version}-javadoc.jar"
           basedir="${javadoc.jars.dir}/thrift"/>

      <create-javadoc destdir="${javadoc.jars.dir}/main">
        <filesets>
          <fileset dir="${build.src.java}" defaultexcludes="yes">
            <include name="org/apache/**/*.java"/>
          </fileset>
          <fileset dir="${build.src.java11}" defaultexcludes="yes">
            <include name="org/apache/**/*.java"/>
          </fileset>
          <fileset dir="${build.src.gen-java}" defaultexcludes="yes">
            <include name="org/apache/**/*.java"/>
          </fileset>
        </filesets>
      </create-javadoc>
      <jar jarfile="${build.dir}/${final.name}-javadoc.jar" basedir="${javadoc.jars.dir}/main"/>
      <!-- javadoc task always rebuilds so might as well remove the generated docs to prevent
           being pulled into the distribution by accident -->
      <delete quiet="true" dir="${javadoc.jars.dir}"/>
    </target>

    <!--
        The sources-jar target makes cassandra-sources.jar output required for publishing to Maven central repository.
    -->
    <target name="sources-jar" depends="init" description="Assemble Cassandra Sources JAR file">
      <jar jarfile="${build.dir}/${ant.project.name}-thrift-${version}-sources.jar">
        <fileset dir="${interface.thrift.dir}/gen-java" defaultexcludes="yes">
          <include name="org/apache/**/*.java"/>
        </fileset>
      </jar>
      <jar jarfile="${build.dir}/${final.name}-sources.jar">
        <fileset dir="${build.src.java}" defaultexcludes="yes">
          <include name="org/apache/**/*.java"/>
        </fileset>
        <fileset dir="${build.src.java11}" defaultexcludes="yes">
          <include name="org/apache/**/*.java"/>
        </fileset>
        <fileset dir="${build.src.gen-java}" defaultexcludes="yes">
          <include name="org/apache/**/*.java"/>
        </fileset>
      </jar>
    </target>

    <!-- creates release tarballs -->
<<<<<<< HEAD
    <target name="artifacts" depends="jar,gen-doc,build-test,stress-build-test,sources-jar,javadoc-jar"
=======
    <target name="artifacts" depends="jar,javadoc,gen-doc"
            unless="java.version.8"
>>>>>>> b1e09c8b
            description="Create Cassandra release artifacts">
      <mkdir dir="${dist.dir}"/>
      <!-- fix the control linefeed so that builds on windows works on linux -->
      <fixcrlf srcdir="bin" includes="**/*" excludes="**/*.bat, **/*.ps1" eol="lf" eof="remove" />
      <fixcrlf srcdir="conf" includes="**/*" excludes="**/*.bat, **/*.ps1" eol="lf" eof="remove" />
      <fixcrlf srcdir="tools/bin" includes="**/*" excludes="**/*.bat, **/*.ps1" eol="lf" eof="remove" />
      <copy todir="${dist.dir}/lib">
        <fileset dir="${build.lib}"/>
        <fileset dir="${build.dir}">
          <include name="${final.name}.jar" />
          <include name="${final.scylla-tools.name}.jar" />
          <include name="${ant.project.name}-thrift-${version}.jar" />
        </fileset>
      </copy>

      <copy todir="${dist.dir}/doc" failonerror="false">
        <fileset dir="doc">
          <include name="cql3/CQL.html" />
          <include name="cql3/CQL.css" />
          <include name="SASI.md" />
        </fileset>
      </copy>
      <copy todir="${dist.dir}/doc/html">
        <fileset dir="doc" />
        <globmapper from="build/html/*" to="*"/>
      </copy>
      <copy todir="${dist.dir}/bin">
        <fileset dir="bin"/>
      </copy>
      <copy todir="${dist.dir}/conf">
        <fileset dir="conf"/>
      </copy>
      <copy todir="${dist.dir}/interface">
        <fileset dir="interface">
          <include name="**/*.thrift" />
        </fileset>
      </copy>
      <copy todir="${dist.dir}/pylib">
        <fileset dir="pylib">
          <include name="**" />
          <exclude name="**/*.pyc" />
        </fileset>
      </copy>
      <copy todir="${dist.dir}/">
        <fileset dir="${basedir}">
          <include name="*.txt" />
        </fileset>
      </copy>
      <copy todir="${dist.dir}/tools/bin">
        <fileset dir="${basedir}/tools/bin"/>
      </copy>
      <copy todir="${dist.dir}/tools/">
        <fileset dir="${basedir}/tools/">
            <include name="*.yaml"/>
	</fileset>
      </copy>
      <copy todir="${dist.dir}/tools/lib">
        <fileset dir="${build.dir}/tools/lib/">
            <include name="*.jar" />
        </fileset>
      </copy>
      <tar compression="gzip" longfile="gnu"
        destfile="${build.dir}/${final.name}-bin.tar.gz">

        <!-- Everything but bin/ (default mode) -->
        <tarfileset dir="${dist.dir}" prefix="${final.name}">
          <include name="**"/>
          <exclude name="bin/*" />
          <exclude name="tools/bin/*"/>
        </tarfileset>
        <!-- Shell includes in bin/ (default mode) -->
        <tarfileset dir="${dist.dir}" prefix="${final.name}">
          <include name="bin/*.in.sh" />
          <include name="tools/bin/*.in.sh" />
        </tarfileset>
        <!-- Executable scripts in bin/ -->
        <tarfileset dir="${dist.dir}" prefix="${final.name}" mode="755">
          <include name="bin/*"/>
          <include name="tools/bin/*"/>
          <exclude name="bin/*.in.sh" />
          <exclude name="tools/bin/*.in.sh" />
        </tarfileset>
      </tar>

      <tar compression="gzip" longfile="gnu"
           destfile="${build.dir}/${final.name}-src.tar.gz">

        <tarfileset dir="${basedir}"
                    prefix="${final.name}-src">
          <include name="**"/>
          <exclude name="build/**" />
					<exclude name="lib/**" />
          <exclude name="src/gen-java/**" />
          <exclude name=".git/**" />
          <exclude name="venv/**" />
          <exclude name="src/resources/org/apache/cassandra/config/version.properties" />
          <exclude name="conf/hotspot_compiler" />
          <exclude name="doc/cql3/CQL.html" />
					<exclude name="doc/build/**" />
          <exclude name="bin/*" /> <!-- handled separately below -->
          <exclude name="tools/bin/*" /> <!-- handled separately below -->
          <!-- exclude python generated files -->
          <exclude name="**/__pycache__/**" />
          <!-- exclude Eclipse files -->
          <exclude name=".project" />
          <exclude name=".classpath" />
          <exclude name=".settings/**" />
          <exclude name=".externalToolBuilders/**" />
          <!-- exclude NetBeans files -->
          <exclude name="ide/nbproject/private/**" />
        </tarfileset>

        <!-- Shell includes and batch files in bin/ and tools/bin/ -->
        <tarfileset dir="${basedir}" prefix="${final.name}-src">
          <include name="bin/*.in.sh" />
          <include name="bin/*.bat" />
          <include name="tools/bin/*.in.sh" />
          <include name="tools/bin/*.bat" />
        </tarfileset>
        <!-- Everything else (assumed to be scripts), is executable -->
        <tarfileset dir="${basedir}" prefix="${final.name}-src" mode="755">
          <include name="bin/*"/>
          <exclude name="bin/*.in.sh" />
          <exclude name="bin/*.bat" />
          <include name="tools/bin/*"/>
          <exclude name="tools/bin/*.in.sh" />
          <exclude name="tools/bin/*.bat" />
        </tarfileset>
      </tar>

      <checksum forceOverwrite="yes" todir="${build.dir}" fileext=".sha256" algorithm="SHA-256">
        <fileset dir="${build.dir}">
          <include name="${final.name}-bin.tar.gz" />
          <include name="${final.name}-src.tar.gz" />
        </fileset>
      </checksum>
      <checksum forceOverwrite="yes" todir="${build.dir}" fileext=".sha512" algorithm="SHA-512">
        <fileset dir="${build.dir}">
          <include name="${final.name}-bin.tar.gz" />
          <include name="${final.name}-src.tar.gz" />
        </fileset>
      </checksum>
    </target>

  <target name="build-jmh" depends="build-test, jar" description="Create JMH uber jar">
      <jar jarfile="${build.test.dir}/deps.jar">
          <zipgroupfileset dir="${build.dir.lib}/jars">
              <include name="*jmh*.jar"/>
              <include name="jopt*.jar"/>
              <include name="commons*.jar"/>
          </zipgroupfileset>
          <zipgroupfileset dir="${build.lib}" includes="*.jar"/>
      </jar>
      <jar jarfile="${build.test.dir}/benchmarks.jar">
          <manifest>
              <attribute name="Main-Class" value="org.openjdk.jmh.Main"/>
          </manifest>
          <zipfileset src="${build.test.dir}/deps.jar" excludes="META-INF/*.SF" />
          <fileset dir="${build.classes.main}"/>
          <fileset dir="${test.classes}"/>
      </jar>
  </target>

<<<<<<< HEAD
  <target name="build-test" depends="jar,stress-build" description="Compile test classes" unless="no-build-test">
=======
    <!-- use https://github.com/krummas/jstackjunit to get thread dumps when unit tests time out -->
  <taskdef name="junit" classname="org.krummas.junit.JStackJUnitTask" classpath="lib/jstackjunit-0.0.1.jar"/>

  <target name="build-test" depends="_main-jar, stress-build, write-poms" description="Compile test classes">
>>>>>>> b1e09c8b
    <javac
     compiler="modern"
     debug="true"
     debuglevel="${debuglevel}"
     destdir="${test.classes}"
     includeantruntime="true"
     source="${source.version}"
     target="${target.version}"
     encoding="utf-8">
     <classpath>
        <path refid="cassandra.classpath.test"/>
     </classpath>
     <compilerarg value="-XDignore.symbol.file"/>
     <src path="${test.unit.src}"/>
     <src path="${test.long.src}"/>
     <src path="${test.burn.src}"/>
     <src path="${test.microbench.src}"/>
     <src path="${test.distributed.src}"/>
    </javac>

    <!-- Non-java resources needed by the test suite -->
    <copy todir="${test.classes}">
      <fileset dir="${test.resources}"/>
    </copy>
  </target>

  <!-- Run tests separately and report errors after and generate a junit report -->
  <macrodef name="testhelper">
    <attribute name="testdelegate"/>
    <sequential>
      <testhelper_ testdelegate="@{testdelegate}"/>
      <fail message="Some test(s) failed.">
        <condition>
            <and>
            <isset property="testfailed"/>
            <not>
              <isset property="ant.test.failure.ignore"/>
            </not>
          </and>
        </condition>
      </fail>
    </sequential>
  </macrodef>

  <!-- Run a list of junit tasks but don't track errors or generate a report after
       If a test fails the testfailed property will be set. All the tests are run using the testdelegate
       macro that is specified as an attribute and they will be run sequentially in this ant process -->
  <scriptdef name="testhelper_" language="javascript">
    <attribute name="testdelegate"/>
    <![CDATA[
        sep = project.getProperty("path.separator");
        all = project.getProperty("all-test-classes").split(sep);
        var p = project.createTask('sequential');
        for (i = 0; i < all.length; i++) {
            if (all[i] == undefined) continue;
            task = project.createTask( attributes.get("testdelegate") );
            task.setDynamicAttribute( "test.file.list", "" + all[i]);
            p.addTask(task);
        }
        p.perform();
    ]]>
  </scriptdef>

  <!-- Defines how to run a set of tests. If you change the defaults for attributes
       you should also update them in testmacro.,
       The two are split because the helper doesn't generate
       a junit report or fail on errors -->
  <macrodef name="testmacrohelper">
    <attribute name="inputdir" />
    <attribute name="timeout" default="${test.timeout}" />
    <attribute name="forkmode" default="perTest"/>
    <element name="optjvmargs" implicit="true" optional="true" />
    <attribute name="filter" default="**/${test.name}.java"/>
    <attribute name="exclude" default="" />
    <attribute name="filelist" default="" />
    <attribute name="testtag" default=""/>
    <attribute name="usejacoco" default="no"/>
    <attribute name="showoutput" default="false"/>

    <sequential>
      <condition property="additionalagent"
                 value="-javaagent:${build.dir.lib}/jars/jacocoagent.jar=destfile=${jacoco.partialexecfile}"
                 else="">
        <istrue value="${usejacoco}"/>
      </condition>
      <taskdef name="junit-timeout" classname="org.apache.cassandra.JStackJUnitTask">
        <classpath>
          <pathelement location="${test.classes}"/>
        </classpath>
      </taskdef>
      <mkdir dir="${build.test.dir}/cassandra"/>
      <mkdir dir="${build.test.dir}/output"/>
      <mkdir dir="${build.test.dir}/output/@{testtag}"/>
      <junit-timeout fork="on" forkmode="@{forkmode}" failureproperty="testfailed" maxmemory="1024m" timeout="@{timeout}" showoutput="@{showoutput}">
        <formatter classname="org.apache.cassandra.CassandraXMLJUnitResultFormatter" extension=".xml" usefile="true"/>
        <formatter classname="org.apache.cassandra.CassandraBriefJUnitResultFormatter" usefile="false"/>
        <jvmarg value="-Dstorage-config=${test.conf}"/>
        <jvmarg value="-Djava.awt.headless=true"/>
        <!-- Cassandra 3.0+ needs <jvmarg line="... ${additionalagent}" /> here! (not value=) -->
<<<<<<< HEAD
        <jvmarg line="-javaagent:${build.lib}/jamm-${jamm.version}.jar ${additionalagent}" />
=======
        <jvmarg line="-javaagent:${basedir}/lib/jamm-${jamm.version}.jar ${additionalagent}" />
>>>>>>> b1e09c8b
        <jvmarg value="-ea"/>
        <jvmarg value="-Djava.io.tmpdir=${tmp.dir}"/>
        <jvmarg value="-Dcassandra.debugrefcount=true"/>
        <jvmarg value="-Xss256k"/>
        <!-- When we do classloader manipulation SoftReferences can cause memory leaks
             that can OOM our test runs. The next two settings informs our GC
             algorithm to limit the metaspace size and clean up SoftReferences
             more aggressively rather than waiting. See CASSANDRA-14922 for more details.
        -->
        <jvmarg value="-XX:MaxMetaspaceSize=384M" />
        <jvmarg value="-XX:SoftRefLRUPolicyMSPerMB=0" />
        <jvmarg value="-Dcassandra.memtable_row_overhead_computation_step=100"/>
        <jvmarg value="-Dcassandra.test.use_prepared=${cassandra.test.use_prepared}"/>
        <jvmarg value="-Dcassandra.test.sstableformatdevelopment=true"/>
        <!-- The first time SecureRandom initializes can be slow if it blocks on /dev/random -->
        <jvmarg value="-Djava.security.egd=file:/dev/urandom" />
        <jvmarg value="-Dcassandra.testtag=@{testtag}"/>
        <jvmarg value="-Dcassandra.keepBriefBrief=${cassandra.keepBriefBrief}" />
<<<<<<< HEAD
        <jvmarg value="-Dcassandra.strict.runtime.checks=true" />
        <!-- disable shrinks in quicktheories CASSANDRA-15554 -->
        <jvmarg value="-DQT_SHRINKS=0"/>
	<optjvmargs/>
=======
        <jvmarg line="${java11-jvmargs}"/>
        <optjvmargs/>
        <!-- Uncomment to debug unittest, attach debugger to port 1416 -->
        <!--
        <jvmarg line="-agentlib:jdwp=transport=dt_socket,address=localhost:1416,server=y,suspend=y" />
        -->
>>>>>>> b1e09c8b
        <classpath>
          <pathelement path="${java.class.path}"/>
          <pathelement location="${stress.build.classes}"/>
          <path refid="cassandra.classpath.test" />
          <pathelement location="${test.classes}"/>
          <pathelement location="${stress.test.classes}"/>
          <pathelement location="${test.conf}"/>
          <fileset dir="${test.lib}">
            <include name="**/*.jar" />
              <exclude name="**/ant-*.jar"/>
          </fileset>
        </classpath>
        <batchtest todir="${build.test.dir}/output/@{testtag}">
            <fileset dir="@{inputdir}" includes="@{filter}" excludes="@{exclude}"/>
            <filelist dir="@{inputdir}" files="@{filelist}"/>
        </batchtest>
      </junit-timeout>

      <delete quiet="true" failonerror="false" dir="${build.test.dir}/cassandra/commitlog"/>
      <delete quiet="true" failonerror="false" dir="${build.test.dir}/cassandra/cdc_raw"/>
      <delete quiet="true" failonerror="false" dir="${build.test.dir}/cassandra/data"/>
      <delete quiet="true" failonerror="false" dir="${build.test.dir}/cassandra/saved_caches"/>
      <delete quiet="true" failonerror="false" dir="${build.test.dir}/cassandra/hints"/>
    </sequential>
  </macrodef>

    <target name="testold" depends="build-test" description="Execute unit tests">
    <testmacro inputdir="${test.unit.src}" timeout="${test.timeout}">
      <jvmarg value="-Dlegacy-sstable-root=${test.data}/legacy-sstables"/>
      <jvmarg value="-Dinvalid-legacy-sstable-root=${test.data}/invalid-legacy-sstables"/>
      <jvmarg value="-Dmigration-sstable-root=${test.data}/migration-sstables"/>
      <jvmarg value="-Dcassandra.ring_delay_ms=1000"/>
      <jvmarg value="-Dcassandra.tolerate_sstable_size=true"/>
      <jvmarg value="-Dcassandra.skip_sync=true" />
    </testmacro>
    <fileset dir="${test.unit.src}" />
  </target>

  <!-- Will not generate a junit report or fail on error  -->
  <macrodef name="testlist">
    <attribute name="test.file.list"/>
    <sequential>
      <testmacrohelper inputdir="${test.dir}/${test.classlistprefix}" filelist="@{test.file.list}" exclude="**/*.java" timeout="${test.timeout}">
        <jvmarg value="-Dlegacy-sstable-root=${test.data}/legacy-sstables"/>
        <jvmarg value="-Dinvalid-legacy-sstable-root=${test.data}/invalid-legacy-sstables"/>
        <jvmarg value="-Dmigration-sstable-root=${test.data}/migration-sstables"/>
        <jvmarg value="-Dcassandra.ring_delay_ms=1000"/>
        <jvmarg value="-Dcassandra.tolerate_sstable_size=true"/>
        <jvmarg value="-Dcassandra.skip_sync=true" />
      </testmacrohelper>
    </sequential>
  </macrodef>

  <!-- Will not generate a junit report  -->
  <macrodef name="testlist-compression">
    <attribute name="test.file.list" />
    <sequential>
      <property name="compressed_yaml" value="${build.test.dir}/cassandra.compressed.yaml"/>
      <concat destfile="${compressed_yaml}">
          <fileset file="${test.conf}/cassandra.yaml"/>
          <fileset file="${test.conf}/commitlog_compression.yaml"/>
      </concat>
      <testmacrohelper inputdir="${test.unit.src}" filelist="@{test.file.list}"
                       exclude="**/*.java" timeout="${test.timeout}" testtag="compression">
        <jvmarg value="-Dlegacy-sstable-root=${test.data}/legacy-sstables"/>
        <jvmarg value="-Dinvalid-legacy-sstable-root=${test.data}/invalid-legacy-sstables"/>
        <jvmarg value="-Dmigration-sstable-root=${test.data}/migration-sstables"/>
        <jvmarg value="-Dcassandra.test.compression=true"/>
        <jvmarg value="-Dcassandra.ring_delay_ms=1000"/>
        <jvmarg value="-Dcassandra.tolerate_sstable_size=true"/>
        <jvmarg value="-Dcassandra.config=file:///${compressed_yaml}"/>
        <jvmarg value="-Dcassandra.skip_sync=true" />
      </testmacrohelper>
    </sequential>
  </macrodef>

  <macrodef name="testlist-cdc">
    <attribute name="test.file.list" />
    <sequential>
      <property name="cdc_yaml" value="${build.test.dir}/cassandra.cdc.yaml"/>
      <concat destfile="${cdc_yaml}">
        <fileset file="${test.conf}/cassandra.yaml"/>
        <fileset file="${test.conf}/cdc.yaml"/>
      </concat>
      <testmacrohelper inputdir="${test.unit.src}" filelist="@{test.file.list}"
                       exclude="**/*.java" timeout="${test.timeout}" testtag="cdc">
        <jvmarg value="-Dlegacy-sstable-root=${test.data}/legacy-sstables"/>
        <jvmarg value="-Dinvalid-legacy-sstable-root=${test.data}/invalid-legacy-sstables"/>
        <jvmarg value="-Dmigration-sstable-root=${test.data}/migration-sstables"/>
        <jvmarg value="-Dcassandra.ring_delay_ms=1000"/>
        <jvmarg value="-Dcassandra.tolerate_sstable_size=true"/>
        <jvmarg value="-Dcassandra.config=file:///${cdc_yaml}"/>
        <jvmarg value="-Dcassandra.skip_sync=true" />
      </testmacrohelper>
    </sequential>
  </macrodef>

  <!--
    Run named ant task with jacoco, such as "ant jacoco-run -Dtaskname=test"
    the target run must enable the jacoco agent if usejacoco is 'yes' -->
  <target name="jacoco-run" description="run named task with jacoco instrumentation">
    <condition property="runtask" value="${taskname}" else="test">
      <isset property="taskname"/>
    </condition>
    <antcall target="${runtask}">
      <param name="usejacoco" value="yes"/>
    </antcall>
  </target>

  <!-- Use this with an FQDN for test class, and an optional csv list of methods like this:
    ant testsome -Dtest.name=org.apache.cassandra.service.StorageServiceServerTest
    ant testsome -Dtest.name=org.apache.cassandra.service.StorageServiceServerTest -Dtest.methods=testRegularMode,testGetAllRangesEmpty
  -->
  <target name="testsome" depends="build-test" description="Execute specific unit tests" >
    <testmacro inputdir="${test.unit.src}" timeout="${test.timeout}">
      <test unless:blank="${test.methods}" name="${test.name}" methods="${test.methods}" outfile="build/test/output/TEST-${test.name}-${test.methods}"/>
      <test if:blank="${test.methods}" name="${test.name}" outfile="build/test/output/TEST-${test.name}"/>
      <jvmarg value="-Dlegacy-sstable-root=${test.data}/legacy-sstables"/>
      <jvmarg value="-Dinvalid-legacy-sstable-root=${test.data}/invalid-legacy-sstables"/>
      <jvmarg value="-Dmigration-sstable-root=${test.data}/migration-sstables"/>
      <jvmarg value="-Dcassandra.ring_delay_ms=1000"/>
      <jvmarg value="-Dcassandra.tolerate_sstable_size=true"/>
      <jvmarg value="-Dcassandra.skip_sync=true" />
    </testmacro>
  </target>

<<<<<<< HEAD
  <!-- Use this with an FQDN for test class, and an optional csv list of methods like this:
    ant burn-testsome -Dtest.name=org.apache.cassandra.utils.memory.LongBufferPoolTest
=======
  <!-- Use this with an FQDN for test class, and a csv list of methods like this:
>>>>>>> b1e09c8b
    ant burn-testsome -Dtest.name=org.apache.cassandra.utils.memory.LongBufferPoolTest -Dtest.methods=testAllocate
  -->
  <target name="burn-testsome" depends="build-test" description="Execute specific burn unit tests" >
    <testmacro inputdir="${test.burn.src}" timeout="${test.burn.timeout}">
<<<<<<< HEAD
      <test unless:blank="${test.methods}" name="${test.name}" methods="${test.methods}"/>
      <test if:blank="${test.methods}" name="${test.name}"/>
    </testmacro>
  </target>
  <target name="test-compression" depends="build-test,stress-build" description="Execute unit tests with sstable compression enabled">
=======
      <test name="${test.name}" methods="${test.methods}"/>
    </testmacro>
  </target>
  <target name="test-compression" depends="build-test, stress-build" description="Execute unit tests with sstable compression enabled">
    <property name="compressed_yaml" value="${build.test.dir}/cassandra.compressed.yaml"/>
    <concat destfile="${compressed_yaml}">
      <fileset file="${test.conf}/cassandra.yaml"/>
      <fileset file="${test.conf}/commitlog_compression_${test.compression_algo}.yaml"/>
    </concat>
>>>>>>> b1e09c8b
    <path id="all-test-classes-path">
      <fileset dir="${test.unit.src}" includes="**/${test.name}.java" />
      <fileset dir="${test.distributed.src}" includes="**/${test.name}.java" />
    </path>
    <property name="all-test-classes" refid="all-test-classes-path"/>
    <testhelper testdelegate="testlist-compression" />
  </target>

  <target name="test-cdc" depends="build-test" description="Execute unit tests with change-data-capture enabled">
    <path id="all-test-classes-path">
      <fileset dir="${test.unit.src}" includes="**/${test.name}.java" />
    </path>
    <property name="all-test-classes" refid="all-test-classes-path"/>
    <testhelper testdelegate="testlist-cdc" />
  </target>

  <target name="msg-ser-gen-test" depends="build-test" description="Generates message serializations">
    <testmacro inputdir="${test.unit.src}"
        timeout="${test.timeout}" filter="**/SerializationsTest.java">
      <jvmarg value="-Dcassandra.test-serialization-writes=True"/>
    </testmacro>
  </target>

  <target name="msg-ser-test" depends="build-test" description="Tests message serializations">
      <testmacro inputdir="${test.unit.src}" timeout="${test.timeout}"
               filter="**/SerializationsTest.java"/>
  </target>

  <target name="msg-ser-test-7" depends="build-test" description="Generates message serializations">
    <testmacro inputdir="${test.unit.src}"
        timeout="${test.timeout}" filter="**/SerializationsTest.java">
      <jvmarg value="-Dcassandra.version=0.7"/>
    </testmacro>
  </target>

  <target name="msg-ser-test-10" depends="build-test" description="Tests message serializations on 1.0 messages">
    <testmacro inputdir="${test.unit.src}"
        timeout="${test.timeout}" filter="**/SerializationsTest.java">
      <jvmarg value="-Dcassandra.version=1.0"/>
    </testmacro>
  </target>

  <target name="test-burn" depends="build-test" description="Execute functional tests">
    <testmacro inputdir="${test.burn.src}"
               timeout="${test.burn.timeout}">
    </testmacro>
  </target>

  <target name="long-test" depends="build-test" description="Execute functional tests">
    <testmacro inputdir="${test.long.src}"
               timeout="${test.long.timeout}">
      <jvmarg value="-Dcassandra.ring_delay_ms=1000"/>
      <jvmarg value="-Dcassandra.tolerate_sstable_size=true"/>
    </testmacro>
  </target>

  <target name="cql-test" depends="build-test" description="Execute CQL tests">
    <sequential>
      <echo message="running CQL tests"/>
      <mkdir dir="${build.test.dir}/cassandra"/>
      <mkdir dir="${build.test.dir}/output"/>
      <junit fork="on" forkmode="once" failureproperty="testfailed" maxmemory="1024m" timeout="${test.timeout}">
        <formatter type="brief" usefile="false"/>
        <jvmarg value="-Dstorage-config=${test.conf}"/>
        <jvmarg value="-Djava.awt.headless=true"/>
<<<<<<< HEAD
        <jvmarg value="-javaagent:${build.lib}/jamm-${jamm.version}.jar" />
=======
        <jvmarg value="-javaagent:${basedir}/lib/jamm-${jamm.version}.jar" />
>>>>>>> b1e09c8b
        <jvmarg value="-ea"/>
        <jvmarg value="-Xss256k"/>
        <jvmarg value="-Dcassandra.memtable_row_overhead_computation_step=100"/>
        <jvmarg value="-Dcassandra.test.use_prepared=${cassandra.test.use_prepared}"/>
        <jvmarg value="-Dcassandra.skip_sync=true" />
        <classpath>
          <path refid="cassandra.classpath.test" />
          <pathelement location="${test.classes}"/>
          <pathelement location="${test.conf}"/>
          <fileset dir="${test.lib}">
            <include name="**/*.jar" />
          </fileset>
        </classpath>
        <batchtest todir="${build.test.dir}/output">
            <fileset dir="${test.unit.src}" includes="**/cql3/*Test.java">
                <contains text="CQLTester" casesensitive="yes"/>
            </fileset>
        </batchtest>
      </junit>
      <fail message="Some CQL test(s) failed.">
        <condition>
            <and>
            <isset property="testfailed"/>
            <not>
              <isset property="ant.test.failure.ignore"/>
            </not>
          </and>
        </condition>
      </fail>
    </sequential>
  </target>

  <!-- Use this with an simple class name for test class, and an optional csv list of methods like this:
      ant cql-test-some -Dtest.name=ListsTest
      ant cql-test-some -Dtest.name=ListsTest -Dtest.methods=testPrecisionTime_getNext_simple
    -->
  <target name="cql-test-some" depends="build-test" description="Execute specific CQL tests" >
    <sequential>
      <echo message="running ${test.methods} tests from ${test.name}"/>
      <mkdir dir="${build.test.dir}/cassandra"/>
      <mkdir dir="${build.test.dir}/output"/>
      <junit fork="on" forkmode="once" failureproperty="testfailed" maxmemory="1024m" timeout="${test.timeout}">
        <formatter type="brief" usefile="false"/>
        <jvmarg value="-Dstorage-config=${test.conf}"/>
        <jvmarg value="-Djava.awt.headless=true"/>
<<<<<<< HEAD
        <jvmarg value="-javaagent:${build.lib}/jamm-${jamm.version}.jar" />
=======
        <jvmarg value="-javaagent:${basedir}/lib/jamm-${jamm.version}.jar" />
>>>>>>> b1e09c8b
        <jvmarg value="-ea"/>
        <jvmarg value="-Xss256k"/>
        <jvmarg value="-Dcassandra.test.use_prepared=${cassandra.test.use_prepared}"/>
        <jvmarg value="-Dcassandra.memtable_row_overhead_computation_step=100"/>
        <jvmarg value="-Dcassandra.skip_sync=true" />
        <classpath>
          <path refid="cassandra.classpath.test" />
          <pathelement location="${test.classes}"/>
          <pathelement location="${test.conf}"/>
          <fileset dir="${test.lib}">
            <include name="**/*.jar" />
          </fileset>
        </classpath>
        <test unless:blank="${test.methods}" name="org.apache.cassandra.cql3.${test.name}" methods="${test.methods}" todir="${build.test.dir}/output"/>
        <test if:blank="${test.methods}" name="org.apache.cassandra.cql3.${test.name}" todir="${build.test.dir}/output"/>
      </junit>
    </sequential>
  </target>

  <!-- Use JaCoCo ant extension without needing externally saved lib -->
  <target name="jacoco-init" depends="resolver-init">
    <typedef uri="antlib:org.jacoco.ant" classpathref="jacocoant.classpath"/>
  </target>

  <target name="jacoco-merge" depends="jacoco-init">
    <jacoco:merge destfile="${jacoco.finalexecfile}" xmlns:jacoco="antlib:org.jacoco.ant">
        <fileset dir="${jacoco.export.dir}" includes="*.exec,**/*.exec"/>
    </jacoco:merge>
  </target>

  <target name="jacoco-report" depends="jacoco-merge">
    <jacoco:report xmlns:jacoco="antlib:org.jacoco.ant">
      <executiondata>
        <file file="${jacoco.finalexecfile}" />
      </executiondata>
      <structure name="JaCoCo Cassandara Coverage Report">
        <classfiles>
          <fileset dir="${build.classes.main}">
            <include name="**/*.class"/>
          </fileset>
        </classfiles>
        <sourcefiles encoding="UTF-8">
          <dirset dir="${build.src}">
            <include name="java"/>
            <include name="gen-java"/>
          </dirset>
        </sourcefiles>
      </structure>
      <!-- to produce reports in different formats. -->
      <html destdir="${jacoco.export.dir}" />
      <csv destfile="${jacoco.export.dir}/report.csv" />
      <xml destfile="${jacoco.export.dir}/report.xml" />
    </jacoco:report>
  </target>

  <target name="jacoco-cleanup" description="Destroy JaCoCo exec data and reports">
    <delete file="${jacoco.partialexecfile}"/>
    <delete dir="${jacoco.export.dir}"/>
  </target>

  <target name="javadoc" depends="init" description="Create javadoc" unless="no-javadoc">
    <create-javadoc destdir="${javadoc.dir}">
      <filesets>
      <fileset dir="${build.src.java}" defaultexcludes="yes">
        <include name="org/apache/**/*.java"/>
      </fileset>
      <fileset dir="${interface.thrift.gen-java}" defaultexcludes="yes">
        <include name="org/apache/**/*.java"/>
      </fileset>
      </filesets>
    </create-javadoc>
   </target>

  <!-- Run tests and reports errors and generates a junit report after -->
  <macrodef name="testmacro">
    <attribute name="inputdir" />
    <attribute name="timeout" default="${test.timeout}" />
    <attribute name="forkmode" default="perTest"/>
    <attribute name="showoutput" default="true"/>
    <element name="optjvmargs" implicit="true" optional="true" />
    <attribute name="filter" default="**/${test.name}.java"/>
    <attribute name="exclude" default="" />
    <attribute name="filelist" default="" />
    <attribute name="testtag" default=""/>

    <sequential>
      <testmacrohelper inputdir="@{inputdir}" timeout="@{timeout}"
                       forkmode="@{forkmode}" filter="@{filter}"
                       exclude="@{exclude}" filelist="@{filelist}"
                       testtag="@{testtag}" showoutput="false" >
          <optjvmargs/>
      </testmacrohelper>
      <fail message="Some test(s) failed.">
        <condition>
            <and>
            <isset property="testfailed"/>
            <not>
              <isset property="ant.test.failure.ignore"/>
            </not>
          </and>
        </condition>
      </fail>
    </sequential>
  </macrodef>

  <target name="test" depends="eclipse-warnings,build-test" description="Test Runner">
    <path id="all-test-classes-path">
      <fileset dir="${test.unit.src}" includes="**/${test.name}.java" excludes="**/distributed/test/UpgradeTest*.java" />
    </path>
    <property name="all-test-classes" refid="all-test-classes-path"/>
    <testhelper testdelegate="testlist"/>
  </target>

  <target name="generate-test-report" description="Generates JUnit's HTML report from results already in build/output">
      <junitreport todir="${build.test.dir}">
        <fileset dir="${build.test.dir}/output">
          <include name="**/TEST-*.xml"/>
        </fileset>
        <report format="frames" todir="${build.test.dir}/junitreport"/>
      </junitreport>
  </target>

  <!-- run a list of tests as provided in -Dtest.classlistfile (or default of 'testnames.txt')
  The class list file should be one test class per line, with the path starting after test/unit
  e.g. org/apache/cassandra/hints/HintMessageTest.java -->
  <target name="testclasslist" depends="build-test" description="Run tests given in file -Dtest.classlistfile (one-class-per-line, e.g. org/apache/cassandra/db/SomeTest.java)">
    <path id="all-test-classes-path">
      <fileset dir="${test.dir}/${test.classlistprefix}" includesfile="${test.classlistfile}"/>
    </path>
    <property name="all-test-classes" refid="all-test-classes-path"/>
    <testhelper testdelegate="testlist"/>
  </target>

  <target name="testclasslist-compression" depends="build-test" description="Run tests given in file -Dtest.classlistfile (one-class-per-line, e.g. org/apache/cassandra/db/SomeTest.java)">
      <path id="all-test-classes-path">
          <fileset dir="${test.dir}/${test.classlistprefix}" includesfile="${test.classlistfile}"/>
      </path>
      <property name="all-test-classes" refid="all-test-classes-path"/>
      <testhelper testdelegate="testlist-compression"/>
  </target>

  <target name="testclasslist-cdc" depends="build-test" description="Run tests given in file -Dtest.classlistfile (one-class-per-line, e.g. org/apache/cassandra/db/SomeTest.java)">
      <path id="all-test-classes-path">
          <fileset dir="${test.dir}/${test.classlistprefix}" includesfile="${test.classlistfile}"/>
      </path>
      <property name="all-test-classes" refid="all-test-classes-path"/>
      <testhelper testdelegate="testlist-cdc"/>
  </target>

  <target name="dtest-jar" depends="build-test, build" description="Create dtest-compatible jar, including all dependencies">
      <jar jarfile="${build.dir}/dtest-${base.version}.jar">
          <zipgroupfileset dir="${build.lib}" includes="*.jar" excludes="META-INF/*.SF"/>
          <fileset dir="${build.classes.main}"/>
          <fileset dir="${build.classes.thrift}"/>
          <fileset dir="${test.classes}"/>
          <fileset dir="${test.conf}" />
      </jar>
  </target>

  <target name="test-jvm-dtest" depends="build-test" description="Execute in-jvm dtests">
    <testmacro inputdir="${test.distributed.src}" timeout="${test.distributed.timeout}" forkmode="once" showoutput="true" filter="**/test/*Test.java">
      <jvmarg value="-Dlogback.configurationFile=test/conf/logback-dtest.xml"/>
      <jvmarg value="-Dcassandra.ring_delay_ms=10000"/>
      <jvmarg value="-Dcassandra.tolerate_sstable_size=true"/>
      <jvmarg value="-Dcassandra.skip_sync=true" />
    </testmacro>
  </target>

<<<<<<< HEAD
  <target name="test-jvm-upgrade-dtest" depends="build-test" description="Execute in-jvm dtests">
    <testmacro inputdir="${test.distributed.src}" timeout="${test.distributed.timeout}" forkmode="once" showoutput="true" filter="**/upgrade/*Test.java">
      <jvmarg value="-Dlogback.configurationFile=test/conf/logback-dtest.xml"/>
      <jvmarg value="-Dcassandra.ring_delay_ms=10000"/>
      <jvmarg value="-Dcassandra.tolerate_sstable_size=true"/>
      <jvmarg value="-Dcassandra.skip_sync=true" />
      <jvmarg value="-XX:MaxMetaspaceSize=512M"/>
    </testmacro>
=======
  <target name="test" depends="build-test,get-cores,get-mem" description="Parallel Test Runner">
    <path id="all-test-classes-path">
      <fileset dir="${test.unit.src}" includes="**/${test.name}.java" />
    </path>
    <property name="all-test-classes" refid="all-test-classes-path"/>
    <testparallel testdelegate="testlist"/>
>>>>>>> b1e09c8b
  </target>

  <!-- Use this with an FQDN for test class, and an optional csv list of methods like this:
      ant test-jvm-dtest-some -Dtest.name=org.apache.cassandra.distributed.test.ResourceLeakTest
      ant test-jvm-dtest-some -Dtest.name=org.apache.cassandra.distributed.test.ResourceLeakTest -Dtest.methods=looperTest
    -->
  <target name="test-jvm-dtest-some" depends="build-test" description="Execute some in-jvm dtests">
    <testmacro inputdir="${test.distributed.src}" timeout="${test.distributed.timeout}" forkmode="once" showoutput="true">
      <test unless:blank="${test.methods}" name="${test.name}" methods="${test.methods}" outfile="build/test/output/TEST-${test.name}-${test.methods}"/>
      <test if:blank="${test.methods}" name="${test.name}" outfile="build/test/output/TEST-${test.name}"/>
      <jvmarg value="-Dlogback.configurationFile=test/conf/logback-dtest.xml"/>
      <jvmarg value="-Dcassandra.ring_delay_ms=10000"/>
      <jvmarg value="-Dcassandra.tolerate_sstable_size=true"/>
      <jvmarg value="-Dcassandra.skip_sync=true" />
    </testmacro>
  </target>

    <!-- run microbenchmarks suite -->
  <target name="microbench" depends="build-jmh">
      <java classname="org.openjdk.jmh.Main"
            fork="true"
            failonerror="true">
          <classpath>
              <path refid="cassandra.classpath.test" />
              <pathelement location="${test.classes}"/>
              <pathelement location="${test.conf}"/>
              <fileset dir="${test.lib}">
                  <include name="**/*.jar" />
              </fileset>
          </classpath>
          <arg value="-foe"/>
          <arg value="true"/>
          <arg value="-rf"/>
          <arg value="json"/>
          <arg value="-rff"/>
          <arg value="${build.test.dir}/jmh-result.json"/>
          <arg value="-v"/>
          <arg value="EXTRA"/>

          <!-- Broken: MutationBench,FastThreadLocalBench  (FIXME) -->
          <arg value="-e"/><arg value="MutationBench|FastThreadLocalBench"/>

          <arg value=".*microbench.*${benchmark.name}"/>
      </java>
  </target>

  <!-- run arbitrary mains in tests, for example to run the long running memory tests with lots of memory pressure
      ant run-main -Dmainclass=org.apache.cassandra.utils.memory.LongBufferPoolTest -Dvmargs="-Xmx30m -XX:-UseGCOverheadLimit"
  -->
  <target name="run-main" depends="build-test">
      <property name="mainclass" value="" />
      <property name="vmargs" value="" />
      <property name="args" value="" />
      <java classname="${mainclass}"
            fork="true"
            failonerror="true">
          <jvmarg value="-server" />
          <jvmarg value="-ea" />
          <jvmarg line="${vmargs}" />
          <arg line="${args}" />
          <classpath>
              <path refid="cassandra.classpath" />
              <pathelement location="${test.classes}"/>
              <pathelement location="${test.conf}"/>
              <fileset dir="${test.lib}">
                  <include name="**/*.jar" />
              </fileset>
          </classpath>
      </java>
  </target>

  <!-- Generate IDEA project description files -->
  <target name="generate-idea-files" depends="init,maven-ant-tasks-retrieve-build,gen-cql3-grammar,createVersionPropFile" description="Generate IDEA files">
    <mkdir dir=".idea"/>
    <mkdir dir=".idea/libraries"/>
    <copy todir=".idea">
        <fileset dir="ide/idea"/>
    </copy>
    <replace file=".idea/workspace.xml" token="trunk" value="${eclipse.project.name}"/>
    <copy tofile="${eclipse.project.name}.iml" file="ide/idea-iml-file.xml"/>
    <echo file=".idea/.name">Apache Cassandra ${eclipse.project.name}</echo>
    <echo file=".idea/modules.xml"><![CDATA[<?xml version="1.0" encoding="UTF-8"?>
<project version="4">
  <component name="ProjectModuleManager">
    <modules>
      <module fileurl="file://$PROJECT_DIR$/]]>${eclipse.project.name}<![CDATA[.iml" filepath="$PROJECT_DIR$/]]>${eclipse.project.name}<![CDATA[.iml" />
    </modules>
  </component>
</project>]]></echo>
  </target>

  <!-- Generate Eclipse project description files -->
  <target name="generate-eclipse-files" depends="build-test" description="Generate eclipse files">
    <echo file=".project"><![CDATA[<?xml version="1.0" encoding="UTF-8"?>
<projectDescription>
  <name>${eclipse.project.name}</name>
  <comment></comment>
  <projects>
  </projects>
  <buildSpec>
    <buildCommand>
      <name>org.eclipse.jdt.core.javabuilder</name>
    </buildCommand>
  </buildSpec>
  <natures>
    <nature>org.eclipse.jdt.core.javanature</nature>
  </natures>
</projectDescription>]]>
    </echo>
	<echo file=".classpath"><![CDATA[<?xml version="1.0" encoding="UTF-8"?>
<classpath>
  <classpathentry kind="src" path="src/java"/>
  <classpathentry kind="src" path="src/java11"/>
  <classpathentry kind="src" path="src/resources"/>
  <classpathentry kind="src" path="src/gen-java"/>
  <classpathentry kind="src" path="conf" including="hotspot_compiler"/>
  <classpathentry kind="src" path="interface/thrift/gen-java"/>
  <classpathentry kind="src" output="build/test/classes" path="test/unit"/>
  <classpathentry kind="src" output="build/test/classes" path="test/long"/>
  <classpathentry kind="src" output="build/test/classes" path="test/distributed"/>
  <classpathentry kind="src" output="build/test/classes" path="test/resources" />
  <classpathentry kind="src" path="tools/stress/src"/>
  <classpathentry kind="src" output="build/test/stress-classes" path="tools/stress/test/unit" />
  <classpathentry kind="con" path="org.eclipse.jdt.launching.JRE_CONTAINER"/>
  <classpathentry kind="output" path="build/classes/eclipse"/>
  <classpathentry kind="lib" path="build/classes/thrift" sourcepath="interface/thrift/gen-java/"/>
  <classpathentry kind="lib" path="test/conf"/>
  <classpathentry kind="lib" path="${java.home}/../lib/tools.jar"/>
]]>
	</echo>
  	<path id="eclipse-project-libs-path">
  	 <fileset dir="lib">
  	    <include name="**/*.jar" />
     </fileset>
 	 <fileset dir="build/lib/jars">
  	    <include name="**/*.jar" />
  	 </fileset>
     <fileset dir="build/test/lib/jars">
        <include name="**/*.jar" />
     </fileset>
  	</path>
  	<property name="eclipse-project-libs" refid="eclipse-project-libs-path"/>
       <script language="javascript">
        <classpath>
            <path refid="cassandra.classpath"/>
            <path refid="cassandra.classpath.test"/>
        </classpath>
        <![CDATA[
        var File = java.io.File;
  		var FilenameUtils = Packages.org.apache.commons.io.FilenameUtils;
  		jars = project.getProperty("eclipse-project-libs").split(project.getProperty("path.separator"));

  		cp = "";
  	    for (i=0; i< jars.length; i++) {
  	       srcjar = FilenameUtils.getBaseName(jars[i]) + '-sources.jar';
           srcdir = FilenameUtils.concat(project.getProperty("build.test.dir"), 'sources');
  		   srcfile = new File(FilenameUtils.concat(srcdir, srcjar));

  		   cp += ' <classpathentry kind="lib" path="' + jars[i] + '"';
  		   if (srcfile.exists()) {
  		      cp += ' sourcepath="' + srcfile.getAbsolutePath() + '"';
  		   }
  		   cp += '/>\n';
  		}

  		cp += '</classpath>';

  		echo = project.createTask("echo");
  	    echo.setMessage(cp);
  		echo.setFile(new File(".classpath"));
  		echo.setAppend(true);
  	    echo.perform();
  	]]> </script>
    <mkdir dir=".settings" />
  </target>

  <pathconvert property="eclipse.project.name">
    <path path="${basedir}" />
    <regexpmapper from="^.*/([^/]+)$$" to="\1" handledirsep="yes" />
  </pathconvert>

  <!-- Clean Eclipse project description files -->
  <target name="clean-eclipse-files">
    <delete file=".project" />
    <delete file=".classpath" />
    <delete dir=".settings" />
  	<delete dir=".externalToolBuilders" />
  	<delete dir="build/eclipse-classes" />
  </target>

<<<<<<< HEAD
  <target name="eclipse-warnings" depends="build, _assert_rat_output" description="Run eclipse compiler code analysis">
=======

  <!-- ECJ 4.6.1 in standalone mode does not work with JPMS, so we skip this target for Java 11 -->
  <target name="eclipse-warnings" depends="build" description="Run eclipse compiler code analysis" if="java.version.8">
>>>>>>> b1e09c8b
        <property name="ecj.log.dir" value="${build.dir}/ecj" />
        <property name="ecj.warnings.file" value="${ecj.log.dir}/eclipse_compiler_checks.txt"/>
        <mkdir  dir="${ecj.log.dir}" />

        <property name="ecj.properties" value="${basedir}/eclipse_compiler.properties" />

        <echo message="Running Eclipse Code Analysis.  Output logged to ${ecj.warnings.file}" />

	<java
	    jar="${build.dir.lib}/jars/ecj-${ecj.version}.jar"
            fork="true"
	    failonerror="true"
            maxmemory="512m">
            <arg value="-source"/>
	    <arg value="${source.version}" />
	    <arg value="-target"/>
	    <arg value="${target.version}" />
	    <arg value="-d" />
            <arg value="none" />
	    <arg value="-proc:none" />
            <arg value="-log" />
            <arg value="${ecj.warnings.file}" />
            <arg value="-properties" />
            <arg value="${ecj.properties}" />
            <arg value="-cp" />
            <arg value="${toString:cassandra.classpath}" />
            <arg value="${build.src.java}" />
        </java>
  </target>


  <!-- Installs artifacts to local Maven repository -->
  <target name="mvn-install"
          depends="maven-declare-dependencies,jar,sources-jar,javadoc-jar"
          description="Installs the artifacts in the Maven Local Repository">

    <!-- the parent -->
    <install pomFile="${build.dir}/${final.name}-parent.pom"
             file="${build.dir}/${final.name}-parent.pom"
             packaging="pom"/>

    <!-- the cassandra-thrift jar -->
    <install pomFile="${build.dir}/${ant.project.name}-thrift-${version}.pom"
             file="${build.dir}/${ant.project.name}-thrift-${version}.jar"/>
    <install pomFile="${build.dir}/${ant.project.name}-thrift-${version}.pom"
             file="${build.dir}/${ant.project.name}-thrift-${version}-sources.jar"
             classifier="sources"/>
    <install pomFile="${build.dir}/${ant.project.name}-thrift-${version}.pom"
             file="${build.dir}/${ant.project.name}-thrift-${version}-javadoc.jar"
             classifier="javadoc"/>

    <!-- the cassandra-all jar -->
    <install pomFile="${build.dir}/${final.name}.pom"
             file="${build.dir}/${final.name}.jar"/>
    <install pomFile="${build.dir}/${final.name}.pom"
             file="${build.dir}/${final.name}-sources.jar"
             classifier="sources"/>
    <install pomFile="${build.dir}/${final.name}.pom"
             file="${build.dir}/${final.name}-javadoc.jar"
             classifier="javadoc"/>
  </target>

  <!-- Publish artifacts to remote Maven repository -->
  <target name="publish"
          depends="mvn-install,artifacts"
          if="release"
          description="Publishes the artifacts to the Maven repository">

    <!-- the parent -->
    <deploy pomFile="${build.dir}/${final.name}-parent.pom"
            file="${build.dir}/${final.name}-parent.pom"
            packaging="pom"/>

    <!-- the cassandra-thrift jar -->
    <deploy pomFile="${build.dir}/${ant.project.name}-thrift-${version}.pom"
            file="${build.dir}/${ant.project.name}-thrift-${version}.jar"/>
    <deploy pomFile="${build.dir}/${ant.project.name}-thrift-${version}.pom"
            file="${build.dir}/${ant.project.name}-thrift-${version}-sources.jar"
            classifier="sources"/>
    <deploy pomFile="${build.dir}/${ant.project.name}-thrift-${version}.pom"
            file="${build.dir}/${ant.project.name}-thrift-${version}-javadoc.jar"
            classifier="javadoc"/>

    <!-- the cassandra-all jar -->
    <deploy pomFile="${build.dir}/${final.name}.pom"
            file="${build.dir}/${final.name}.jar"/>
    <deploy pomFile="${build.dir}/${final.name}.pom"
            file="${build.dir}/${final.name}-sources.jar"
            classifier="sources"/>
    <deploy pomFile="${build.dir}/${final.name}.pom"
            file="${build.dir}/${final.name}-javadoc.jar"
            classifier="javadoc"/>

    <!-- the distribution -->
    <sign-dist file="${build.dir}/${final.name}-bin.tar.gz" />
    <sign-dist file="${build.dir}/${final.name}-src.tar.gz" />

  </target>

  <import file="${basedir}/.build/build-resolver.xml"/>
  <import file="${basedir}/.build/build-rat.xml"/>
  <import file="${basedir}/.build/build-owasp.xml"/>
</project><|MERGE_RESOLUTION|>--- conflicted
+++ resolved
@@ -65,11 +65,8 @@
     <property name="test.long.src" value="${test.dir}/long"/>
     <property name="test.burn.src" value="${test.dir}/burn"/>
     <property name="test.microbench.src" value="${test.dir}/microbench"/>
-<<<<<<< HEAD
     <property name="test.distributed.src" value="${test.dir}/distributed"/>
-=======
     <property name="test.compression_algo" value="LZ4"/>
->>>>>>> b1e09c8b
     <property name="dist.dir" value="${build.dir}/dist"/>
     <property name="tmp.dir" value="${java.io.tmpdir}"/>
 
@@ -100,11 +97,7 @@
     <property name="maven-ant-tasks.version" value="2.1.3" />
     <property name="maven-ant-tasks.local" value="${local.repository}/org/apache/maven/maven-ant-tasks"/>
     <property name="maven-ant-tasks.url"
-<<<<<<< HEAD
               value="https://repo.maven.apache.org/maven2/org/apache/maven/maven-ant-tasks" />
-=======
-              value="https://repo1.maven.org/maven2/org/apache/maven/maven-ant-tasks" />
->>>>>>> b1e09c8b
     <!-- details of how and which Maven repository we publish to -->
     <property name="maven.version" value="3.0.3" />
     <condition property="maven-repository-url" value="https://repository.apache.org/service/local/staging/deploy/maven2">
@@ -134,18 +127,13 @@
     <property name="jacoco.finalexecfile" value="${jacoco.export.dir}/jacoco.exec" />
     <property name="jacoco.version" value="0.7.5.201505241946"/>
 
-<<<<<<< HEAD
-    <property name="byteman.version" value="3.0.3"/>
     <property name="bytebuddy.version" value="1.10.10"/>
-    <property name="jamm.version" value="0.3.0"/>
-
-=======
+
     <property name="byteman.version" value="4.0.2"/>
     <property name="jamm.version" value="0.3.2"/>
     <property name="ecj.version" value="4.6.1"/>
     <property name="ohc.version" value="0.5.1"/>
     <property name="asm.version" value="6.2"/>
->>>>>>> b1e09c8b
     <property name="ecj.version" value="4.4.2"/>
     <property name="asm.version" value="5.0.4"/>
 
@@ -215,20 +203,10 @@
         <file file="${build.dir}/${final.name}.jar"/> <!-- we need the jar for tests and benchmarks (multi-version jar) -->
         <fileset dir="${build.dir.lib}">
             <include name="**/*.jar" />
-        </fileset>
-        <fileset dir="${test.lib}/jars">
-            <include name="**/*.jar" />
-            <exclude name="**/ant-*.jar"/>
-        </fileset>
-    </path>
-    <path id="cassandra.classpath.test">
-        <file file="${build.dir}/${final.name}.jar"/> <!-- we need the jar for tests and benchmarks (multi-version jar) -->
-        <fileset dir="${build.lib}">
-            <include name="**/*.jar" />
             <exclude name="**/*-sources.jar"/>
             <exclude name="**/ant-*.jar"/>
         </fileset>
-        <fileset dir="${build.dir.lib}">
+        <fileset dir="${test.lib}/jars">
             <include name="**/*.jar" />
             <exclude name="**/*-sources.jar"/>
             <exclude name="**/ant-*.jar"/>
@@ -390,7 +368,6 @@
           <dependency groupId="org.xerial.snappy" artifactId="snappy-java" version="1.1.1.7"/>
           <dependency groupId="net.jpountz.lz4" artifactId="lz4" version="1.3.0"/>
           <dependency groupId="com.ning" artifactId="compress-lzf" version="0.8.4"/>
-<<<<<<< HEAD
           <dependency groupId="com.google.guava" artifactId="guava" version="18.0">
             <exclusion groupId="com.google.code.findbugs" artifactId="jsr305" />
             <exclusion groupId="org.codehaus.mojo" artifactId="animal-sniffer-annotations" />
@@ -399,10 +376,7 @@
             <exclusion groupId="org.checkerframework" artifactId="checker-qual" />
             <exclusion groupId="com.google.errorprone" artifactId="error_prone_annotations" />
           </dependency>
-=======
           <dependency groupId="com.github.luben" artifactId="zstd-jni" version="1.3.8-5"/>
-          <dependency groupId="com.google.guava" artifactId="guava" version="18.0"/>
->>>>>>> b1e09c8b
           <dependency groupId="org.hdrhistogram" artifactId="HdrHistogram" version="2.1.9"/>
           <dependency groupId="commons-cli" artifactId="commons-cli" version="1.1"/>
           <dependency groupId="commons-codec" artifactId="commons-codec" version="1.9"/>
@@ -428,10 +402,6 @@
           <dependency groupId="com.googlecode.json-simple" artifactId="json-simple" version="1.1"/>
           <dependency groupId="com.boundary" artifactId="high-scale-lib" version="1.0.6"/>
           <dependency groupId="com.github.jbellis" artifactId="jamm" version="${jamm.version}"/>
-<<<<<<< HEAD
-=======
-
->>>>>>> b1e09c8b
           <dependency groupId="com.thinkaurelius.thrift" artifactId="thrift-server" version="0.3.7">
             <exclusion groupId="org.slf4j" artifactId="slf4j-log4j12"/>
             <exclusion groupId="junit" artifactId="junit"/>
@@ -445,7 +415,6 @@
           <dependency groupId="junit" artifactId="junit" version="4.12" scope="test">
             <exclusion groupId="org.hamcrest" artifactId="hamcrest-core"/>
           </dependency>
-<<<<<<< HEAD
           <dependency groupId="org.mockito" artifactId="mockito-core" version="3.2.4" scope="test"/>
           <dependency groupId="org.apache.cassandra" artifactId="dtest-api" version="0.0.11" scope="test"/>
           <dependency groupId="org.reflections" artifactId="reflections" version="0.9.12" scope="test"/>
@@ -457,23 +426,11 @@
 		    <exclusion groupId="ant" artifactId="ant"/>
 		    <exclusion groupId="junit" artifactId="junit"/>
             <exclusion groupId="org.codehaus.jackson" artifactId="jackson-mapper-asl"/>
+            <exclusion groupId="org.slf4j" artifactId="slf4j-api"/>
           </dependency>
           <dependency groupId="org.apache.hadoop" artifactId="hadoop-minicluster" version="1.0.3" scope="provided">
 		    <exclusion groupId="asm" artifactId="asm"/> <!-- this is the outdated version 3.1 -->
             <exclusion groupId="org.codehaus.jackson" artifactId="jackson-mapper-asl"/>
-=======
-          <dependency groupId="org.apache.hadoop" artifactId="hadoop-core" version="1.0.3">
-            <exclusion groupId="org.mortbay.jetty" artifactId="servlet-api"/>
-            <exclusion groupId="commons-logging" artifactId="commons-logging"/>
-            <exclusion groupId="org.eclipse.jdt" artifactId="core"/>
-            <exclusion groupId="ant" artifactId="ant"/>
-            <exclusion groupId="junit" artifactId="junit"/>
-            <exclusion groupId="org.slf4j" artifactId="slf4j-api"/>
-          </dependency>
-          <dependency groupId="org.apache.hadoop" artifactId="hadoop-minicluster" version="1.0.3">
-            <exclusion groupId="asm" artifactId="asm"/> <!-- this is the outdated version 3.1 -->
-            <exclusion groupId="org.slf4j" artifactId="slf4j-api"/>
->>>>>>> b1e09c8b
           </dependency>
           <dependency groupId="net.java.dev.jna" artifactId="jna" version="4.2.2"/>
 
@@ -485,24 +442,18 @@
           <dependency groupId="org.jboss.byteman" artifactId="byteman-submit" version="${byteman.version}"/>
           <dependency groupId="org.jboss.byteman" artifactId="byteman-bmunit" version="${byteman.version}"/>
 
-<<<<<<< HEAD
           <dependency groupId="net.bytebuddy" artifactId="byte-buddy" version="${bytebuddy.version}" />
           <dependency groupId="net.bytebuddy" artifactId="byte-buddy-agent" version="${bytebuddy.version}" />
 
           <dependency groupId="org.openjdk.jmh" artifactId="jmh-core" version="1.21" scope="test"/>
           <dependency groupId="org.openjdk.jmh" artifactId="jmh-generator-annprocess" version="1.21" scope="test"/>
 
-          <dependency groupId="org.apache.ant" artifactId="ant-junit" version="1.9.4" scope="test"/>
-=======
-          <dependency groupId="org.openjdk.jmh" artifactId="jmh-core" version="1.21"/>
-          <dependency groupId="org.openjdk.jmh" artifactId="jmh-generator-annprocess" version="1.21"/>
->>>>>>> b1e09c8b
+          <dependency groupId="org.apache.ant" artifactId="ant-junit" version="1.9.7" scope="test"/>
 
           <dependency groupId="org.apache.cassandra" artifactId="cassandra-all" version="${version}" />
           <!--dependency groupId="org.apache.cassandra" artifactId="cassandra-thrift" version="${version}" scope="provided"/-->
           <dependency groupId="io.dropwizard.metrics" artifactId="metrics-core" version="3.1.5" />
           <dependency groupId="io.dropwizard.metrics" artifactId="metrics-jvm" version="3.1.5" />
-<<<<<<< HEAD
           <dependency groupId="io.dropwizard.metrics" artifactId="metrics-logback" version="3.1.5"/>
           <dependency groupId="com.addthis.metrics" artifactId="reporter-config3" version="3.0.3">
             <exclusion groupId="org.hibernate" artifactId="hibernate-validator" />
@@ -517,32 +468,15 @@
           <dependency groupId="com.clearspring.analytics" artifactId="stream" version="2.5.2">
             <exclusion groupId="it.unimi.dsi" artifactId="fastutil" />
           </dependency>
+          <dependency groupId="com.scylladb" artifactId="scylla-driver-core" version="3.7.1-scylla-2" classifier="shaded" />
+	  <!-- UPDATE AND UNCOMMENT ON THE DRIVER RELEASE, BEFORE 4.0 RELEASE
           <dependency groupId="com.datastax.cassandra" artifactId="cassandra-driver-core" version="3.0.1" classifier="shaded">
-=======
-          <dependency groupId="com.addthis.metrics" artifactId="reporter-config3" version="3.0.3" />
-          <dependency groupId="org.mindrot" artifactId="jbcrypt" version="0.3m" />
-          <dependency groupId="io.airlift" artifactId="airline" version="0.6" />
-          <dependency groupId="io.netty" artifactId="netty-all" version="4.0.56.Final" />
-          <dependency groupId="com.google.code.findbugs" artifactId="jsr305" version="2.0.2" />
-          <dependency groupId="com.clearspring.analytics" artifactId="stream" version="2.5.2" />
-          <dependency groupId="com.scylladb" artifactId="scylla-driver-core" version="3.7.1-scylla-2" classifier="shaded" />
-          <dependency groupId="org.eclipse.jdt.core.compiler" artifactId="ecj" version="4.4.2" />
-	  <!-- UPDATE AND UNCOMMENT ON THE DRIVER RELEASE, BEFORE 4.0 RELEASE
-          <dependency groupId="com.datastax.cassandra" artifactId="cassandra-driver-core" version="3.4.0-SNAPSHOT" classifier="shaded">
->>>>>>> b1e09c8b
             <exclusion groupId="io.netty" artifactId="netty-buffer"/>
             <exclusion groupId="io.netty" artifactId="netty-codec"/>
             <exclusion groupId="io.netty" artifactId="netty-handler"/>
             <exclusion groupId="io.netty" artifactId="netty-transport"/>
-<<<<<<< HEAD
             <exclusion groupId="com.github.jnr" artifactId="jnr-ffi"/>
             <exclusion groupId="com.github.jnr" artifactId="jnr-posix"/>
-          </dependency>
-          <dependency groupId="org.eclipse.jdt.core.compiler" artifactId="ecj" version="4.4.2" />
-          <dependency groupId="org.caffinitas.ohc" artifactId="ohc-core" version="0.4.4" />
-          <dependency groupId="org.caffinitas.ohc" artifactId="ohc-core-j8" version="0.4.4" />
-          <dependency groupId="net.ju-n.compile-command-annotations" artifactId="compile-command-annotations" version="1.2.0" scope="provided"/>
-=======
             <exclusion groupId="org.slf4j" artifactId="slf4j-api"/>
           </dependency>
 	  -->
@@ -551,8 +485,7 @@
             <exclusion groupId="org.slf4j" artifactId="slf4j-api"/>
           </dependency>
           <dependency groupId="org.caffinitas.ohc" artifactId="ohc-core-j8" version="${ohc.version}" />
-          <dependency groupId="net.ju-n.compile-command-annotations" artifactId="compile-command-annotations" version="1.2.0" />
->>>>>>> b1e09c8b
+          <dependency groupId="net.ju-n.compile-command-annotations" artifactId="compile-command-annotations" version="1.2.0" scope="provided"/>
           <dependency groupId="org.fusesource" artifactId="sigar" version="1.6.4">
             <exclusion groupId="log4j" artifactId="log4j"/>
           </dependency>
@@ -565,7 +498,6 @@
           <dependency groupId="com.googlecode.concurrent-trees" artifactId="concurrent-trees" version="2.4.0" />
           <dependency groupId="com.github.ben-manes.caffeine" artifactId="caffeine" version="2.2.6" />
           <dependency groupId="org.jctools" artifactId="jctools-core" version="1.2.1"/>
-<<<<<<< HEAD
           <dependency groupId="org.ow2.asm" artifactId="asm" version="${asm.version}"/>
           <dependency groupId="org.ow2.asm" artifactId="asm-tree" version="${asm.version}" scope="test"/>
           <dependency groupId="org.ow2.asm" artifactId="asm-commons" version="${asm.version}" scope="test"/>
@@ -575,11 +507,6 @@
           <!-- when updating assertj, make sure to also update the corresponding junit-bom dependency -->
           <dependency groupId="org.assertj" artifactId="assertj-core" version="3.15.0" scope="test"/>
           <dependency groupId="org.hamcrest" artifactId="hamcrest" version="2.2" scope="test"/>
-=======
-          <dependency groupId="org.ow2.asm" artifactId="asm" version="${asm.version}" />
-          <dependency groupId="org.ow2.asm" artifactId="asm-tree" version="${asm.version}" />
-          <dependency groupId="org.ow2.asm" artifactId="asm-commons" version="${asm.version}" />
->>>>>>> b1e09c8b
         </dependencyManagement>
         <developer id="adelapena" name="Andres de la Peña"/>
         <developer id="alakshman" name="Avinash Lakshman"/>
@@ -637,7 +564,6 @@
                 version="${version}"
                 relativePath="${final.name}-parent.pom"/>
         <dependency groupId="junit" artifactId="junit"/>
-<<<<<<< HEAD
         <dependency groupId="commons-io" artifactId="commons-io"/>
         <dependency groupId="org.mockito" artifactId="mockito-core" />
         <dependency groupId="org.quicktheories" artifactId="quicktheories" />
@@ -651,9 +577,7 @@
         <!-- adding this dependency is necessary for assertj. When updating assertj, need to also update the version of
              this that the new assertj's `assertj-parent-pom` depends on. -->
         <dependency groupId="org.junit" artifactId="junit-bom" type="pom"/>
-        <!-- coverage debs -->
-=======
-        <dependency groupId="org.apache.rat" artifactId="apache-rat"/>
+
         <dependency groupId="org.apache.hadoop" artifactId="hadoop-core"/>
         <dependency groupId="org.apache.hadoop" artifactId="hadoop-minicluster"/>
         <dependency groupId="com.google.code.findbugs" artifactId="jsr305"/>
@@ -671,45 +595,23 @@
         <dependency groupId="org.openjdk.jmh" artifactId="jmh-generator-annprocess"/>
         <dependency groupId="net.ju-n.compile-command-annotations" artifactId="compile-command-annotations"/>
         <dependency groupId="org.apache.ant" artifactId="ant-junit" version="1.9.7" />
-      </artifact:pom>
-      <!-- this build-deps-pom-sources "artifact" is the same as build-deps-pom but only with those
-           artifacts that have "-source.jar" files -->
-      <artifact:pom id="build-deps-pom-sources"
-                    artifactId="cassandra-build-deps">
-        <parent groupId="org.apache.cassandra"
-                artifactId="cassandra-parent"
-                version="${version}"/>
-        <dependency groupId="junit" artifactId="junit"/>
-        <dependency groupId="com.scylladb" artifactId="scylla-driver-core" classifier="shaded">
-          <exclusion groupId="io.netty" artifactId="netty-buffer"/>
-          <exclusion groupId="io.netty" artifactId="netty-codec"/>
-          <exclusion groupId="io.netty" artifactId="netty-handler"/>
-          <exclusion groupId="io.netty" artifactId="netty-transport"/>
-        </dependency>
-        <dependency groupId="io.netty" artifactId="netty-all"/>
-        <dependency groupId="org.eclipse.jdt.core.compiler" artifactId="ecj"/>
-        <dependency groupId="org.caffinitas.ohc" artifactId="ohc-core"/>
-        <dependency groupId="org.openjdk.jmh" artifactId="jmh-core"/>
-        <dependency groupId="org.openjdk.jmh" artifactId="jmh-generator-annprocess"/>
-        <dependency groupId="net.ju-n.compile-command-annotations" artifactId="compile-command-annotations"/>
-        <dependency groupId="org.apache.ant" artifactId="ant-junit" version="1.9.7" />
-      </artifact:pom>
-
-      <artifact:pom id="coverage-deps-pom"
-                    artifactId="cassandra-coverage-deps">
-        <parent groupId="org.apache.cassandra"
-                artifactId="cassandra-parent"
-                version="${version}"/>
->>>>>>> b1e09c8b
+        <dependency groupId="org.hamcrest" artifactId="hamcrest" scope="test"/>
+
         <dependency groupId="org.jacoco" artifactId="org.jacoco.agent"/>
         <dependency groupId="org.jacoco" artifactId="org.jacoco.ant"/>
 				
         <dependency groupId="org.junit" artifactId="junit-bom" type="pom" scope="test"/>
         <dependency groupId="org.assertj" artifactId="assertj-core" scope="test"/>
-        <dependency groupId="org.hamcrest" artifactId="hamcrest" scope="test"/>
         <!-- coverage debs -->
         <dependency groupId="org.jacoco" artifactId="org.jacoco.agent" scope="test"/>
         <dependency groupId="org.jacoco" artifactId="org.jacoco.ant" scope="test"/>
+
+        <dependency groupId="org.jboss.byteman" artifactId="byteman-install" scope="provided"/>
+        <dependency groupId="org.jboss.byteman" artifactId="byteman" scope="provided"/>
+        <dependency groupId="org.jboss.byteman" artifactId="byteman-submit" scope="provided"/>
+        <dependency groupId="org.jboss.byteman" artifactId="byteman-bmunit" scope="provided"/>
+
+        <dependency groupId="org.apache.commons" artifactId="commons-lang3"/>
       </artifact:pom>
 
       <!-- now the pom's for artifacts being deployed to Maven Central -->
@@ -764,16 +666,12 @@
         <dependency groupId="org.apache.hadoop" artifactId="hadoop-minicluster" optional="true" scope="provided"/>
 
         <!-- don't need the Java Driver to run, but if you use the hadoop stuff or UDFs -->
-<<<<<<< HEAD
-        <dependency groupId="com.datastax.cassandra" artifactId="cassandra-driver-core" classifier="shaded" optional="true"/>
-=======
         <dependency groupId="com.scylladb" artifactId="scylla-driver-core" classifier="shaded" optional="true">
           <exclusion groupId="io.netty" artifactId="netty-buffer"/>
           <exclusion groupId="io.netty" artifactId="netty-codec"/>
           <exclusion groupId="io.netty" artifactId="netty-handler"/>
           <exclusion groupId="io.netty" artifactId="netty-transport"/>
         </dependency>
->>>>>>> b1e09c8b
 
         <!-- don't need jna to run, but nice to have -->
         <dependency groupId="net.java.dev.jna" artifactId="jna"/>
@@ -794,6 +692,7 @@
         <dependency groupId="com.google.j2objc" artifactId="j2objc-annotations"/>
         <dependency groupId="org.hdrhistogram" artifactId="HdrHistogram"/>
 
+        <dependency groupId="com.github.luben" artifactId="zstd-jni"/>
         <!-- sasi deps -->
         <dependency groupId="de.jflex" artifactId="jflex" />
         <dependency groupId="com.github.rholder" artifactId="snowball-stemmer" />
@@ -824,70 +723,6 @@
         <dependency groupId="org.apache.thrift" artifactId="libthrift"/>
         <dependency groupId="com.carrotsearch" artifactId="hppc"/>
       </artifact:pom>
-<<<<<<< HEAD
-=======
-      <artifact:pom id="dist-pom"
-                    artifactId="apache-cassandra"
-                    packaging="pom"
-                    url="http://cassandra.apache.org"
-                    name="Apache Cassandra">
-        <parent groupId="org.apache.cassandra"
-                artifactId="cassandra-parent"
-                version="${version}"/>
-        <scm connection="${scm.connection}" developerConnection="${scm.developerConnection}" url="${scm.url}"/>
-      </artifact:pom>
-    </target>
-
-    <target name="maven-ant-tasks-retrieve-build" depends="maven-declare-dependencies" unless="without.maven">
-      <!-- retrieve artifacts -->
-      <artifact:dependencies pomRefId="build-deps-pom"
-                             filesetId="build-dependency-jars"
-                             cacheDependencyRefs="true"
-                             dependencyRefsBuildFile="${build.dir}/build-dependencies.xml">
-          <remoteRepository refid="central"/>
-          <remoteRepository refid="apache"/>
-      </artifact:dependencies>
-      <!-- retrieve -source.jar artifacts using the reference-pom with the artifacts that have these -->
-      <artifact:dependencies pomRefId="build-deps-pom-sources"
-                             sourcesFilesetId="build-dependency-sources"
-                             cacheDependencyRefs="true"
-                             dependencyRefsBuildFile="${build.dir}/build-dependencies-sources.xml">
-          <remoteRepository refid="central"/>
-          <remoteRepository refid="apache"/>
-      </artifact:dependencies>
-      <copy todir="${build.dir.lib}/jars">
-          <fileset refid="build-dependency-jars"/>
-          <mapper type="flatten"/>
-      </copy>
-      <copy todir="${build.dir.lib}/sources">
-          <fileset refid="build-dependency-sources"/>
-          <mapper type="flatten"/>
-      </copy>
-      <!-- code coverage tools -->
-      <artifact:dependencies pomRefId="coverage-deps-pom"
-                             filesetId="coverage-dependency-jars">
-          <remoteRepository refid="central"/>
-      </artifact:dependencies>
-      <copy todir="${build.dir.lib}/jars">
-          <fileset refid="coverage-dependency-jars"/>
-          <mapper type="flatten"/>
-      </copy>
-      <!-- jacoco agent jar comes wrapped in a jar -->
-      <unzip src="${build.dir.lib}/jars/org.jacoco.agent-${jacoco.version}.jar" dest="${build.dir.lib}/jars">
-        <patternset>
-            <include name="*.jar"/>
-        </patternset>
-        <mapper type="flatten"/>
-      </unzip>
-
-      <!-- Need to delete some dependencies from build/lib/jars as non-matching versions may get in there
-      due to transitive dependencies -->
-      <delete>
-          <fileset dir="${build.dir.lib}/jars">
-              <include name="asm-*" />
-          </fileset>
-      </delete>
->>>>>>> b1e09c8b
     </target>
 
     <!-- deprecated: legacy compatibility for build scripts in other repositories -->
@@ -948,11 +783,7 @@
           <pathelement location="${test.conf}"/>
         </classpath>
         <jvmarg value="-Dstorage-config=${test.conf}"/>
-<<<<<<< HEAD
         <jvmarg value="-javaagent:${build.lib}/jamm-${jamm.version}.jar" />
-=======
-        <jvmarg value="-javaagent:${basedir}/lib/jamm-${jamm.version}.jar" />
->>>>>>> b1e09c8b
         <jvmarg value="-ea"/>
         <jvmarg line="${java11-jvmargs}"/>
       </java>
@@ -964,31 +795,18 @@
     <target name="build" depends="resolver-retrieve-build,build-project" description="Compile Cassandra classes"/>
     <target name="codecoverage" depends="jacoco-run,jacoco-report" description="Create code coverage report"/>
 
-<<<<<<< HEAD
-    <target depends="init,gen-cql3-grammar,generate-cql-html,generate-jflex-java,rat-check"
-            name="build-project">
-        <echo message="${ant.project.name}: ${ant.file}"/>
-        <!-- Order matters! -->
-        <javac
-               debug="true" debuglevel="${debuglevel}" encoding="utf-8"
-               destdir="${build.classes.thrift}" includeantruntime="false" source="${source.version}" target="${target.version}">
-=======
     <target name="_build_java8_only" if="java.version.8">
         <echo message="Compiling only for Java 8 ..."/>
-        <javac fork="true"
+        <javac
                debug="true" debuglevel="${debuglevel}" encoding="utf-8"
                destdir="${build.classes.thrift}" includeantruntime="false" source="${source.version}" target="${target.version}"
                memorymaximumsize="512M"
                >
->>>>>>> b1e09c8b
             <src path="${interface.thrift.dir}/gen-java"/>
             <classpath refid="cassandra.classpath"/>
         </javac>
         <javac fork="true"
                debug="true" debuglevel="${debuglevel}" encoding="utf-8"
-<<<<<<< HEAD
-               destdir="${build.classes.main}" includeantruntime="false" source="${source.version}" target="${target.version}">
-=======
                destdir="${build.classes.main}" includeantruntime="false" source="${source.version}" target="${target.version}"
                memorymaximumsize="512M"
                >
@@ -1014,7 +832,6 @@
                destdir="${build.classes.main}" includeantruntime="false" source="8" target="8"
                executable="${env.JAVA8_HOME}/bin/javac"
                memorymaximumsize="512M">
->>>>>>> b1e09c8b
             <src path="${build.src.java}"/>
             <src path="${build.src.java8}"/>
             <src path="${build.src.gen-java}"/>
@@ -1071,15 +888,8 @@
     </target>
 
     <target name="stress-build" depends="build" description="build stress tool">
-<<<<<<< HEAD
         <mkdir dir="${stress.build.classes}" />
         <javac compiler="modern" debug="true" debuglevel="${debuglevel}" encoding="utf-8" destdir="${stress.build.classes}" includeantruntime="true" source="${source.version}" target="${target.version}">
-=======
-    	<mkdir dir="${stress.build.classes}" />
-        <javac compiler="modern" debug="true" debuglevel="${debuglevel}"
-               source="${source.version}" target="${target.version}"
-               encoding="utf-8" destdir="${stress.build.classes}" includeantruntime="true">
->>>>>>> b1e09c8b
             <src path="${stress.build.src}" />
             <classpath>
                 <path refid="cassandra.classpath" />
@@ -1110,13 +920,8 @@
     <!--
         The jar target makes cassandra.jar output.
     -->
-<<<<<<< HEAD
-    <target name="jar"
-            depends="build, stress-build, write-poms, resolver-dist-lib"
-=======
     <target name="_main-jar"
             depends="build"
->>>>>>> b1e09c8b
             description="Assemble Cassandra JAR files">
       <mkdir dir="${build.classes.main}/META-INF" />
       <mkdir dir="${build.classes.thrift}/META-INF" />
@@ -1270,12 +1075,8 @@
     </target>
 
     <!-- creates release tarballs -->
-<<<<<<< HEAD
     <target name="artifacts" depends="jar,gen-doc,build-test,stress-build-test,sources-jar,javadoc-jar"
-=======
-    <target name="artifacts" depends="jar,javadoc,gen-doc"
             unless="java.version.8"
->>>>>>> b1e09c8b
             description="Create Cassandra release artifacts">
       <mkdir dir="${dist.dir}"/>
       <!-- fix the control linefeed so that builds on windows works on linux -->
@@ -1439,14 +1240,8 @@
       </jar>
   </target>
 
-<<<<<<< HEAD
-  <target name="build-test" depends="jar,stress-build" description="Compile test classes" unless="no-build-test">
-=======
-    <!-- use https://github.com/krummas/jstackjunit to get thread dumps when unit tests time out -->
-  <taskdef name="junit" classname="org.krummas.junit.JStackJUnitTask" classpath="lib/jstackjunit-0.0.1.jar"/>
-
-  <target name="build-test" depends="_main-jar, stress-build, write-poms" description="Compile test classes">
->>>>>>> b1e09c8b
+  <target name="build-test" depends="_main-jar, stress-build, write-poms, resolver-dist-lib"
+          description="Compile test classes" unless="no-build-test">
     <javac
      compiler="modern"
      debug="true"
@@ -1458,6 +1253,7 @@
      encoding="utf-8">
      <classpath>
         <path refid="cassandra.classpath.test"/>
+        <path refid="cassandra.classpath"/>
      </classpath>
      <compilerarg value="-XDignore.symbol.file"/>
      <src path="${test.unit.src}"/>
@@ -1546,11 +1342,7 @@
         <jvmarg value="-Dstorage-config=${test.conf}"/>
         <jvmarg value="-Djava.awt.headless=true"/>
         <!-- Cassandra 3.0+ needs <jvmarg line="... ${additionalagent}" /> here! (not value=) -->
-<<<<<<< HEAD
         <jvmarg line="-javaagent:${build.lib}/jamm-${jamm.version}.jar ${additionalagent}" />
-=======
-        <jvmarg line="-javaagent:${basedir}/lib/jamm-${jamm.version}.jar ${additionalagent}" />
->>>>>>> b1e09c8b
         <jvmarg value="-ea"/>
         <jvmarg value="-Djava.io.tmpdir=${tmp.dir}"/>
         <jvmarg value="-Dcassandra.debugrefcount=true"/>
@@ -1569,19 +1361,15 @@
         <jvmarg value="-Djava.security.egd=file:/dev/urandom" />
         <jvmarg value="-Dcassandra.testtag=@{testtag}"/>
         <jvmarg value="-Dcassandra.keepBriefBrief=${cassandra.keepBriefBrief}" />
-<<<<<<< HEAD
         <jvmarg value="-Dcassandra.strict.runtime.checks=true" />
+        <jvmarg line="${java11-jvmargs}"/>
         <!-- disable shrinks in quicktheories CASSANDRA-15554 -->
         <jvmarg value="-DQT_SHRINKS=0"/>
-	<optjvmargs/>
-=======
-        <jvmarg line="${java11-jvmargs}"/>
-        <optjvmargs/>
+    <optjvmargs/>
         <!-- Uncomment to debug unittest, attach debugger to port 1416 -->
         <!--
         <jvmarg line="-agentlib:jdwp=transport=dt_socket,address=localhost:1416,server=y,suspend=y" />
         -->
->>>>>>> b1e09c8b
         <classpath>
           <pathelement path="${java.class.path}"/>
           <pathelement location="${stress.build.classes}"/>
@@ -1639,11 +1427,6 @@
   <macrodef name="testlist-compression">
     <attribute name="test.file.list" />
     <sequential>
-      <property name="compressed_yaml" value="${build.test.dir}/cassandra.compressed.yaml"/>
-      <concat destfile="${compressed_yaml}">
-          <fileset file="${test.conf}/cassandra.yaml"/>
-          <fileset file="${test.conf}/commitlog_compression.yaml"/>
-      </concat>
       <testmacrohelper inputdir="${test.unit.src}" filelist="@{test.file.list}"
                        exclude="**/*.java" timeout="${test.timeout}" testtag="compression">
         <jvmarg value="-Dlegacy-sstable-root=${test.data}/legacy-sstables"/>
@@ -1708,33 +1491,22 @@
     </testmacro>
   </target>
 
-<<<<<<< HEAD
   <!-- Use this with an FQDN for test class, and an optional csv list of methods like this:
     ant burn-testsome -Dtest.name=org.apache.cassandra.utils.memory.LongBufferPoolTest
-=======
-  <!-- Use this with an FQDN for test class, and a csv list of methods like this:
->>>>>>> b1e09c8b
     ant burn-testsome -Dtest.name=org.apache.cassandra.utils.memory.LongBufferPoolTest -Dtest.methods=testAllocate
   -->
   <target name="burn-testsome" depends="build-test" description="Execute specific burn unit tests" >
     <testmacro inputdir="${test.burn.src}" timeout="${test.burn.timeout}">
-<<<<<<< HEAD
       <test unless:blank="${test.methods}" name="${test.name}" methods="${test.methods}"/>
       <test if:blank="${test.methods}" name="${test.name}"/>
     </testmacro>
   </target>
   <target name="test-compression" depends="build-test,stress-build" description="Execute unit tests with sstable compression enabled">
-=======
-      <test name="${test.name}" methods="${test.methods}"/>
-    </testmacro>
-  </target>
-  <target name="test-compression" depends="build-test, stress-build" description="Execute unit tests with sstable compression enabled">
     <property name="compressed_yaml" value="${build.test.dir}/cassandra.compressed.yaml"/>
     <concat destfile="${compressed_yaml}">
       <fileset file="${test.conf}/cassandra.yaml"/>
       <fileset file="${test.conf}/commitlog_compression_${test.compression_algo}.yaml"/>
     </concat>
->>>>>>> b1e09c8b
     <path id="all-test-classes-path">
       <fileset dir="${test.unit.src}" includes="**/${test.name}.java" />
       <fileset dir="${test.distributed.src}" includes="**/${test.name}.java" />
@@ -1800,11 +1572,7 @@
         <formatter type="brief" usefile="false"/>
         <jvmarg value="-Dstorage-config=${test.conf}"/>
         <jvmarg value="-Djava.awt.headless=true"/>
-<<<<<<< HEAD
         <jvmarg value="-javaagent:${build.lib}/jamm-${jamm.version}.jar" />
-=======
-        <jvmarg value="-javaagent:${basedir}/lib/jamm-${jamm.version}.jar" />
->>>>>>> b1e09c8b
         <jvmarg value="-ea"/>
         <jvmarg value="-Xss256k"/>
         <jvmarg value="-Dcassandra.memtable_row_overhead_computation_step=100"/>
@@ -1850,11 +1618,7 @@
         <formatter type="brief" usefile="false"/>
         <jvmarg value="-Dstorage-config=${test.conf}"/>
         <jvmarg value="-Djava.awt.headless=true"/>
-<<<<<<< HEAD
         <jvmarg value="-javaagent:${build.lib}/jamm-${jamm.version}.jar" />
-=======
-        <jvmarg value="-javaagent:${basedir}/lib/jamm-${jamm.version}.jar" />
->>>>>>> b1e09c8b
         <jvmarg value="-ea"/>
         <jvmarg value="-Xss256k"/>
         <jvmarg value="-Dcassandra.test.use_prepared=${cassandra.test.use_prepared}"/>
@@ -2023,7 +1787,6 @@
     </testmacro>
   </target>
 
-<<<<<<< HEAD
   <target name="test-jvm-upgrade-dtest" depends="build-test" description="Execute in-jvm dtests">
     <testmacro inputdir="${test.distributed.src}" timeout="${test.distributed.timeout}" forkmode="once" showoutput="true" filter="**/upgrade/*Test.java">
       <jvmarg value="-Dlogback.configurationFile=test/conf/logback-dtest.xml"/>
@@ -2032,14 +1795,6 @@
       <jvmarg value="-Dcassandra.skip_sync=true" />
       <jvmarg value="-XX:MaxMetaspaceSize=512M"/>
     </testmacro>
-=======
-  <target name="test" depends="build-test,get-cores,get-mem" description="Parallel Test Runner">
-    <path id="all-test-classes-path">
-      <fileset dir="${test.unit.src}" includes="**/${test.name}.java" />
-    </path>
-    <property name="all-test-classes" refid="all-test-classes-path"/>
-    <testparallel testdelegate="testlist"/>
->>>>>>> b1e09c8b
   </target>
 
   <!-- Use this with an FQDN for test class, and an optional csv list of methods like this:
@@ -2230,13 +1985,8 @@
   	<delete dir="build/eclipse-classes" />
   </target>
 
-<<<<<<< HEAD
-  <target name="eclipse-warnings" depends="build, _assert_rat_output" description="Run eclipse compiler code analysis">
-=======
-
   <!-- ECJ 4.6.1 in standalone mode does not work with JPMS, so we skip this target for Java 11 -->
   <target name="eclipse-warnings" depends="build" description="Run eclipse compiler code analysis" if="java.version.8">
->>>>>>> b1e09c8b
         <property name="ecj.log.dir" value="${build.dir}/ecj" />
         <property name="ecj.warnings.file" value="${ecj.log.dir}/eclipse_compiler_checks.txt"/>
         <mkdir  dir="${ecj.log.dir}" />
