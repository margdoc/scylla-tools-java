--- conflicted
+++ resolved
@@ -67,11 +67,8 @@
     ssl_version_str = env.get('SSL_VERSION')
     if ssl_version_str is None:
         ssl_version_str = get_option('ssl', 'version')
-<<<<<<< HEAD
-=======
     if ssl_version_str is None:
         ssl_version_str = "TLSv1_2"
->>>>>>> b1e09c8b
 
     ssl_version = get_best_tls_protocol(ssl_version_str)
     if ssl_version is None:
