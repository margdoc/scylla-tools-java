--- conflicted
+++ resolved
@@ -32,21 +32,6 @@
     . "$CASSANDRA_INCLUDE"
 fi
 
-<<<<<<< HEAD
-# Use JAVA_HOME if set, otherwise look for java in PATH
-if [ -n "$JAVA_HOME" ]; then
-    JAVA="$JAVA_HOME/bin/java"
-else
-    JAVA=`command -v java 2> /dev/null`
-fi
-
-if [ -z "$CASSANDRA_CONF" -o -z "$CLASSPATH" ]; then
-    echo "You must set the CASSANDRA_CONF and CLASSPATH vars" >&2
-    exit 1
-fi
-
-=======
->>>>>>> b1e09c8b
 if [ -f "$CASSANDRA_CONF/cassandra-env.sh" ]; then
     . "$CASSANDRA_CONF/cassandra-env.sh"
 fi
